--- conflicted
+++ resolved
@@ -51,18 +51,6 @@
   context "stats" do
     it "handles stats" do
       stats = <<-Stats
-<<<<<<< HEAD
-          Strength (STR):   110 (30)    ...  110 (30)
-      Constitution (CON):   104 (22)    ...  104 (22)
-         Dexterity (DEX):   100 (35)    ...  100 (35)
-           Agility (AGI):   100 (30)    ...  100 (30)
-        Discipline (DIS):   110 (20)    ...  110 (20)
-              Aura (AUR):   100 (-35)   ...  100 (35)
-             Logic (LOG):   108 (29)    ...  118 (34)
-         Intuition (INT):    99 (29)    ...   99 (29)
-            Wisdom (WIS):    84 (22)    ...   84 (22)
-         Influence (INF):   100 (20)    ...  108 (24)
-=======
             Strength (STR):   110 (30)    ...  110 (30)
         Constitution (CON):   104 (22)    ...  104 (22)
            Dexterity (DEX):   100 (35)    ...  100 (35)
@@ -73,7 +61,6 @@
            Intuition (INT):    99 (29)    ...   99 (29)
               Wisdom (WIS):    84 (22)    ...   84 (22)
            Influence (INF):   100 (20)    ...  108 (24)
->>>>>>> b1938c6e
       Stats
       stats.split("\n").each { |line| Infomon::Parser.parse(line) }
 

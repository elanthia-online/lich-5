--- conflicted
+++ resolved
@@ -14,11 +14,7 @@
 end
 
 require 'tmpdir'
-<<<<<<< HEAD
 require "Common/hmr"
-=======
-require "common/hmr"
->>>>>>> eba47be3
 
 module HMR
   module Helpers
@@ -41,11 +37,8 @@
 describe HMR, "#loaded" do
   context "can tell what has been loaded" do
     it "can find itself loaded" do
-<<<<<<< HEAD
       expect(Lich::Common::HMR.loaded.any?(%r[lich-5/lib/Common/hmr.rb$])).to be_truthy
-=======
-      expect(Lich::Common::HMR.loaded.any?(%r[lich-5/lib/common/hmr.rb$])).to be_truthy
->>>>>>> eba47be3
+
     end
 
     it "can tell something has been freshly loaded" do

require 'bounty/parser'

class Bounty
  describe Parser, "#parse" do
    context "no bounty task" do
      it "can tell when we don't have a task" do
        bounty = described_class.parse "You are not currently assigned a task."
        expect(bounty[:type]).to eq(:none)
      end
    end

    context "assignment tasks (after taskmaster but before talking to specific NPC, e.g. guard)" do
      it "can tell we were assigned a creature task" do
        bounty = described_class.parse "It appears they have a creature problem they'd like you to solve"
        expect(bounty[:type]).to eq(:creature_assignment)
      end

      it "can tell we were assigned an heirloom task" do
        bounty = described_class.parse "It appears they need your help in tracking down some kind of lost heirloom"
        expect(bounty[:type]).to eq(:heirloom_assignment)
      end

      it "can tell we were assigned a skin task" do
        bounty = described_class.parse "The local furrier Furrier has an order to fill and wants our help"
        expect(bounty[:type]).to eq(:skin_assignment)
      end

      it "can tell we were assigned a gem task" do
        bounty = described_class.parse "Hmm, I've got a task here from the town of Ta'Vaalor.  The local gem dealer, Areacne, has an order to fill and wants our help. Head over there and see what you can do.  Be sure to ASK about BOUNTIES."
        expect(bounty[:type]).to eq(:gem_assignment)
      end

      it "can tell we were assigned an herb task" do
        bounty = described_class.parse "Hmm, I've got a task here from the town of Ta'Illistim.  The local herbalist's assistant, Jhiseth, has asked for our aid.  Head over there and see what you can do.  Be sure to ASK about BOUNTIES."
        expect(bounty[:type]).to eq(:herb_assignment)
        expect(bounty[:town]).to eq("Ta'Illistim")
      end

      it "can tell we were assigned a rescue task" do
        bounty = described_class.parse "It appears that a local resident urgently needs our help in some matter"
        expect(bounty[:type]).to eq(:rescue_assignment)
      end

      it "can tell we were assigned a bandit task" do
        bounty = described_class.parse "Hmm, I've got a task here from the town of Ta'Illistim.  It appears they have a bandit problem they'd like you to solve.  Go report to one of the guardsmen just inside the Ta'Illistim City Gate to find out more.  Be sure to ASK about BOUNTIES."
        expect(bounty[:type]).to eq(:bandit_assignment)
      end
    end

    context "unfinished tasks with specific requirements ready for us to work towards" do
      context "bandits" do
        it "can tell we have an unfinished bandit task (fresh)" do
          bounty = described_class.parse "You have been tasked to suppress bandit activity on Sylvarraend Road near Ta'Illistim.  You need to kill 20 of them to complete your task."
          expect(bounty[:type]).to eq(:bandit)
          expect(bounty[:town]).to eq("Ta'Illistim")
          expect(bounty[:requirements]).to include({ :area => "Sylvarraend Road", :number => 20, :creature => 'bandit' })
        end

        it "can tell we have an unfinished bandit task in KF (partially completed)" do
          bounty = described_class.parse "You have been tasked to suppress bandit activity near Widowmaker's Road near Kraken's Fall.  You need to kill 11 more of them to complete your task."
          expect(bounty[:type]).to eq(:bandit)
          expect(bounty[:town]).to eq("Kraken's Fall")
          expect(bounty[:requirements]).to include({ :area => "Widowmaker's Road", :number => 11, :creature => 'bandit' })
        end

        it "can parse a bandit task between two towns" do
          bounty = described_class.parse "You have been tasked to help Buddy suppress bandit activity in the grasslands between Wehnimer's Landing and Solhaven.  You need to kill 18 of them to complete your task."
          expect(bounty[:type]).to eq(:bandit)
          expect(bounty[:town]).to eq("Wehnimer's Landing and Solhaven")
<<<<<<< HEAD
          expect(bounty[:requirements]).to include(
            {
              :area     => "grasslands",
              :creature => "bandit",
              :number   => 18,
            }
          )
=======
          expect(bounty[:requirements]).to include({
                                                     :area     => "grasslands",
                                                     :creature => "bandit",
                                                     :number   => 18,
                                                   })
>>>>>>> b9d3e933
        end
      end

      context "cull" do
        it "can tell we have an unfinished cull task (fresh)" do
          bounty = described_class.parse "You have been tasked to suppress glacial morph activity in Gossamer Valley near Ta'Illistim.  You need to kill 24 of them to complete your task."
          expect(bounty[:type]).to eq(:cull)
          expect(bounty[:town]).to eq("Ta'Illistim")
          expect(bounty[:requirements]).to include({ :creature => "glacial morph", :area => "Gossamer Valley", :number => 24 })
        end

        it "can tell we have an unfinished cull task (fresh assist)" do
          bounty = described_class.parse "You have been tasked to help Brikus suppress war griffin activity in Old Ta'Faendryl.  You need to kill 14 of them to complete your task."
          expect(bounty[:type]).to eq(:cull)
          expect(bounty[:requirements]).to include({ :creature => "war griffin", :area => "Old Ta'Faendryl", :number => 14 })
        end

        it "can tell we have an unfinished cull task (partially completed assist)" do
          bounty = described_class.parse "You have been tasked to help Buddy suppress triton radical activity in the Ruined Temple near Kharam-Dzu.  You need to kill 12 more of them to complete your task."
          expect(bounty[:type]).to eq(:cull)
          expect(bounty[:town]).to eq("Kharam-Dzu")
          expect(bounty[:requirements]).to include({ :creature => "triton radical", :area => "Ruined Temple", :number => 12 })
        end
      end

      context "heirloom" do
        it "can parse a loot task" do
          bounty = described_class.parse "You have been tasked to recover a dainty pearl string bracelet that an unfortunate citizen lost after being attacked by a festering taint in Old Ta'Faendryl.  The heirloom can be identified by the initials VF engraved upon it.  Hunt down the creature and LOOT the item from its corpse."
          expect(bounty[:type]).to eq(:heirloom)
<<<<<<< HEAD
          expect(bounty[:requirements]).to include(
            {
              :action   => "loot",
              :area     => "Old Ta'Faendryl",
              :creature => "festering taint",
              :item     => "dainty pearl string bracelet"
            }
          )
=======
          expect(bounty[:requirements]).to include({
                                                     :action   => "loot",
                                                     :area     => "Old Ta'Faendryl",
                                                     :creature => "festering taint",
                                                     :item     => "dainty pearl string bracelet"
                                                   })
>>>>>>> b9d3e933
        end

        it "can parse a loot task" do
          bounty = described_class.parse "You have been tasked to recover an onyx-inset copper torc that an unfortunate citizen lost after being attacked by a centaur near Darkstone Castle near Wehnimer's Landing.  The heirloom can be identified by the initials ZK engraved upon it.  Hunt down the creature and LOOT the item from its corpse."
          expect(bounty[:type]).to eq(:heirloom)
          expect(bounty[:town]).to eq("Wehnimer's Landing")
<<<<<<< HEAD
          expect(bounty[:requirements]).to include(
            {
              :action   => "loot",
              :area     => "Darkstone Castle",
              :creature => "centaur",
              :item     => "onyx-inset copper torc"
            }
          )
=======
          expect(bounty[:requirements]).to include({
                                                     :action   => "loot",
                                                     :area     => "Darkstone Castle",
                                                     :creature => "centaur",
                                                     :item     => "onyx-inset copper torc"
                                                   })
>>>>>>> b9d3e933
        end

        it "can parse a loot task between two towns" do
          bounty = described_class.parse "You have been tasked to recover a gold-trimmed mithril circlet that an unfortunate citizen lost after being attacked by a swamp troll in the Central Caravansary between Wehnimer's Landing and Solhaven.  The heirloom can be identified by the initials CT engraved upon it.  Hunt down the creature and LOOT the item from its corpse."
          expect(bounty[:type]).to eq(:heirloom)
          expect(bounty[:town]).to eq("Wehnimer's Landing and Solhaven")
<<<<<<< HEAD
          expect(bounty[:requirements]).to include(
            {
              :action   => "loot",
              :area     => "Central Caravansary",
              :creature => "swamp troll",
              :item     => "gold-trimmed mithril circlet"
            }
          )
=======
          expect(bounty[:requirements]).to include({
                                                     :action   => "loot",
                                                     :area     => "Central Caravansary",
                                                     :creature => "swamp troll",
                                                     :item     => "gold-trimmed mithril circlet"
                                                   })
>>>>>>> b9d3e933
        end

        it "can parse a search task" do
          bounty = described_class.parse "You have been tasked to recover an interlaced gold and ora ring that an unfortunate citizen lost after being attacked by a black forest viper in the Blighted Forest near Ta'Illistim.  The heirloom can be identified by the initials MS engraved upon it.  SEARCH the area until you find it."
          expect(bounty[:type]).to eq(:heirloom)
          expect(bounty[:town]).to eq("Ta'Illistim")
<<<<<<< HEAD
          expect(bounty[:requirements]).to include(
            {
              :action => "search", :area => "Blighted Forest", :creature => "black forest viper",
              :item => "interlaced gold and ora ring"
            }
          )
=======
          expect(bounty[:requirements]).to include({
                                                     :action   => "search",
                                                     :area     => "Blighted Forest",
                                                     :creature => "black forest viper",
                                                     :item     => "interlaced gold and ora ring"
                                                   })
>>>>>>> b9d3e933
        end

        it "can tell we have an unfinished assist heirloom by culling task" do
          bounty = described_class.parse "You have been tasked to help Someguy retrieve an heirloom by suppressing emaciated hierophant activity in Temple Wyneb near Ta'Illistim during the retrieval effort.  You need to kill 19 of them to complete your task."
          expect(bounty[:type]).to eq(:cull)
<<<<<<< HEAD
          expect(bounty[:requirements]).to include(
            {
              :area     => "Temple Wyneb",
              :number   => 19,
              :creature => "emaciated hierophant"
            }
          )
=======
          expect(bounty[:requirements]).to include({
                                                     :area     => "Temple Wyneb",
                                                     :number   => 19,
                                                     :creature => "emaciated hierophant"
                                                   })
>>>>>>> b9d3e933
        end

        it "can tell we have an unfinished assist heirloom by culling task in OTF ducts" do
          bounty = described_class.parse "You have been tasked to help Thisdude retrieve an heirloom by suppressing gnarled being activity in Old Ta'Faendryl during the retrieval effort.  You need to kill 2 more of them to complete your task."
          expect(bounty[:type]).to eq(:cull)
<<<<<<< HEAD
          expect(bounty[:requirements]).to include(
            {
              :area     => "Old Ta'Faendryl",
              :number   => 2,
              :creature => "being"
            }
          )
=======
          expect(bounty[:requirements]).to include({
                                                     :area     => "Old Ta'Faendryl",
                                                     :number   => 2,
                                                     :creature => "being"
                                                   })
>>>>>>> b9d3e933
        end

        it "can tell we have an unfinished assist heirloom by culling task" do
          bounty = described_class.parse "You have been tasked to help Friendo retrieve an heirloom by suppressing nedum vereri activity near the Temple of Love near Wehnimer's Landing during the retrieval effort.  You need to kill 4 more of them to complete your task."
          expect(bounty[:type]).to eq(:cull)
<<<<<<< HEAD
          expect(bounty[:requirements]).to include(
            {
              :area     => "Temple of Love",
              :number   => 4,
              :creature => "nedum vereri"
            }
          )
=======
          expect(bounty[:requirements]).to include({
                                                     :area     => "Temple of Love",
                                                     :number   => 4,
                                                     :creature => "nedum vereri"
                                                   })
>>>>>>> b9d3e933
        end
      end

      context "skin" do
        it "with a one word town name" do
          bounty = described_class.parse "You have been tasked to retrieve 8 madrinol skins of at least fair quality for Gaedrein in Ta'Illistim.  You can SKIN them off the corpse of a snow madrinol or purchase them from another adventurer.  You can SELL the skins to the furrier as you collect them.\""
          expect(bounty[:type]).to eq(:skin)
          expect(bounty[:town]).to eq("Ta'Illistim")
<<<<<<< HEAD
          expect(bounty[:requirements]).to include(
            {
              :creature => "snow madrinol",
              :quality  => "fair",
              :number   => 8,
              :skin     => "madrinol skin",
              :town     => "Ta'Illistim",
            }
          )
=======
          expect(bounty[:requirements]).to include({
                                                     :creature => "snow madrinol",
                                                     :quality  => "fair",
                                                     :number   => 8,
                                                     :skin     => "madrinol skin",
                                                     :town     => "Ta'Illistim",
                                                   })
>>>>>>> b9d3e933
        end

        it "with a multipart town name" do
          bounty = described_class.parse "You have been tasked to retrieve 5 thrak tails of at least exceptional quality for the furrier in the Company Store in Kharam-Dzu.  You can SKIN them off the corpse of a red-scaled thrak or purchase them from another adventurer.  You can SELL the skins to the furrier as you collect them.\""
          expect(bounty[:type]).to eq(:skin)
          expect(bounty[:town]).to eq("Kharam-Dzu")
<<<<<<< HEAD
          expect(bounty[:requirements]).to include(
            {
              :creature => "red-scaled thrak",
              :quality  => "exceptional",
              :number   => 5,
              :skin     => "thrak tail",
              :town     => "Kharam-Dzu",
            }
          )
=======
          expect(bounty[:requirements]).to include({
                                                     :creature => "red-scaled thrak",
                                                     :quality  => "exceptional",
                                                     :number   => 5,
                                                     :skin     => "thrak tail",
                                                     :town     => "Kharam-Dzu",
                                                   })
>>>>>>> b9d3e933
        end
      end

      context "gem" do
        it "can tell we have an unfinished gem task" do
          bounty = described_class.parse "The gem dealer in Ta'Illistim, Tanzania, has received orders from multiple customers requesting an azure blazestar.  You have been tasked to retrieve 10 of them.  You can SELL them to the gem dealer as you find them."
          expect(bounty[:type]).to eq(:gem)
          expect(bounty[:requirements]).to include({ :gem => "azure blazestar", :number => 10, :town => "Ta'Illistim" })
        end
      end

      context "escort" do
        it "can tell we have an unfinished escort task" do
          bounty = described_class.parse "The taskmaster told you:  \"I've got a special mission for you.  A certain client has hired us to provide a protective escort on his upcoming journey.  Go to the area just inside the Sapphire Gate and WAIT for him to meet you there.  You must guarantee his safety to Zul Logoth as soon as you can, being ready for any dangers that the two of you may face.  Good luck!\""
          expect(bounty[:type]).to eq(:escort)
          expect(bounty[:requirements]).to include({ :destination => "Zul Logoth", :start => "the area just inside the Sapphire Gate" })
        end

        it "can tell we have an unfinished escort task" do
          bounty = described_class.parse "I've got a special mission for you.  A certain client has hired us to provide a protective escort on her upcoming journey.  Go to the south end of North Market and WAIT for her to meet you there.  You must guarantee her safety to Zul Logoth as soon as you can, being ready for any dangers that the two of you may face.  Good luck!"
          expect(bounty[:type]).to eq(:escort)
          expect(bounty[:requirements]).to include({ :destination => "Zul Logoth", :start => "the south end of North Market" })
        end
      end

      context 'herbs' do
        it "can tell we have an unfinished herb task" do
          bounty = described_class.parse "The herbalist's assistant in Ta'Illistim, Jhiseth, is working on a concoction that requires a sprig of holly found in Griffin's Keen near Ta'Illistim.  These samples must be in pristine condition.  You have been tasked to retrieve 6 samples."
          expect(bounty[:type]).to eq(:herb)
<<<<<<< HEAD
          expect(bounty[:requirements]).to include(
            {
              :herb   => "sprig of holly",
              :area   => "Griffin's Keen",
              :number => 6,
              :town   => "Ta'Illistim",
            }
          )
=======
          expect(bounty[:requirements]).to include({
                                                     :herb   => "sprig of holly",
                                                     :area   => "Griffin's Keen",
                                                     :number => 6,
                                                     :town   => "Ta'Illistim",
                                                   })
>>>>>>> b9d3e933
        end

        it 'can parse an Icemule herb task' do
          bounty = described_class.parse "The healer in Icemule Trace, Mirtag, is working on a concoction that requires a withered deathblossom found in the Rift.  These samples must be in pristine condition.  You have been tasked to retrieve 7 samples."
          expect(bounty[:type]).to eq(:herb)
<<<<<<< HEAD
          expect(bounty[:requirements]).to include(
            {
              :herb   => "withered deathblossom",
              :area   => "Rift",
              :number => 7,
              :town   => "Icemule Trace",
            }
          )
=======
          expect(bounty[:requirements]).to include({
                                                     :herb   => "withered deathblossom",
                                                     :area   => "Rift",
                                                     :number => 7,
                                                     :town   => "Icemule Trace",
                                                   })
>>>>>>> b9d3e933
        end

        it 'can parse an Icemule herb task' do
          bounty = described_class.parse "The healer in Icemule Trace, Mirtag, is working on a concoction that requires a withered black mushroom found in the subterranean tunnels under Icemule Trace.  These samples must be in pristine condition.  You have been tasked to retrieve 5 samples."
          expect(bounty[:type]).to eq(:herb)
<<<<<<< HEAD
          expect(bounty[:requirements]).to include(
            {
              :herb   => "withered black mushroom",
              :area   => "subterranean tunnels",
              :number => 5,
              :town   => "Icemule Trace",
            }
          )
=======
          expect(bounty[:requirements]).to include({
                                                     :herb   => "withered black mushroom",
                                                     :area   => "subterranean tunnels",
                                                     :number => 5,
                                                     :town   => "Icemule Trace",
                                                   })
>>>>>>> b9d3e933
        end

        it "can parse an Icemule task for an area between two towns" do
          bounty = described_class.parse "The healer in Icemule Trace, Mirtag, is working on a concoction that requires some bolmara lichen found on the Icemule Trail between Wehnimer's Landing and Icemule Trace.  These samples must be in pristine condition.  You have been tasked to retrieve 9 samples."
          expect(bounty[:type]).to eq(:herb)
<<<<<<< HEAD
          expect(bounty[:requirements]).to include(
            {
              :herb   => "bolmara lichen",
              :area   => "Icemule Trail",
              :number => 9,
              :town   => "Icemule Trace",
            }
          )
=======
          expect(bounty[:requirements]).to include({
                                                     :herb   => "bolmara lichen",
                                                     :area   => "Icemule Trail",
                                                     :number => 9,
                                                     :town   => "Icemule Trace",
                                                   })
>>>>>>> b9d3e933
        end
      end

      context "dangerous" do
        it "can tell we have an unfinished dangerous task" do
          bounty = described_class.parse "You have been tasked to hunt down and kill a particularly dangerous gnarled being that has established a territory in Old Ta'Faendryl.  You can get its attention by killing other creatures of the same type in its territory."
          expect(bounty[:type]).to eq(:dangerous)
          expect(bounty[:requirements]).to include({ :creature => "being", :area => "Old Ta'Faendryl" })
        end

        it "can parse a dangerous task for a 'near' area" do
          bounty = described_class.parse "You have been tasked to hunt down and kill a particularly dangerous nedum vereri that has established a territory near the Temple of Love near Wehnimer's Landing.  You can get its attention by killing other creatures of the same type in its territory."
          expect(bounty[:type]).to eq(:dangerous)
          expect(bounty[:requirements]).to include({ :area => "Temple of Love", :creature => "nedum vereri" })
        end

        it "can tell we have an unfinished assist dangerous by culling task" do
          bounty = described_class.parse "You have been tasked to help Someguy kill a dangerous creature by suppressing gnarled being activity in Old Ta'Faendryl during the hunt.  You need to kill 20 of them to complete your task."
          expect(bounty[:type]).to eq(:cull)
<<<<<<< HEAD
          expect(bounty[:requirements]).to include(
            {
              :area     => "Old Ta'Faendryl",
              :number   => 20,
              :creature => "being"
            }
          )
=======
          expect(bounty[:requirements]).to include({
                                                     :area     => "Old Ta'Faendryl",
                                                     :number   => 20,
                                                     :creature => "being"
                                                   })
>>>>>>> b9d3e933
        end

        it "can tell we have an unfinished assist dangerous by culling task" do
          bounty = described_class.parse "You have been tasked to help Someguy kill a dangerous creature by suppressing emaciated hierophant activity in Temple Wyneb near Ta'Illistim during the hunt.  You need to kill 12 of them to complete your task."
          expect(bounty[:type]).to eq(:cull)
<<<<<<< HEAD
          expect(bounty[:requirements]).to include(
            {
              :area     => "Temple Wyneb",
              :number   => 12,
              :creature => "emaciated hierophant"
            }
          )
=======
          expect(bounty[:requirements]).to include({
                                                     :area     => "Temple Wyneb",
                                                     :number   => 12,
                                                     :creature => "emaciated hierophant"
                                                   })
>>>>>>> b9d3e933
        end
      end

      context "rescue" do
        it "can tell we have an unfinished rescue task" do
          bounty = described_class.parse "You have been tasked to rescue the young runaway son of a local citizen.  A local divinist has had visions of the child fleeing from a black forest ogre in the Blighted Forest near Ta'Illistim.  Find the area where the child was last seen and clear out the creatures that have been tormenting him in order to bring him out of hiding."
          expect(bounty[:type]).to eq(:rescue)
          expect(bounty[:requirements]).to include({ :area => "Blighted Forest", :creature => "black forest ogre" })
        end

        it "can tell we have an unfinished rescue task" do
          bounty = described_class.parse "You have been tasked to rescue the young kidnapped daughter of a local citizen.  A local divinist has had visions of the child fleeing from a stone sentinel in Darkstone Castle near Wehnimer's Landing.  Find the area where the child was last seen and clear out the creatures that have been tormenting her in order to bring her out of hiding."
          expect(bounty[:type]).to eq(:rescue)
          expect(bounty[:requirements]).to include({ :area => "Darkstone Castle", :creature => "stone sentinel" })
        end

        it "can tell we have an unfinished rescue task" do
          bounty = described_class.parse "You have been tasked to rescue the young kidnapped son of a local citizen.  A local divinist has had visions of the child fleeing from a ghostly pooka in the Shadow Valley.  Find the area where the child was last seen and clear out the creatures that have been tormenting him in order to bring him out of hiding."
          expect(bounty[:type]).to eq(:rescue)
          expect(bounty[:requirements]).to include({ :area => "Shadow Valley", :creature => "ghostly pooka" })
        end

        it "can parse a rescue task for a 'near' area" do
          bounty = described_class.parse "You have been tasked to rescue the young runaway daughter of a local citizen.  A local divinist has had visions of the child fleeing from a nedum vereri near the Temple of Love near Wehnimer's Landing.  Find the area where the child was last seen and clear out the creatures that have been tormenting her in order to bring her out of hiding."
          expect(bounty[:type]).to eq(:rescue)
          expect(bounty[:requirements]).to include({ :area => "Temple of Love", :creature => "nedum vereri" })
        end

        it "can parse a rescue task for an area between two towns" do
          bounty = described_class.parse "You have been tasked to rescue the young runaway daughter of a local citizen.  A local divinist has had visions of the child fleeing from a rotting corpse in Castle Varunar between Wehnimer's Landing and Solhaven.  Find the area where the child was last seen and clear out the creatures that have been tormenting her in order to bring her out of hiding."
          expect(bounty[:type]).to eq(:rescue)
          expect(bounty[:requirements]).to include({ :area => "Castle Varunar", :creature => "rotting corpse" })
        end

        it "can tell we have an unfinished assist rescue by culling task" do
          bounty = described_class.parse "You have been tasked to help Someguy rescue a missing child by suppressing emaciated hierophant activity in Temple Wyneb near Ta'Illistim during the rescue attempt.  You need to kill 7 more of them to complete your task."
          expect(bounty[:type]).to eq(:cull)
<<<<<<< HEAD
          expect(bounty[:requirements]).to include(
            {
              :area     => "Temple Wyneb",
              :number   => 7,
              :creature => "emaciated hierophant"
            }
          )
=======
          expect(bounty[:requirements]).to include({
                                                     :area     => "Temple Wyneb",
                                                     :number   => 7,
                                                     :creature => "emaciated hierophant"
                                                   })
>>>>>>> b9d3e933
        end
      end
    end

    context "bounties that spawn a specific NPC" do
      it "can tell we have triggered a rescue task for a male child" do
        bounty = described_class.parse "You have made contact with the child you are to rescue and you must get him back alive to one of the guardsmen just inside the Sapphire Gate."
        expect(bounty[:type]).to eq(:rescue_spawned)
      end

      it "can tell we have triggered a rescue task for a female child" do
        bounty = described_class.parse "You have made contact with the child you are to rescue and you must get her back alive to Quin Telaren of Wehnimer's Landing."
        expect(bounty[:type]).to eq(:rescue_spawned)
        expect(bounty[:town]).to eq("Wehnimer's Landing")
      end

      it "can tell we have triggered a rescue task for a female child without a specific town in the description" do
        bounty = described_class.parse "You have made contact with the child you are to rescue and you must get her back alive to one of the guardsmen just inside the gate."
        expect(bounty[:type]).to eq(:rescue_spawned)
      end

      it "can tell we have triggered a rescue task for a female child in Solhaven" do
        bounty = described_class.parse "You have made contact with the child you are to rescue and you must get her back alive to one of the Vornavis gate guards."
        expect(bounty[:type]).to eq(:rescue_spawned)
        expect(bounty[:town]).to eq("Vornavis")
      end

      it "can tell we have triggered a rescue task for a child in Icemule" do
        bounty = described_class.parse "You have made contact with the child you are to rescue and you must get her back alive to one of the Icemule Trace gate guards or the halfing Belle at the Pinefar Trading Post."
        expect(bounty[:type]).to eq(:rescue_spawned)
        expect(bounty[:town]).to eq("Icemule Trace")
      end

      it "can tell we have triggered a rescue task for a child on Teras" do
        bounty = described_class.parse "You have made contact with the child you are to rescue and you must get her back alive to the dwarven militia sergeant near the Kharam-Dzu town gates."
        expect(bounty[:type]).to eq(:rescue_spawned)
        expect(bounty[:town]).to eq("Kharam-Dzu")
      end

      it "can tell we have triggered a rescue task for a child in Vaalor" do
        bounty = described_class.parse "You have made contact with the child you are to rescue and you must get him back alive to one of the Ta'Vaalor gate guards."
        expect(bounty[:type]).to eq(:rescue_spawned)
        expect(bounty[:town]).to eq("Ta'Vaalor")
      end

      it "can tell we have triggered a dangerous task (male critter)" do
        bounty = described_class.parse "You have been tasked to hunt down and kill a particularly dangerous critter type that has established a territory in some hunting ground near a place.  You have provoked his attention and now you must kill him!"
        expect(bounty[:type]).to eq(:dangerous_spawned)
        expect(bounty.dig(:requirements, :area)).to eq("some hunting ground")
        expect(bounty.dig(:requirements, :creature)).to eq("critter type")
      end

      it "can tell we have triggered a dangerous task (female critter)" do
        bounty = described_class.parse "You have been tasked to hunt down and kill a particularly dangerous critter type that has established a territory in some hunting ground near a place.  You have provoked his attention and now you must kill her!"
        expect(bounty[:type]).to eq(:dangerous_spawned)
        expect(bounty.dig(:requirements, :area)).to eq("some hunting ground")
        expect(bounty.dig(:requirements, :creature)).to eq("critter type")
      end

      it "can tell we have triggered a dangerous task (unsexed critter)" do
        bounty = described_class.parse "You have been tasked to hunt down and kill a particularly dangerous critter type that has established a territory in some hunting ground near a place.  You have provoked his attention and now you must kill it!"
        expect(bounty[:type]).to eq(:dangerous_spawned)
        expect(bounty.dig(:requirements, :area)).to eq("some hunting ground")
        expect(bounty.dig(:requirements, :creature)).to eq("critter type")
      end

      it "can tell we have triggered a dangerous task (return to area)" do
        bounty = described_class.parse "You have been tasked to hunt down and kill a particularly dangerous critter type that has established a territory in some hunting ground near a place.  You have provoked his attention and now you must return to where you left her and kill it!"
        expect(bounty[:type]).to eq(:dangerous_spawned)
        expect(bounty.dig(:requirements, :area)).to eq("some hunting ground")
        expect(bounty.dig(:requirements, :creature)).to eq("critter type")
      end
    end

    context "completed bounties" do
      it "can tell we are ready to talk to the taskmaster to get a reward" do
        bounty = described_class.parse "You have succeeded in your task and can return to the Adventurer's Guild"
        expect(bounty[:type]).to eq(:taskmaster)
      end

      it "knows the heirloom item name for a completed heirloom task with an article of a/an" do
        bounty = described_class.parse "You have located an elegantly carved jade tiara and should bring it back to one of the guardsmen just inside the Ta'Illistim City Gate."
        expect(bounty[:type]).to eq(:heirloom_found)
        expect(bounty[:requirements][:item]).to eq("elegantly carved jade tiara")
        expect(bounty[:town]).to eq("Ta'Illistim")
      end

      it "knows the heirloom item name for a completed heirloom task with an article of some" do
        bounty = described_class.parse "You have located some moonstone inset mithril earrings and should bring it back to one of the guardsmen just inside the Ta'Illistim City Gate."
        expect(bounty[:type]).to eq(:heirloom_found)
        expect(bounty[:requirements][:item]).to eq("moonstone inset mithril earrings")
        expect(bounty[:town]).to eq("Ta'Illistim")
      end

      it "a completed heirloom task in the Landing" do
        bounty = described_class.parse "You have located a bloodstone studded hair pin and should bring it back to Quin Telaren of Wehnimer's Landing."
        expect(bounty[:type]).to eq(:heirloom_found)
        expect(bounty[:requirements][:item]).to eq("bloodstone studded hair pin")
        expect(bounty[:town]).to eq("Wehnimer's Landing")
      end

      [
        ["Ta'Illistim", "You succeeded in your task and should report back to one of the guardsmen just inside the Ta'Illistim City Gate."],
        ["Icemule Trace", "You succeeded in your task and should report back to one of the Icemule Trace gate guards."],
        ["Ta'Vaalor", "You succeeded in your task and should report back to one of the Ta'Vaalor gate guards."],
        ["Vornavis", "You succeeded in your task and should report back to one of the Vornavis gate guards."],
        ["Wehnimer's Landing", "You succeeded in your task and should report back to Quin Telaren of Wehnimer's Landing."],
        ["Kharam-Dzu", "You succeeded in your task and should report back to the dwarven militia sergeant near the Kharam-Dzu town gates."],
        ["Kraken's Fall", "You succeeded in your task and should report back to the sentry just outside Kraken's Fall."],
        ["Kraken's Fall", "You succeeded in your task and should report back to the sentry just outside town."],
        ["Zul Logoth", "You succeeded in your task and should report back to one of the Zul Logoth tunnel guards."],
        ["River's Rest", "You succeeded in your task and should report back to the purser of River's Rest."],
      ].each do |(town, task_desc)|
        it "can tell we have a completed bounty in #{town}" do
          bounty = described_class.parse task_desc
          expect(bounty).to_not be_nil
          expect(bounty[:type]).to eq(:guard)
          expect(bounty[:town]).to eq(town)
        end
      end
    end

    context "failed bounties" do
      it "can recognize a failed bounty" do
        bounty = described_class.parse "You have failed in your task.  Return to the Adventurer's Guild for further instructions."
        expect(bounty[:type]).to eq(:failed)
      end

      it 'can recognize a failed rescue task' do
        bounty = described_class.parse "The child you were tasked to rescue is gone and your task is failed.  Report this failure to the Adventurer's Guild."
        expect(bounty[:type]).to eq(:failed)
      end
    end
  end
end<|MERGE_RESOLUTION|>--- conflicted
+++ resolved
@@ -67,7 +67,6 @@
           bounty = described_class.parse "You have been tasked to help Buddy suppress bandit activity in the grasslands between Wehnimer's Landing and Solhaven.  You need to kill 18 of them to complete your task."
           expect(bounty[:type]).to eq(:bandit)
           expect(bounty[:town]).to eq("Wehnimer's Landing and Solhaven")
-<<<<<<< HEAD
           expect(bounty[:requirements]).to include(
             {
               :area     => "grasslands",
@@ -75,13 +74,6 @@
               :number   => 18,
             }
           )
-=======
-          expect(bounty[:requirements]).to include({
-                                                     :area     => "grasslands",
-                                                     :creature => "bandit",
-                                                     :number   => 18,
-                                                   })
->>>>>>> b9d3e933
         end
       end
 
@@ -111,7 +103,6 @@
         it "can parse a loot task" do
           bounty = described_class.parse "You have been tasked to recover a dainty pearl string bracelet that an unfortunate citizen lost after being attacked by a festering taint in Old Ta'Faendryl.  The heirloom can be identified by the initials VF engraved upon it.  Hunt down the creature and LOOT the item from its corpse."
           expect(bounty[:type]).to eq(:heirloom)
-<<<<<<< HEAD
           expect(bounty[:requirements]).to include(
             {
               :action   => "loot",
@@ -120,21 +111,12 @@
               :item     => "dainty pearl string bracelet"
             }
           )
-=======
-          expect(bounty[:requirements]).to include({
-                                                     :action   => "loot",
-                                                     :area     => "Old Ta'Faendryl",
-                                                     :creature => "festering taint",
-                                                     :item     => "dainty pearl string bracelet"
-                                                   })
->>>>>>> b9d3e933
         end
 
         it "can parse a loot task" do
           bounty = described_class.parse "You have been tasked to recover an onyx-inset copper torc that an unfortunate citizen lost after being attacked by a centaur near Darkstone Castle near Wehnimer's Landing.  The heirloom can be identified by the initials ZK engraved upon it.  Hunt down the creature and LOOT the item from its corpse."
           expect(bounty[:type]).to eq(:heirloom)
           expect(bounty[:town]).to eq("Wehnimer's Landing")
-<<<<<<< HEAD
           expect(bounty[:requirements]).to include(
             {
               :action   => "loot",
@@ -143,21 +125,12 @@
               :item     => "onyx-inset copper torc"
             }
           )
-=======
-          expect(bounty[:requirements]).to include({
-                                                     :action   => "loot",
-                                                     :area     => "Darkstone Castle",
-                                                     :creature => "centaur",
-                                                     :item     => "onyx-inset copper torc"
-                                                   })
->>>>>>> b9d3e933
         end
 
         it "can parse a loot task between two towns" do
           bounty = described_class.parse "You have been tasked to recover a gold-trimmed mithril circlet that an unfortunate citizen lost after being attacked by a swamp troll in the Central Caravansary between Wehnimer's Landing and Solhaven.  The heirloom can be identified by the initials CT engraved upon it.  Hunt down the creature and LOOT the item from its corpse."
           expect(bounty[:type]).to eq(:heirloom)
           expect(bounty[:town]).to eq("Wehnimer's Landing and Solhaven")
-<<<<<<< HEAD
           expect(bounty[:requirements]).to include(
             {
               :action   => "loot",
@@ -166,41 +139,23 @@
               :item     => "gold-trimmed mithril circlet"
             }
           )
-=======
-          expect(bounty[:requirements]).to include({
-                                                     :action   => "loot",
-                                                     :area     => "Central Caravansary",
-                                                     :creature => "swamp troll",
-                                                     :item     => "gold-trimmed mithril circlet"
-                                                   })
->>>>>>> b9d3e933
         end
 
         it "can parse a search task" do
           bounty = described_class.parse "You have been tasked to recover an interlaced gold and ora ring that an unfortunate citizen lost after being attacked by a black forest viper in the Blighted Forest near Ta'Illistim.  The heirloom can be identified by the initials MS engraved upon it.  SEARCH the area until you find it."
           expect(bounty[:type]).to eq(:heirloom)
           expect(bounty[:town]).to eq("Ta'Illistim")
-<<<<<<< HEAD
           expect(bounty[:requirements]).to include(
             {
               :action => "search", :area => "Blighted Forest", :creature => "black forest viper",
               :item => "interlaced gold and ora ring"
             }
           )
-=======
-          expect(bounty[:requirements]).to include({
-                                                     :action   => "search",
-                                                     :area     => "Blighted Forest",
-                                                     :creature => "black forest viper",
-                                                     :item     => "interlaced gold and ora ring"
-                                                   })
->>>>>>> b9d3e933
         end
 
         it "can tell we have an unfinished assist heirloom by culling task" do
           bounty = described_class.parse "You have been tasked to help Someguy retrieve an heirloom by suppressing emaciated hierophant activity in Temple Wyneb near Ta'Illistim during the retrieval effort.  You need to kill 19 of them to complete your task."
           expect(bounty[:type]).to eq(:cull)
-<<<<<<< HEAD
           expect(bounty[:requirements]).to include(
             {
               :area     => "Temple Wyneb",
@@ -208,19 +163,11 @@
               :creature => "emaciated hierophant"
             }
           )
-=======
-          expect(bounty[:requirements]).to include({
-                                                     :area     => "Temple Wyneb",
-                                                     :number   => 19,
-                                                     :creature => "emaciated hierophant"
-                                                   })
->>>>>>> b9d3e933
         end
 
         it "can tell we have an unfinished assist heirloom by culling task in OTF ducts" do
           bounty = described_class.parse "You have been tasked to help Thisdude retrieve an heirloom by suppressing gnarled being activity in Old Ta'Faendryl during the retrieval effort.  You need to kill 2 more of them to complete your task."
           expect(bounty[:type]).to eq(:cull)
-<<<<<<< HEAD
           expect(bounty[:requirements]).to include(
             {
               :area     => "Old Ta'Faendryl",
@@ -228,19 +175,11 @@
               :creature => "being"
             }
           )
-=======
-          expect(bounty[:requirements]).to include({
-                                                     :area     => "Old Ta'Faendryl",
-                                                     :number   => 2,
-                                                     :creature => "being"
-                                                   })
->>>>>>> b9d3e933
         end
 
         it "can tell we have an unfinished assist heirloom by culling task" do
           bounty = described_class.parse "You have been tasked to help Friendo retrieve an heirloom by suppressing nedum vereri activity near the Temple of Love near Wehnimer's Landing during the retrieval effort.  You need to kill 4 more of them to complete your task."
           expect(bounty[:type]).to eq(:cull)
-<<<<<<< HEAD
           expect(bounty[:requirements]).to include(
             {
               :area     => "Temple of Love",
@@ -248,13 +187,6 @@
               :creature => "nedum vereri"
             }
           )
-=======
-          expect(bounty[:requirements]).to include({
-                                                     :area     => "Temple of Love",
-                                                     :number   => 4,
-                                                     :creature => "nedum vereri"
-                                                   })
->>>>>>> b9d3e933
         end
       end
 
@@ -263,7 +195,6 @@
           bounty = described_class.parse "You have been tasked to retrieve 8 madrinol skins of at least fair quality for Gaedrein in Ta'Illistim.  You can SKIN them off the corpse of a snow madrinol or purchase them from another adventurer.  You can SELL the skins to the furrier as you collect them.\""
           expect(bounty[:type]).to eq(:skin)
           expect(bounty[:town]).to eq("Ta'Illistim")
-<<<<<<< HEAD
           expect(bounty[:requirements]).to include(
             {
               :creature => "snow madrinol",
@@ -273,22 +204,12 @@
               :town     => "Ta'Illistim",
             }
           )
-=======
-          expect(bounty[:requirements]).to include({
-                                                     :creature => "snow madrinol",
-                                                     :quality  => "fair",
-                                                     :number   => 8,
-                                                     :skin     => "madrinol skin",
-                                                     :town     => "Ta'Illistim",
-                                                   })
->>>>>>> b9d3e933
         end
 
         it "with a multipart town name" do
           bounty = described_class.parse "You have been tasked to retrieve 5 thrak tails of at least exceptional quality for the furrier in the Company Store in Kharam-Dzu.  You can SKIN them off the corpse of a red-scaled thrak or purchase them from another adventurer.  You can SELL the skins to the furrier as you collect them.\""
           expect(bounty[:type]).to eq(:skin)
           expect(bounty[:town]).to eq("Kharam-Dzu")
-<<<<<<< HEAD
           expect(bounty[:requirements]).to include(
             {
               :creature => "red-scaled thrak",
@@ -298,15 +219,6 @@
               :town     => "Kharam-Dzu",
             }
           )
-=======
-          expect(bounty[:requirements]).to include({
-                                                     :creature => "red-scaled thrak",
-                                                     :quality  => "exceptional",
-                                                     :number   => 5,
-                                                     :skin     => "thrak tail",
-                                                     :town     => "Kharam-Dzu",
-                                                   })
->>>>>>> b9d3e933
         end
       end
 
@@ -336,7 +248,6 @@
         it "can tell we have an unfinished herb task" do
           bounty = described_class.parse "The herbalist's assistant in Ta'Illistim, Jhiseth, is working on a concoction that requires a sprig of holly found in Griffin's Keen near Ta'Illistim.  These samples must be in pristine condition.  You have been tasked to retrieve 6 samples."
           expect(bounty[:type]).to eq(:herb)
-<<<<<<< HEAD
           expect(bounty[:requirements]).to include(
             {
               :herb   => "sprig of holly",
@@ -345,20 +256,11 @@
               :town   => "Ta'Illistim",
             }
           )
-=======
-          expect(bounty[:requirements]).to include({
-                                                     :herb   => "sprig of holly",
-                                                     :area   => "Griffin's Keen",
-                                                     :number => 6,
-                                                     :town   => "Ta'Illistim",
-                                                   })
->>>>>>> b9d3e933
         end
 
         it 'can parse an Icemule herb task' do
           bounty = described_class.parse "The healer in Icemule Trace, Mirtag, is working on a concoction that requires a withered deathblossom found in the Rift.  These samples must be in pristine condition.  You have been tasked to retrieve 7 samples."
           expect(bounty[:type]).to eq(:herb)
-<<<<<<< HEAD
           expect(bounty[:requirements]).to include(
             {
               :herb   => "withered deathblossom",
@@ -367,20 +269,11 @@
               :town   => "Icemule Trace",
             }
           )
-=======
-          expect(bounty[:requirements]).to include({
-                                                     :herb   => "withered deathblossom",
-                                                     :area   => "Rift",
-                                                     :number => 7,
-                                                     :town   => "Icemule Trace",
-                                                   })
->>>>>>> b9d3e933
         end
 
         it 'can parse an Icemule herb task' do
           bounty = described_class.parse "The healer in Icemule Trace, Mirtag, is working on a concoction that requires a withered black mushroom found in the subterranean tunnels under Icemule Trace.  These samples must be in pristine condition.  You have been tasked to retrieve 5 samples."
           expect(bounty[:type]).to eq(:herb)
-<<<<<<< HEAD
           expect(bounty[:requirements]).to include(
             {
               :herb   => "withered black mushroom",
@@ -389,20 +282,11 @@
               :town   => "Icemule Trace",
             }
           )
-=======
-          expect(bounty[:requirements]).to include({
-                                                     :herb   => "withered black mushroom",
-                                                     :area   => "subterranean tunnels",
-                                                     :number => 5,
-                                                     :town   => "Icemule Trace",
-                                                   })
->>>>>>> b9d3e933
         end
 
         it "can parse an Icemule task for an area between two towns" do
           bounty = described_class.parse "The healer in Icemule Trace, Mirtag, is working on a concoction that requires some bolmara lichen found on the Icemule Trail between Wehnimer's Landing and Icemule Trace.  These samples must be in pristine condition.  You have been tasked to retrieve 9 samples."
           expect(bounty[:type]).to eq(:herb)
-<<<<<<< HEAD
           expect(bounty[:requirements]).to include(
             {
               :herb   => "bolmara lichen",
@@ -411,14 +295,6 @@
               :town   => "Icemule Trace",
             }
           )
-=======
-          expect(bounty[:requirements]).to include({
-                                                     :herb   => "bolmara lichen",
-                                                     :area   => "Icemule Trail",
-                                                     :number => 9,
-                                                     :town   => "Icemule Trace",
-                                                   })
->>>>>>> b9d3e933
         end
       end
 
@@ -438,7 +314,6 @@
         it "can tell we have an unfinished assist dangerous by culling task" do
           bounty = described_class.parse "You have been tasked to help Someguy kill a dangerous creature by suppressing gnarled being activity in Old Ta'Faendryl during the hunt.  You need to kill 20 of them to complete your task."
           expect(bounty[:type]).to eq(:cull)
-<<<<<<< HEAD
           expect(bounty[:requirements]).to include(
             {
               :area     => "Old Ta'Faendryl",
@@ -446,19 +321,11 @@
               :creature => "being"
             }
           )
-=======
-          expect(bounty[:requirements]).to include({
-                                                     :area     => "Old Ta'Faendryl",
-                                                     :number   => 20,
-                                                     :creature => "being"
-                                                   })
->>>>>>> b9d3e933
         end
 
         it "can tell we have an unfinished assist dangerous by culling task" do
           bounty = described_class.parse "You have been tasked to help Someguy kill a dangerous creature by suppressing emaciated hierophant activity in Temple Wyneb near Ta'Illistim during the hunt.  You need to kill 12 of them to complete your task."
           expect(bounty[:type]).to eq(:cull)
-<<<<<<< HEAD
           expect(bounty[:requirements]).to include(
             {
               :area     => "Temple Wyneb",
@@ -466,13 +333,6 @@
               :creature => "emaciated hierophant"
             }
           )
-=======
-          expect(bounty[:requirements]).to include({
-                                                     :area     => "Temple Wyneb",
-                                                     :number   => 12,
-                                                     :creature => "emaciated hierophant"
-                                                   })
->>>>>>> b9d3e933
         end
       end
 
@@ -510,7 +370,6 @@
         it "can tell we have an unfinished assist rescue by culling task" do
           bounty = described_class.parse "You have been tasked to help Someguy rescue a missing child by suppressing emaciated hierophant activity in Temple Wyneb near Ta'Illistim during the rescue attempt.  You need to kill 7 more of them to complete your task."
           expect(bounty[:type]).to eq(:cull)
-<<<<<<< HEAD
           expect(bounty[:requirements]).to include(
             {
               :area     => "Temple Wyneb",
@@ -518,13 +377,6 @@
               :creature => "emaciated hierophant"
             }
           )
-=======
-          expect(bounty[:requirements]).to include({
-                                                     :area     => "Temple Wyneb",
-                                                     :number   => 7,
-                                                     :creature => "emaciated hierophant"
-                                                   })
->>>>>>> b9d3e933
         end
       end
     end

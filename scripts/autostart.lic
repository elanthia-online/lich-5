#quiet
=begin

  Automatically starts scripts when Lich starts.

  ;autostart help

        author: Tillmen (tillmen@lichproject.org)
  contributors: Athias
          game: any
          tags: core
       version: 0.54
      required: Lich >= 4.6.58

  changelog:
    0.54 (2022-03-15):
      Added logic to welcome Dragonrealms.
      DragonRealms/GemstoneIV infomon detection
      Removed xnarost from default autostarting
    0.53 (2021-07-27):
      Fixed defect where autostart would error if a completely new / fresh install with no lich.db3 existing.
    0.52 (2021-05-10):
      Fixed removal of lich being updated when running Lich5
    0.51 (2020-09-09):
      Added LR detect GTK version
      Forcing unset-lich-updatable to prevent overwriting GTK3-enabled Lich only if GTK3 detected
      Exclude narost / alias from update list if GTK3 detected
      The above are only intended to be used in the GTK3 distro.
    0.5 (2020-07-05):
      Forced infomon and repository update to run at start
      Prevented duplicate runs of infomon
      Fixed bug with repository update not running
      Made go2 and narost defaults
      Formatting changes
    0.4 (2015-07-12):
      start infomon before other scripts
    0.3 (2014-11-23):
      add default settings on first run
    0.2 (2014-11-10):
      auto add infomon to global autostart list

=end

def gtk_version
    begin
        return 'not installed' unless Object.const_defined?(:Gtk)
        return 'unknown' unless Gtk.const_defined?(:Version)
        return Gtk::Version::STRING
    rescue
        return 'error'
    end
end

if Settings['scripts'].nil?
  Settings['scripts'] = Array.new
  Settings['scripts'].push(:name => 'alias', :args => [])
  Settings['scripts'].push(:name => 'lnet', :args => [])
end

# Let's go find out if we need to switch lich from updatable state

def lich_no_update
	script_name = "repository"
	scope = ":"
	blob = Hash.new

	begin
  	blob = Lich.db.get_first_value('SELECT hash FROM script_auto_settings WHERE script=? AND scope=?;', script_name.encode('UTF-8'), scope.encode('UTF-8'))
	rescue SQLite3::BusyException
  	sleep 0.1
  	retry
	end

	hash = Marshal.load(blob) if blob
	if hash['updatable'][:lich] || !hash
		return true
	else
		return false
	end
end

if XMLData.game =~ /^DR/
  begin
    did_dependency_install = Lich.db.get_first_value("SELECT value FROM lich_settings WHERE name='did_dependency_install';")
  rescue SQLite3::BusyException
    sleep 0.1
    retry
  end
  if did_dependency_install.nil?
    unless File.exist?("#{SCRIPT_DIR}/dependency.lic")
      Script.run('repository', 'download dependency')
      sleep 1
    end
    unless File.exist?("#{SCRIPT_DIR}/bootstrap.lic") && File.exist?("#{SCRIPT_DIR}/drinfomon.lic") && File.exist?("#{SCRIPT_DIR}/common.lic") && File.exist?("#{SCRIPT_DIR}/dependency.lic")
      sleep 0.5
      Script.run('dependency', 'install')
    end
    begin
      Lich.db.execute("INSERT INTO lich_settings(name,value) VALUES('did_dependency_install', 'yes');")
    rescue SQLite3::BusyException
      sleep 0.1
      retry
    end
  else
<<<<<<< HEAD
    Script.start('dependency') if Script.exist?('dependency')
=======
    Script.start('dependency')
>>>>>>> d8e36ca3
    sleep 1
  end
end

if script.vars.empty?
  sleep 0.5
  # Wait after login then unset lich updatable before any other action (GTK3 option only)
  start_script 'repository', ['unset-lich-updatable'] if gtk_version > "3" && lich_no_update()
	200.times { sleep 0.1; break if !running?('repository') }
  did_something = false
  run_info = false
  run_repo = false
  for script_list in [ Settings['scripts'], CharSettings['scripts'] ]
    if script_list.class == Array
      if run_info == false
        # Run infomon
        unless XMLData.game =~ /^DR/
          Script.start("infomon")
        end
        run_info = true
        sleep 0.5
      end
      if run_repo == false
        # Run repository
        start_script 'repository', ['download-updates']
        wait_while {running? 'repository'}
        run_repo = true
      end
      # Loop through list
      for script_info in script_list
        if script_info[:name] == 'infomon' || script_info[:name] == 'repository'
          next
        else
          Script.start(script_info[:name], :args => script_info[:args])
        end
        did_something = true
      end
    end
  end
  unless did_something
    echo 'nothing to do'
  end
elsif (script.vars[1] =~ /^add$/i) and script.vars[2] and (script.vars[3] or script.vars[2] !~ /^\-\-global$/i)
  if script.vars[2] =~ /^\-\-global$/i
    script_list = Settings['scripts']
    script_list = Array.new unless script_list.class == Array
    if not Script.exists?(script.vars[3])
      respond "\n--- #{script.vars[3]} does not appear to be a valid script\n\n"
    elsif script_list.any? { |s| s[:name] == script.vars[3].downcase }
      respond "\n--- #{script.vars[3]} is already set to start at login for all characters\n\n"
    else
      script_list.push(:name => script.vars[3].downcase, :args => script.vars[4..-1])
      Settings['scripts'] = script_list
      respond "\n--- #{script.vars[3]} will now start at login for all characters\n\n"
    end
  else
    script_list = CharSettings['scripts']
    script_list = Array.new unless script_list.class == Array
    if not Script.exists?(script.vars[2])
      respond "\n--- #{script.vars[2]} does not appear to be a valid script\n\n"
    elsif script_list.any? { |s| s[:name] == script.vars[2].downcase }
      respond "\n--- #{script.vars[2]} is already set to start at login for #{Char.name}\n\n"
    else
      script_list.push(:name =>script.vars[2].downcase, :args => script.vars[3..-1])
      CharSettings['scripts'] = script_list
      respond "\n--- #{script.vars[2]} will now start at login for #{Char.name}\n\n"
    end
  end
elsif script.vars[1] =~ /^rem(?:ove)?$|^del(?:ete)?$/ and script.vars[2] and (script.vars[3] or script.vars[2] !~ /^\-\-global$/i)
  if script.vars[2] =~ /^\-\-global$/i
    script_list = Settings['scripts']
    if (script_list.class == Array) and (script_info = script_list.find { |s| s[:name] == script.vars[3].downcase })
      script_list.delete(script_info)
      Settings['scripts'] = script_list
      respond "\n--- #{script.vars[3]} was removed from the global autostart list\n\n"
    else
      respond "\n--- #{script.vars[3]} was not found in the global autostart list\n\n"
    end
  else
    script_list = CharSettings['scripts']
    if (script_list.class == Array) and (script_info = script_list.find { |s| s[:name] == script.vars[2].downcase })
      script_list.delete(script_info)
      CharSettings['scripts'] = script_list
      respond "\n--- #{script.vars[2]} was removed from #{XMLData.name}'s autostart list\n\n"
    else
      respond "\n--- #{script.vars[2]} was not found in #{XMLData.name}'s autostart list\n\n"
    end
  end
elsif script.vars[1] =~ /^list$/i
  script_list = Settings['scripts']
  output = "\n--- Global autostart scripts: "
  if (script_list.class == Array) and not script_list.empty?
    output.concat script_list.collect { |script_info| if script_info[:args].empty?; script_info[:name]; else; "#{script_info[:name]} (args: #{script_info[:args].join(' ')})"; end }.join(', ')
    output.concat "\n\n"
  else
    output.concat "(none)\n\n"
  end
  script_list = CharSettings['scripts']
  output.concat "--- #{XMLData.name}'s autostart scripts: "
  if (script_list.class == Array) and not script_list.empty?
    output.concat script_list.collect { |script_info| if script_info[:args].empty?; script_info[:name]; else; "#{script_info[:name]} (args: #{script_info[:args].join(' ')})"; end }.join(', ')
    output.concat "\n\n"
  else
    output.concat "(none)\n\n"
  end
  respond output
else
  output = "\n"
  output.concat "Usage:\n"
  output.concat "\n"
  output.concat "     #{$clean_lich_char}autostart add <script name> <args>\n"
  output.concat "     #{$clean_lich_char}autostart add --global <script name> <args>\n"
  output.concat "\n"
  output.concat "     #{$clean_lich_char}autostart remove <script name>\n"
  output.concat "     #{$clean_lich_char}autostart remove --global <script name>\n"
  output.concat "\n"
  output.concat "     #{$clean_lich_char}autostart list\n"
  output.concat "\n"
  respond output
end<|MERGE_RESOLUTION|>--- conflicted
+++ resolved
@@ -102,11 +102,7 @@
       retry
     end
   else
-<<<<<<< HEAD
-    Script.start('dependency') if Script.exist?('dependency')
-=======
-    Script.start('dependency')
->>>>>>> d8e36ca3
+    Script.start('dependency') if Script.exists?('dependency')
     sleep 1
   end
 end

<<<<<<< HEAD
# util.rb: Core lich file for collection of utilities to extend Lich capabilities.
# Entries added here should always be accessible from Lich::Util.feature namespace.
=======
=begin
util.rb: Core lich file for collection of utilities to extend Lich capabilities.
Entries added here should always be accessible from Lich::Util.feature namespace.
=end
>>>>>>> fa0ee6d2

module Lich
  module Util
    include Enumerable

    # Normalizes and performs a lookup for an effect based on the provided value.
    #
    # Depending on the type of `val`, this method will:
    # - For String: Check if the normalized string matches any key in the effect's hash (case-insensitive, underscores replaced with spaces).
    # - For Integer: Check if the effect is active for the given integer value.
    # - For Symbol: Check if the normalized symbol matches any key in the effect's hash (case-insensitive, underscores replaced with spaces).
    #
    # @param effect [String] The name of the effect class (without the "Effects::" prefix).
    # @param val [String, Integer, Symbol] The value to look up; can be a string, integer, or symbol.
    # @return [Boolean] True if the lookup is successful, false otherwise.
    # @raise [RuntimeError] If `val` is not a String, Integer, or Symbol.
    def self.normalize_lookup(effect, val)
      caller_type = "Effects::#{effect}"
      case val
      when String
        (eval caller_type).to_h.transform_keys(&:to_s).transform_keys(&:downcase).include?(val.downcase.gsub('_', ' '))
      when Integer
        #      seek = mappings.fetch(val, nil)
        (eval caller_type).active?(val)
      when Symbol
        (eval caller_type).to_h.transform_keys(&:to_s).transform_keys(&:downcase).include?(val.to_s.downcase.gsub('_', ' '))
      else
        fail "invalid lookup case #{val.class.name}"
      end
    end

    # Normalizes a given name by converting it to a lowercase string and replacing or removing certain characters.
    #
    # The normalization process handles the following cases:
    # - Converts spaces and hyphens to underscores.
    # - Removes colons and apostrophes.
    # - Converts symbols to strings.
    # - Converts all characters to lowercase.
    #
    # Examples:
    #   normalize_name("vault_kick")      #=> "vault_kick"
    #   normalize_name("vault kick")      #=> "vault_kick"
    #   normalize_name("vault-kick")      #=> "vault_kick"
    #   normalize_name(:vault_kick)       #=> "vault_kick"
    #   normalize_name(:vaultkick)        #=> "vaultkick"
    #   normalize_name("predator's eye")  #=> "predators_eye"
    #
    # @param name [String, Symbol] The name to normalize.
    # @return [String] The normalized name.
    def self.normalize_name(name)
      normal_name = name.to_s.downcase
      normal_name.gsub!(' ', '_') if name =~ (/\s/)
      normal_name.gsub!('-', '_') if name =~ (/-/)
      normal_name.gsub!(":", '') if name =~ (/:/)
      normal_name.gsub!("'", '') if name =~ (/'/)
      normal_name
    end

    # Generates a unique anonymous hook identifier string.
    #
    # @param prefix [String] an optional prefix to include in the identifier (default: '')
    # @return [String] a unique identifier in the format "Util::<prefix>-<timestamp>-<random_number>"
    # @example
    #   Util.anon_hook('event') #=> "Util::event-2024-06-13 12:34:56 +0000-1234"
    def self.anon_hook(prefix = '')
      now = Time.now
      "Util::#{prefix}-#{now}-#{Random.rand(10000)}"
    end

    # Issues a command to the game and captures output between start and end patterns.
    #
    # @param command [String] The command to send.
    # @param start_pattern [Regexp] Pattern marking the start of output capture.
    # @param end_pattern [Regexp, Symbol] Pattern marking the end of output capture. Defaults to /<prompt/. Use :ignore for single-line capture.
    # @param include_end [Boolean] Whether to include the end line in the result. Defaults to true.
    # @param timeout [Integer] Timeout in seconds for the command. Defaults to 5.
    # @param silent [Boolean, nil] Whether to silence script output. Defaults to nil (no change).
    # @param usexml [Boolean] Whether to use XML downstream. Defaults to true.
    # @param quiet [Boolean] If true, suppresses output of lines to FE starting with the start_pattern and ending with the end_pattern. Defaults to false.
    # @param use_fput [Boolean] If true, uses fput to send the command; otherwise uses put. Defaults to true.
    # @return [Array<String>] Lines of output captured between start and end patterns.
    def self.issue_command(command, start_pattern, end_pattern = /<prompt/, include_end: true, timeout: 5, silent: nil, usexml: true, quiet: false, use_fput: true)
      result = []
      name = self.anon_hook
      filter = false
      ignore_end = end_pattern.eql?(:ignore)

      save_script_silent = Script.current.silent
      save_want_downstream = Script.current.want_downstream
      save_want_downstream_xml = Script.current.want_downstream_xml

      Script.current.silent = silent if !silent.nil?
      Script.current.want_downstream = !usexml
      Script.current.want_downstream_xml = usexml

      begin
        Timeout::timeout(timeout, Interrupt) {
          DownstreamHook.add(name, proc { |line|
            if filter
              if ignore_end || line =~ end_pattern
                DownstreamHook.remove(name)
                filter = false
                if quiet && !ignore_end
                  next(nil)
                else
                  line
                end
              else
                if quiet
                  next(nil)
                else
                  line
                end
              end
            elsif line =~ start_pattern
              filter = true
              if quiet
                next(nil)
              else
                line
              end
            else
              line
            end
          })
          use_fput ? fput(command) : put(command)

          until (line = get) =~ start_pattern; end
          result << line.rstrip
          unless ignore_end
            until (line = get) =~ end_pattern
              result << line.rstrip
            end
          end
          unless ignore_end
            if include_end
              result << line.rstrip
            end
          end
        }
      rescue Interrupt
        nil
      ensure
        DownstreamHook.remove(name)
        Script.current.silent = save_script_silent if !silent.nil?
        Script.current.want_downstream = save_want_downstream
        Script.current.want_downstream_xml = save_want_downstream_xml
      end
      return result
    end

    def self.quiet_command_xml(command, start_pattern, end_pattern = /<prompt/, include_end = true, timeout = 5, silent = true)
      return issue_command(command, start_pattern, end_pattern, include_end: include_end, timeout: timeout, silent: silent, usexml: true, quiet: true)
    end

    def self.quiet_command(command, start_pattern, end_pattern, include_end = true, timeout = 5, silent = true)
      return issue_command(command, start_pattern, end_pattern, include_end: include_end, timeout: timeout, silent: silent, usexml: false, quiet: true)
    end

    # Retrieves the current silver count from the game output by issuing the 'info' command
    # and parsing the response. Uses a downstream hook to filter and extract the silver value.
    #
    # @param timeout [Integer] the maximum number of seconds to wait for a response (default: 3)
    # @return [Integer] the amount of silver, or 0 if not found or on timeout
    #
    # @example
    #   silver = Util.silver_count
    #
    # This method temporarily silences output, sets up a downstream hook to capture the relevant
    # lines, and restores the previous silence state after completion.
    def self.silver_count(timeout = 3)
      silence_me unless (undo_silence = silence_me)
      result = ''
      name = self.anon_hook
      filter = false

      start_pattern = /^\s*Name\:/
      end_pattern = /^\s*Mana\:\s+\-?[0-9]+\s+Silver\:\s+([0-9,]+)/
      ttl = Time.now + timeout
      begin
        # main thread
        DownstreamHook.add(name, proc { |line|
          if filter
            if line =~ end_pattern
              result = $1.dup
              DownstreamHook.remove(name)
              filter = false
            else
              next(nil)
            end
          elsif line =~ start_pattern
            filter = true
            next(nil)
          else
            line
          end
        })
        # script thread
        fput 'info'
        loop {
          # non-blocking check, this allows us to
          # check the time even when the buffer is empty
          line = get?
          break if line && line =~ end_pattern
          break if Time.now > ttl
          sleep(0.01) # prevent a tight-loop
        }
      ensure
        DownstreamHook.remove(name)
        silence_me if undo_silence
      end
      return result.gsub(',', '').to_i
    end

    # Installs and optionally requires a set of Ruby gems specified in a Hash.
    #
    # @param gems_to_install [Hash{String => Boolean}]
    #   A hash where each key is the name of a gem to install (as a String),
    #   and each value is a Boolean indicating whether to require the gem after installation.
    #
    # @raise [ArgumentError]
    #   If the argument is not a Hash, or if the hash contains keys that are not Strings
    #   or values that are not TrueClass/FalseClass.
    #
    # @raise [RuntimeError]
    #   If any gems fail to install, raises an error listing the failed gems.
    #
    # @example
    #   install_gem_requirements({ "json" => true, "colorize" => false })
    #
    # This method will attempt to install any gems that are not already installed.
    # If a gem is installed and its value is true, it will be required.
    # If installation fails for any gem, an error will be raised listing all failed gems.
    def self.install_gem_requirements(gems_to_install)
      raise ArgumentError, "install_gem_requirements must be passed a Hash" unless gems_to_install.is_a?(Hash)
      require "rubygems"
      require "rubygems/dependency_installer"
      installer = Gem::DependencyInstaller.new({ :user_install => true, :document => nil })
      installed_gems = Gem::Specification.map { |gem| gem.name }.sort.uniq
      failed_gems = []

      gems_to_install.each do |gem_name, should_require|
        unless gem_name.is_a?(String) && (should_require.is_a?(TrueClass) || should_require.is_a?(FalseClass))
          raise ArgumentError, "install_gem_requirements must be passed a Hash with String key and TrueClass/FalseClass as value"
        end
        begin
          unless installed_gems.include?(gem_name)
            respond("--- Lich: Installing missing ruby gem '#{gem_name}' now, please wait!")
            installer.install(gem_name)
            respond("--- Lich: Done installing '#{gem_name}' gem!")
          end
          require gem_name if should_require
        rescue StandardError
          respond("--- Lich: error: Failed to install Ruby gem: #{gem_name}")
          respond("--- Lich: error: #{$!}")
          Lich.log("error: Failed to install Ruby gem: #{gem_name}")
          Lich.log("error: #{$!}")
          failed_gems.push(gem_name)
        end
      end
      unless failed_gems.empty?
        raise("Please install the failed gems: #{failed_gems.join(', ')} to run #{$lich_char}#{Script.current.name}")
      end
    end
  end
end<|MERGE_RESOLUTION|>--- conflicted
+++ resolved
@@ -1,12 +1,7 @@
-<<<<<<< HEAD
-# util.rb: Core lich file for collection of utilities to extend Lich capabilities.
-# Entries added here should always be accessible from Lich::Util.feature namespace.
-=======
 =begin
 util.rb: Core lich file for collection of utilities to extend Lich capabilities.
 Entries added here should always be accessible from Lich::Util.feature namespace.
 =end
->>>>>>> fa0ee6d2
 
 module Lich
   module Util

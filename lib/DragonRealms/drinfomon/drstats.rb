--- conflicted
+++ resolved
@@ -1,7 +1,5 @@
 module Lich
   module DragonRealms
-<<<<<<< HEAD
-
 module DRStats
   @@race = nil
   @@guild = nil
@@ -265,271 +263,4 @@
   end
 end
 end
-=======
-    module DRInfomon
-      module DRStats
-        @@race = nil
-        @@guild = nil
-        @@gender = nil
-        @@age ||= 0
-        @@circle ||= 0
-        @@strength ||= 0
-        @@stamina ||= 0
-        @@reflex ||= 0
-        @@agility ||= 0
-        @@intelligence ||= 0
-        @@wisdom ||= 0
-        @@discipline ||= 0
-        @@charisma ||= 0
-        @@favors ||= 0
-        @@tdps ||= 0
-        @@encumbrance = nil
-        @@balance ||= 8
-        @@luck ||= 0
-
-        def self.race
-          @@race
-        end
-
-        def self.race=(val)
-          @@race = val
-        end
-
-        def self.guild
-          @@guild
-        end
-
-        def self.guild=(val)
-          @@guild = val
-        end
-
-        def self.gender
-          @@gender
-        end
-
-        def self.gender=(val)
-          @@gender = val
-        end
-
-        def self.age
-          @@age
-        end
-
-        def self.age=(val)
-          @@age = val
-        end
-
-        def self.circle
-          @@circle
-        end
-
-        def self.circle=(val)
-          @@circle = val
-        end
-
-        def self.strength
-          @@strength
-        end
-
-        def self.strength=(val)
-          @@strength = val
-        end
-
-        def self.stamina
-          @@stamina
-        end
-
-        def self.stamina=(val)
-          @@stamina = val
-        end
-
-        def self.reflex
-          @@reflex
-        end
-
-        def self.reflex=(val)
-          @@reflex = val
-        end
-
-        def self.agility
-          @@agility
-        end
-
-        def self.agility=(val)
-          @@agility = val
-        end
-
-        def self.intelligence
-          @@intelligence
-        end
-
-        def self.intelligence=(val)
-          @@intelligence = val
-        end
-
-        def self.wisdom
-          @@wisdom
-        end
-
-        def self.wisdom=(val)
-          @@wisdom = val
-        end
-
-        def self.discipline
-          @@discipline
-        end
-
-        def self.discipline=(val)
-          @@discipline = val
-        end
-
-        def self.charisma
-          @@charisma
-        end
-
-        def self.charisma=(val)
-          @@charisma = val
-        end
-
-        def self.favors
-          @@favors
-        end
-
-        def self.favors=(val)
-          @@favors = val
-        end
-
-        def self.tdps
-          @@tdps
-        end
-
-        def self.tdps=(val)
-          @@tdps = val
-        end
-
-        def self.luck
-          @@luck
-        end
-
-        def self.luck=(val)
-          @@luck = val
-        end
-
-        def self.balance
-          @@balance
-        end
-
-        def self.balance=(val)
-          @@balance = val
-        end
-
-        def self.encumbrance
-          @@encumbrance
-        end
-
-        def self.encumbrance=(val)
-          @@encumbrance = val
-        end
-
-        def self.name
-          XMLData.name
-        end
-
-        def self.health
-          XMLData.health
-        end
-
-        def self.mana
-          XMLData.mana
-        end
-
-        def self.fatigue
-          XMLData.stamina
-        end
-
-        def self.spirit
-          XMLData.spirit
-        end
-
-        def self.concentration
-          XMLData.concentration
-        end
-
-        def self.native_mana
-          case DRStats.guild
-          when 'Necromancer'
-            'arcane'
-          when 'Barbarian', 'Thief'
-            nil
-          when 'Moon Mage', 'Trader'
-            'lunar'
-          when 'Warrior Mage', 'Bard'
-            'elemental'
-          when 'Cleric', 'Paladin'
-            'holy'
-          when 'Empath', 'Ranger'
-            'life'
-          end
-        end
-
-        def self.serialize
-          [@@race, @@guild, @@gender, @@age, @@circle, @@strength, @@stamina, @@reflex, @@agility, @@intelligence, @@wisdom, @@discipline, @@charisma, @@favors, @@tdps, @@luck, @@encumbrance]
-        end
-
-        def self.load_serialized=(array)
-          @@race, @@guild, @@gender, @@age = array[0..3]
-          @@circle, @@strength, @@stamina, @@reflex, @@agility, @@intelligence, @@wisdom, @@discipline, @@charisma, @@favors, @@tdps, @@luck, @@encumbrance = array[5..12]
-        end
-
-        def self.barbarian?
-          @@guild == 'Barbarian'
-        end
-
-        def self.bard?
-          @@guild == 'Bard'
-        end
-
-        def self.cleric?
-          @@guild == 'Cleric'
-        end
-
-        def self.commoner?
-          @@guild == 'Commoner'
-        end
-
-        def self.empath?
-          @@guild == 'Empath'
-        end
-
-        def self.moon_mage?
-          @@guild == 'Moon Mage'
-        end
-
-        def self.necromancer?
-          @@guild == 'Necromancer'
-        end
-
-        def self.paladin?
-          @@guild == 'Paladin'
-        end
-
-        def self.ranger?
-          @@guild == 'Ranger'
-        end
-
-        def self.thief?
-          @@guild == 'Thief'
-        end
-
-        def self.trader?
-          @@guild == 'Trader'
-        end
-
-        def self.warrior_mage?
-          @@guild == 'Warrior Mage'
-        end
-      end
-    end
-  end
->>>>>>> f41075c4
 end
module Lich
  module DragonRealms
<<<<<<< HEAD
=======
    #    module DRInfomon
>>>>>>> f41075c4

    class Flags
      @@flags = {}
      @@matchers = {}

      def self.[](key)
        @@flags[key]
      end

      def self.[]=(key, value)
        @@flags[key] = value
      end

      def self.add(key, *matchers)
        @@flags[key] = false
        @@matchers[key] = matchers.map { |item| item.is_a?(Regexp) ? item : /#{item}/i }
      end

      def self.reset(key)
        @@flags[key] = false
      end

      def self.delete(key)
        @@matchers.delete key
        @@flags.delete key
      end

      def self.flags
        @@flags
      end

<<<<<<< HEAD
  def self.matchers
    @@matchers
  end
end
end
=======
      def self.matchers
        @@matchers
      end
    end

    # end
  end
>>>>>>> f41075c4
end<|MERGE_RESOLUTION|>--- conflicted
+++ resolved
@@ -1,10 +1,5 @@
 module Lich
   module DragonRealms
-<<<<<<< HEAD
-=======
-    #    module DRInfomon
->>>>>>> f41075c4
-
     class Flags
       @@flags = {}
       @@matchers = {}
@@ -35,19 +30,9 @@
         @@flags
       end
 
-<<<<<<< HEAD
   def self.matchers
     @@matchers
   end
 end
 end
-=======
-      def self.matchers
-        @@matchers
-      end
-    end
-
-    # end
-  end
->>>>>>> f41075c4
 end
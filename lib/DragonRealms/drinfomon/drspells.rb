module Lich
  module DragonRealms
<<<<<<< HEAD
module DRSpells
  @@known_spells = {}
  @@known_feats = {}
  @@spellbook_format = nil # 'column-formatted' or 'non-column'

  @@grabbing_known_spells = false
  @@grabbing_known_barbarian_abilities = false
  @@grabbing_known_khri = false
=======
    #    module DRInfomon

    module DRSpells
      @@known_spells = {}
      @@known_feats = {}
      @@spellbook_format = nil # 'column-formatted' or 'non-column'

      @@grabbing_known_spells = false

      # Use this to silence the initial output
      # of calling 'spells' command to populate our data.
      @@silence_known_spells_hook = false
>>>>>>> f41075c4

      def self.active_spells
        XMLData.dr_active_spells
      end

      def self.known_spells
        @@known_spells
      end

      def self.known_feats
        @@known_feats
      end

      def self.slivers
        XMLData.dr_active_spells_slivers
      end

      def self.stellar_percentage
        XMLData.dr_active_spells_stellar_percentage
      end

      def self.grabbing_known_spells
        @@grabbing_known_spells
      end

      def self.grabbing_known_spells=(val)
        @@grabbing_known_spells = val
      end

<<<<<<< HEAD
  def self.check_known_barbarian_abilities
    @@grabbing_known_barbarian_abilities
  end

  def self.check_known_barbarian_abilities=(val)
    @@grabbing_known_barbarian_abilities = val
  end

  def self.grabbing_known_khri
    @@grabbing_known_khri
  end

  def self.grabbing_known_khri=(val)
    @@grabbing_known_khri = val
  end

  def self.spellbook_format
    @@spellbook_format
  end

  def self.spellbook_format=(val)
    @@spellbook_format = val
  end
end
end
=======
      def self.spellbook_format
        @@spellbook_format
      end

      def self.spellbook_format=(val)
        @@spellbook_format = val
      end
    end

    # end
  end
>>>>>>> f41075c4
end<|MERGE_RESOLUTION|>--- conflicted
+++ resolved
@@ -1,6 +1,6 @@
 module Lich
   module DragonRealms
-<<<<<<< HEAD
+
 module DRSpells
   @@known_spells = {}
   @@known_feats = {}
@@ -9,20 +9,6 @@
   @@grabbing_known_spells = false
   @@grabbing_known_barbarian_abilities = false
   @@grabbing_known_khri = false
-=======
-    #    module DRInfomon
-
-    module DRSpells
-      @@known_spells = {}
-      @@known_feats = {}
-      @@spellbook_format = nil # 'column-formatted' or 'non-column'
-
-      @@grabbing_known_spells = false
-
-      # Use this to silence the initial output
-      # of calling 'spells' command to populate our data.
-      @@silence_known_spells_hook = false
->>>>>>> f41075c4
 
       def self.active_spells
         XMLData.dr_active_spells
@@ -52,7 +38,6 @@
         @@grabbing_known_spells = val
       end
 
-<<<<<<< HEAD
   def self.check_known_barbarian_abilities
     @@grabbing_known_barbarian_abilities
   end
@@ -78,17 +63,4 @@
   end
 end
 end
-=======
-      def self.spellbook_format
-        @@spellbook_format
-      end
-
-      def self.spellbook_format=(val)
-        @@spellbook_format = val
-      end
-    end
-
-    # end
-  end
->>>>>>> f41075c4
 end
--- conflicted
+++ resolved
@@ -1,34 +1,9 @@
 module Lich
   module DragonRealms
-<<<<<<< HEAD
-    $DRINFOMON_VERSION = '3.0'
-=======
     module DRInfomon
       $DRINFOMON_VERSION = '3.0'
->>>>>>> f41075c4
 
       DRINFOMON_IN_CORE_LICH = true
-
-<<<<<<< HEAD
-    DRINFOMON_CORE_LICH_DEFINES = %W(drinfomon common common-arcana common-crafting common-healing common-healing-data common-items common-money common-moonmage common-summoning common-theurgy common-travel common-validation events slackbot equipmanager spellmonitor)
-
-    require_relative "./drdefs"
-    require_relative "./drvariables"
-    require_relative "./drparser"
-    require_relative "./drskill"
-    require_relative "./drstats"
-    require_relative "./drroom"
-    require_relative "./drspells"
-    require_relative "./events"
-=======
-      # require_relative "./drdefs"
-      # require_relative "./drvariables"
-      # require_relative "./drparser"
-      # require_relative "./drskill"
-      # require_relative "./drstats"
-      # require_relative "./drroom"
-      # require_relative "./drspells"
-      # require_relative "./events"
 
       require File.join(LIB_DIR, 'DragonRealms', 'drinfomon', 'drdefs.rb')
       require File.join(LIB_DIR, 'DragonRealms', 'drinfomon', 'drvariables.rb')
@@ -39,6 +14,5 @@
       require File.join(LIB_DIR, 'DragonRealms', 'drinfomon', 'drspells.rb')
       require File.join(LIB_DIR, 'DragonRealms', 'drinfomon', 'events.rb')
     end
->>>>>>> f41075c4
   end
 end
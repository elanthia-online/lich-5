--- conflicted
+++ resolved
@@ -1,7 +1,5 @@
 module Lich
   module DragonRealms
-<<<<<<< HEAD
-
 class DRSkill
   @@skills_data ||= DR_SKILLS_DATA
   @@gained_skills ||= []
@@ -154,160 +152,4 @@
   end
 end
 end
-=======
-    module DRInfomon
-      class DRSkill
-        @@skills_data ||= DR_SKILLS_DATA
-        @@gained_skills ||= []
-        @@start_time ||= Time.now
-        @@list ||= []
-        @@exp_modifiers ||= {}
-
-        attr_reader :name, :rank, :exp, :percent, :current, :baseline, :skillset
-        attr_writer :rank, :exp, :percent, :current, :baseline
-
-        def initialize(name, rank, exp, percent)
-          @name = name # skill name like 'Evasion'
-          @rank = rank.to_i # earned ranks in the skill
-          # Skill mindstate x/34
-          # Hardcode caped skills to 34/34
-          @exp = rank.to_i >= 1750 ? 34 : exp.to_i
-          @percent = percent.to_i # percent to next rank from 0 to 100
-          @baseline = rank.to_i + (percent.to_i / 100.0)
-          @current = rank.to_i + (percent.to_i / 100.0)
-          @skillset = lookup_skillset(@name)
-          @@list.push(self) unless @@list.find { |skill| skill.name == @name }
-        end
-
-        def self.reset
-          @@gained_skills = []
-          @@start_time = Time.now
-          @@list.each { |skill| skill.baseline = skill.current }
-        end
-
-        # Primarily used by `learned` script to track how long it's
-        # been tracking your experience gains this session.
-        def self.start_time
-          @@start_time
-        end
-
-        # List of skills that have increased their learning rates.
-        # Primarily used by `exp-monitor` script to echo which skills
-        # gained experience after you performed an action.
-        def self.gained_skills
-          @@gained_skills
-        end
-
-        # Returns the amount of ranks that have been gained since
-        # the baseline was last reset. This allows you to track
-        # rank gain for a given play session.
-        #
-        # Note, don't confuse the 'exp' in this method name with DRSkill.getxp(..)
-        # which returns the current learning rate of the skill.
-        def self.gained_exp(val)
-          skill = self.find_skill(val)
-          if skill
-            return skill.current ? (skill.current - skill.baseline).round(2) : 0.00
-          end
-        end
-
-        # Updates DRStats.gained_skills if the learning rate increased.
-        # The original consumer of this data is the `exp-monitor` script.
-        def self.handle_exp_change(name, new_exp)
-          return unless UserVars.echo_exp
-
-          old_exp = DRSkill.getxp(name)
-          change = new_exp.to_i - old_exp.to_i
-          if change > 0
-            DRSkill.gained_skills << { skill: name, change: change }
-          end
-        end
-
-        def self.include?(val)
-          !self.find_skill(val).nil?
-        end
-
-        def self.update(name, rank, exp, percent)
-          self.handle_exp_change(name, exp)
-          skill = self.find_skill(name)
-          if skill
-            skill.rank = rank.to_i
-            skill.exp = skill.rank.to_i >= 1750 ? 34 : exp.to_i
-            skill.percent = percent.to_i
-            skill.current = rank.to_i + (percent.to_i / 100.0)
-          else
-            DRSkill.new(name, rank, exp, percent)
-          end
-        end
-
-        def self.update_mods(name, rank)
-          self.exp_modifiers[self.lookup_alias(name)] = rank.to_i
-        end
-
-        def self.exp_modifiers
-          @@exp_modifiers
-        end
-
-        def self.clear_mind(val)
-          self.find_skill(val).exp = 0
-        end
-
-        def self.getrank(val)
-          self.find_skill(val).rank.to_i
-        end
-
-        def self.getmodrank(val)
-          skill = self.find_skill(val)
-          if skill
-            rank = skill.rank.to_i
-            modifier = self.exp_modifiers[skill.name].to_i
-            rank + modifier
-          end
-        end
-
-        def self.getxp(val)
-          skill = self.find_skill(val)
-          skill.exp.to_i
-        end
-
-        def self.getpercent(val)
-          self.find_skill(val).percent.to_i
-        end
-
-        def self.getskillset(val)
-          self.find_skill(val).skillset
-        end
-
-        def self.listall
-          @@list.each do |i|
-            echo "#{i.name}: #{i.rank}.#{i.percent}% [#{i.exp}/34]"
-          end
-        end
-
-        def self.list
-          @@list
-        end
-
-        def self.find_skill(val)
-          @@list.find { |data| data.name == self.lookup_alias(val) }
-        end
-
-        # Some guilds rename skills, like Barbarians call "Primary Magic" as "Inner Fire".
-        # Given the canonical or colloquial name, this method returns the value
-        # that's usable with the other methods like `getxp(skill)` and `getrank(skill)`.
-        def self.lookup_alias(skill)
-          @@skills_data[:guild_skill_aliases][DRStats.guild][skill] || skill
-        end
-
-        # This is an instance method, do not prefix with `self`.
-        # It is called from the initialize method (constructor).
-        # When it was defined as a class method then the initialize method
-        # complained that this method didn't yet exist.
-        def lookup_skillset(skill)
-          @@skills_data[:skillsets].find { |_skillset, skills| skills.include?(skill) }.first
-        end
-      end
-    end
-  end
->>>>>>> f41075c4
 end
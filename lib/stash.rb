=begin
stash.rb: Core lich file for extending free_hands, empty_hands functions in
  item / container script indifferent method.  Usage will ensure no regex is
  required to be maintained.
=end

module Lich
  module Stash
    def self.find_container(param, loud_fail: true)
      param = param.name if param.is_a?(GameObj) # (Lich::Gemstone::GameObj)
      found_container = GameObj.inv.find do |container|
        container.name =~ %r[#{param.strip}]i || container.name =~ %r[#{param.sub(' ', ' .*')}]i
      end
      if found_container.nil? && loud_fail
        fail "could not find Container[name: #{param}]"
      else
        return found_container
      end
    end

    def self.container(param)
      @weapon_displayer ||= []
      container_to_check = find_container(param)
      unless @weapon_displayer.include?(container_to_check.id)
        result = Lich::Util.issue_command("look in ##{container_to_check.id}", /In the .*$|That is closed\.|^You glance at/, silent: true, quiet: true) if container_to_check.contents.nil?
        fput "open ##{container_to_check.id}" if result.include?('That is closed.')
        @weapon_displayer.push(container_to_check.id) if GameObj.containers.find { |item| item[0] == container_to_check.id }.nil?
      end
      return container_to_check
    end

    def self.try_or_fail(seconds: 2, command: nil)
      fput(command)
      expiry = Time.now + seconds
      wait_until do yield or Time.now > expiry end
      fail "Error[command: #{command}, seconds: #{seconds}]" if Time.now > expiry
    end

    def self.add_to_bag(bag, item)
      bag = container(bag)
      try_or_fail(command: "_drag ##{item.id} ##{bag.id}") do
        20.times {
          return true if ![GameObj.right_hand, GameObj.left_hand].map(&:id).compact.include?(item.id) && @weapon_displayer.include?(bag.id)
          return true if (![GameObj.right_hand, GameObj.left_hand].map(&:id).compact.include?(item.id) and bag.contents.to_a.map(&:id).include?(item.id))
          return true if item.name =~ /^ethereal \w+$/ && ![GameObj.right_hand, GameObj.left_hand].map(&:id).compact.include?(item.id)
          sleep 0.1
        }
        return false
      end
    end

    def self.wear_to_inv(item)
      try_or_fail(command: "wear ##{item.id}") do
        20.times {
          return true if (![GameObj.right_hand, GameObj.left_hand].map(&:id).compact.include?(item.id) and GameObj.inv.to_a.map(&:id).include?(item.id))
          return true if item.name =~ /^ethereal \w+$/ && ![GameObj.right_hand, GameObj.left_hand].map(&:id).compact.include?(item.id)
          sleep 0.1
        }
        return false
      end
    end

    def self.sheath_bags
      # find ready list settings for sheaths only; regex courtesy Eloot
      @sheath = {}
      @checked_sheaths = false
      sheath_list_match = /(?:sheath|secondary sheath):\s+<d\scmd="store\s(\w+)\sclear">[^<]+<a\sexist="(\d+)"\snoun="[^"]+">([^<]+)<\/a>(?:\s[^<]+)?<\/d>/

      ready_lines = Lich::Util.issue_command("ready list", /Your current settings are/, /To change your default item for a category that is already set/, silent: true, quiet: true)
      ready_lines.each { |line|
        if line =~ sheath_list_match
          sheath_obj = Regexp.last_match(3).to_s.downcase
          sheath_type = Regexp.last_match(1).to_s.downcase.gsub('2', 'secondary_')
          found_container = Stash.find_container(sheath_obj, loud_fail: false)
          unless found_container.nil?
            @sheath.store(sheath_type.to_sym, found_container)
          else
            respond("Lich::Stash.sheath_bags Error: Could not find sheath(#{sheath_obj}) in inventory. Not using, possibly hidden, tucked, or missing.")
            Lich.log("Lich::Stash.sheath_bags Error: Could not find sheath(#{sheath_obj}) in inventory. Not using, possibly hidden, tucked, or missing.")
          end
        end
      }
      @checked_sheaths = true
    end

    def self.stash_hands(right: false, left: false, both: false)
      $fill_hands_actions ||= Array.new
      $fill_left_hand_actions ||= Array.new
      $fill_right_hand_actions ||= Array.new

      actions = Array.new
      right_hand = GameObj.right_hand
      left_hand = GameObj.left_hand

      # extending to use sheath / 2sheath wherever possible
      Stash.sheath_bags unless @checked_sheaths
      if @sheath.has_key?(:sheath)
        unless @sheath.has_key?(:secondary_sheath)
          sheath = second_sheath = @sheath.fetch(:sheath)
        else
          sheath = @sheath.fetch(:sheath) if @sheath.has_key?(:sheath)
          second_sheath = @sheath.fetch(:secondary_sheath) if @sheath.has_key?(:secondary_sheath)
        end
      elsif @sheath.has_key?(:secondary_sheath)
        sheath = second_sheath = @sheath.fetch(:secondary_sheath)
      else
        sheath = second_sheath = nil
      end
      # weaponsack for both hands
<<<<<<< HEAD
      if UserVars.weapon and UserVars.weaponsack and not UserVars.weapon.empty? and not UserVars.weaponsack.empty? and (right_hand.name =~ /#{Regexp.escape(UserVars.weapon.strip)}/i or right_hand.name =~ /#{Regexp.escape(UserVars.weapon).sub(' ', ' .*')}/i)
        weaponsack = nil unless (weaponsack = find_container(UserVars.weaponsack, loud_fail: false)).is_a?(GameObj)
=======
      if UserVars.weapon.class == String and UserVars.weaponsack.class == String and not UserVars.weapon.empty? and not UserVars.weaponsack.empty? and (right_hand.name =~ /#{Regexp.escape(UserVars.weapon.strip)}/i or right_hand.name =~ /#{Regexp.escape(UserVars.weapon).sub(' ', ' .*')}/i)
        weaponsack = nil unless (weaponsack = find_container(UserVars.weaponsack, loud_fail: false)).is_a?(Lich::Gemstone::GameObj)
>>>>>>> cb0faf78
      end
      # lootsack for both hands
      if UserVars.lootsack.class != String || UserVars.lootsack.empty?
        lootsack = nil
      else
        lootsack = nil unless (lootsack = find_container(UserVars.lootsack, loud_fail: false)).is_a?(GameObj)
      end
      # finding another container if needed
      other_containers_var = nil
      other_containers = proc {
        results = Lich::Util.issue_command('inventory containers', /^(?:You are carrying nothing at this time|You are wearing)/, silent: true, quiet: true)
        other_containers_ids = results.to_s.scan(/exist=\\"(.*?)\\"/).flatten - [lootsack.id]
        other_containers_var = GameObj.inv.find_all { |obj| other_containers_ids.include?(obj.id) }
        other_containers_var
      }

      if (left || both) && left_hand.id
        waitrt?
        if (left_hand.noun =~ /shield|buckler|targe|heater|parma|aegis|scutum|greatshield|mantlet|pavis|arbalest|bow|crossbow|yumi|arbalest/)\
          and Lich::Stash::wear_to_inv(left_hand)
          actions.unshift proc {
            fput "remove ##{left_hand.id}"
            20.times { break if GameObj.left_hand.id == left_hand.id or GameObj.right_hand.id == left_hand.id; sleep 0.1 }

            if GameObj.right_hand.id == left_hand.id
              dothistimeout 'swap', 3, /^You don't have anything to swap!|^You swap/
            end
          }
        else
          actions.unshift proc {
            if left_hand.name =~ /^ethereal \w+$/
              fput "rub #{left_hand.noun} tattoo"
              20.times { break if (GameObj.left_hand.name == left_hand.name) or (GameObj.right_hand.name == left_hand.name); sleep 0.1 }
            else
              fput "get ##{left_hand.id}"
              20.times { break if (GameObj.left_hand.id == left_hand.id) or (GameObj.right_hand.id == left_hand.id); sleep 0.1 }
            end

            if GameObj.right_hand.id == left_hand.id or (GameObj.right_hand.name == left_hand.name && left_hand.name =~ /^ethereal \w+$/)
              dothistimeout 'swap', 3, /^You don't have anything to swap!|^You swap/
            end
          }
          if !second_sheath.nil? && GameObj.left_hand.type =~ /weapon/
            result = Lich::Stash.add_to_bag(second_sheath, GameObj.left_hand)
          elsif weaponsack && GameObj.left_hand.type =~ /weapon/
            result = Lich::Stash::add_to_bag(weaponsack, GameObj.left_hand)
          elsif lootsack
            result = Lich::Stash::add_to_bag(lootsack, GameObj.left_hand)
          else
            result = nil
          end
          if result.nil? or !result
            for container in other_containers.call
              result = Lich::Stash::add_to_bag(container, GameObj.left_hand)
              break if result
            end
          end
        end
      end
      if (right || both) && right_hand.id
        waitrt?
        actions.unshift proc {
          if right_hand.name =~ /^ethereal \w+$/
            fput "rub #{right_hand.noun} tattoo"
            20.times { break if GameObj.left_hand.name == right_hand.name or GameObj.right_hand.name == right_hand.name; sleep 0.1 }
          else
            fput "get ##{right_hand.id}"
            20.times { break if GameObj.left_hand.id == right_hand.id or GameObj.right_hand.id == right_hand.id; sleep 0.1 }
          end

          if GameObj.left_hand.id == right_hand.id or (GameObj.left_hand.name == right_hand.name && right_hand.name =~ /^ethereal \w+$/)
            dothistimeout 'swap', 3, /^You don't have anything to swap!|^You swap/
          end
        }

        if !sheath.nil? && GameObj.right_hand.type =~ /weapon/
          result = Lich::Stash.add_to_bag(sheath, GameObj.right_hand)
        elsif weaponsack && GameObj.right_hand.type =~ /weapon/
          result = Lich::Stash::add_to_bag(weaponsack, GameObj.right_hand)
        elsif lootsack
          result = Lich::Stash::add_to_bag(lootsack, GameObj.right_hand)
        else
          result = nil
        end
        sleep 0.1
        if result.nil? or !result
          for container in other_containers.call
            result = Lich::Stash::add_to_bag(container, GameObj.right_hand)
            break if result
          end
        end
      end
      $fill_hands_actions.push(actions) if both
      $fill_left_hand_actions.push(actions) if left
      $fill_right_hand_actions.push(actions) if right
    end

    def self.equip_hands(left: false, right: false, both: false)
      if both
        for action in $fill_hands_actions.pop
          action.call
        end
      elsif left
        for action in $fill_left_hand_actions.pop
          action.call
        end
      elsif right
        for action in $fill_right_hand_actions.pop
          action.call
        end
      else
        if $fill_right_hand_actions.length > 0
          for action in $fill_right_hand_actions.pop
            action.call
          end
        elsif $fill_left_hand_actions.length > 0
          for action in $fill_left_hand_actions.pop
            action.call
          end
        end
      end
    end
  end
end<|MERGE_RESOLUTION|>--- conflicted
+++ resolved
@@ -107,19 +107,14 @@
         sheath = second_sheath = nil
       end
       # weaponsack for both hands
-<<<<<<< HEAD
-      if UserVars.weapon and UserVars.weaponsack and not UserVars.weapon.empty? and not UserVars.weaponsack.empty? and (right_hand.name =~ /#{Regexp.escape(UserVars.weapon.strip)}/i or right_hand.name =~ /#{Regexp.escape(UserVars.weapon).sub(' ', ' .*')}/i)
-        weaponsack = nil unless (weaponsack = find_container(UserVars.weaponsack, loud_fail: false)).is_a?(GameObj)
-=======
       if UserVars.weapon.class == String and UserVars.weaponsack.class == String and not UserVars.weapon.empty? and not UserVars.weaponsack.empty? and (right_hand.name =~ /#{Regexp.escape(UserVars.weapon.strip)}/i or right_hand.name =~ /#{Regexp.escape(UserVars.weapon).sub(' ', ' .*')}/i)
         weaponsack = nil unless (weaponsack = find_container(UserVars.weaponsack, loud_fail: false)).is_a?(Lich::Gemstone::GameObj)
->>>>>>> cb0faf78
       end
       # lootsack for both hands
       if UserVars.lootsack.class != String || UserVars.lootsack.empty?
         lootsack = nil
       else
-        lootsack = nil unless (lootsack = find_container(UserVars.lootsack, loud_fail: false)).is_a?(GameObj)
+        lootsack = nil unless (lootsack = find_container(UserVars.lootsack, loud_fail: false)).is_a?(Lich::Gemstone::GameObj)
       end
       # finding another container if needed
       other_containers_var = nil

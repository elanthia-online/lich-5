# Lich5 carveout for init_db

#
# Report an error if Lich 4.4 data is found
#
if File.exist?("#{DATA_DIR}/lich.sav")
  Lich.log "error: Archaic Lich 4.4 configuration found: Please remove #{DATA_DIR}/lich.sav"
  Lich.msgbox "error: Archaic Lich 4.4 configuration found: Please remove #{DATA_DIR}/lich.sav"
  exit
end

if Gem::Version.new(RUBY_VERSION) < Gem::Version.new(REQUIRED_RUBY)
  if (RUBY_PLATFORM =~ /mingw|win/) and (RUBY_PLATFORM !~ /darwin/i)
    require 'fiddle'
    Fiddle::Function.new(DL.dlopen('user32.dll')['MessageBox'], [Fiddle::TYPE_INT, Fiddle::TYPE_VOIDP, Fiddle::TYPE_VOIDP, Fiddle::TYPE_INT], Fiddle::TYPE_INT).call(0, 'Upgrade Ruby to version 2.6', "Lich v#{LICH_VERSION}", 16)
  else
    puts "Upgrade Ruby to version 2.6"
  end
  exit
end

require 'lib/wine'

begin
  # stupid workaround for Windows
  # seems to avoid a 10 second lag when starting lnet, without adding a 10 second lag at startup
  require 'openssl'
  OpenSSL::PKey::RSA.new(512)
rescue LoadError
  nil # not required for basic Lich; however, lnet and repository scripts will fail without openssl
rescue
  nil
end

<<<<<<< HEAD
=======
# check for Linux | WINE (and maybe in future MacOS | WINE) first due to low population
# segment of code unmodified from Lich4 (Tillmen)
if (arg = ARGV.find { |a| a =~ /^--wine=.+$/i })
  $wine_bin = arg.sub(/^--wine=/, '')
else
  begin
    $wine_bin = `which wine`.strip
  rescue
    $wine_bin = nil
  end
end
if (arg = ARGV.find { |a| a =~ /^--wine-prefix=.+$/i })
  $wine_prefix = arg.sub(/^--wine-prefix=/, '')
elsif ENV['WINEPREFIX']
  $wine_prefix = ENV['WINEPREFIX']
elsif ENV['HOME']
  $wine_prefix = ENV['HOME'] + '/.wine'
else
  $wine_prefix = nil
end
if $wine_bin and File.exist?($wine_bin) and File.file?($wine_bin) and $wine_prefix and File.exist?($wine_prefix) and File.directory?($wine_prefix)
  module Wine
    BIN = $wine_bin
    PREFIX = $wine_prefix
    def Wine.registry_gets(key)
      hkey, subkey, thingie = /(HKEY_LOCAL_MACHINE|HKEY_CURRENT_USER)\\(.+)\\([^\\]*)/.match(key).captures # fixme: stupid highlights ]/
      if File.exist?(PREFIX + '/system.reg')
        if hkey == 'HKEY_LOCAL_MACHINE'
          subkey = "[#{subkey.gsub('\\', '\\\\\\')}]"
          if thingie.nil? or thingie.empty?
            thingie = '@'
          else
            thingie = "\"#{thingie}\""
          end
          lookin = result = false
          File.open(PREFIX + '/system.reg') { |f| f.readlines }.each { |line|
            if line[0...subkey.length] == subkey
              lookin = true
            elsif line =~ /^\[/
              lookin = false
            elsif lookin and line =~ /^#{thingie}="(.*)"$/i
              result = $1.split('\\"').join('"').split('\\\\').join('\\').sub(/\\0$/, '')
              break
            end
          }
          return result
        else
          return false
        end
      else
        return false
      end
    end

    def Wine.registry_puts(key, value)
      hkey, subkey, thingie = /(HKEY_LOCAL_MACHINE|HKEY_CURRENT_USER)\\(.+)\\([^\\]*)/.match(key).captures # fixme ]/
      if File.exist?(PREFIX)
        if thingie.nil? or thingie.empty?
          thingie = '@'
        else
          thingie = "\"#{thingie}\""
        end
        # gsub sucks for this..
        value = value.split('\\').join('\\\\')
        value = value.split('"').join('\"')
        begin
          regedit_data = "REGEDIT4\n\n[#{hkey}\\#{subkey}]\n#{thingie}=\"#{value}\"\n\n"
          filename = "#{TEMP_DIR}/wine-#{Time.now.to_i}.reg"
          File.open(filename, 'w') { |f| f.write(regedit_data) }
          system("#{BIN} regedit #{filename}")
          sleep 0.2
          File.delete(filename)
        rescue
          return false
        end
        return true
      end
    end
  end
end

>>>>>>> 5198570a
# find the FE locations for Win and for Linux | WINE

if (RUBY_PLATFORM =~ /mingw|win/i) && (RUBY_PLATFORM !~ /darwin/i)
  require 'win32/registry'
  include Win32

  paths = ['SOFTWARE\\WOW6432Node\\Simutronics\\STORM32',
           'SOFTWARE\\WOW6432Node\\Simutronics\\WIZ32']

  def key_exists?(path)
    Registry.open(Registry::HKEY_LOCAL_MACHINE, path, ::Win32::Registry::KEY_READ)
    true
  rescue StandardError
    false
  end

  paths.each do |path|
    next unless key_exists?(path)

    Registry.open(Registry::HKEY_LOCAL_MACHINE, path).each_value do |_subkey, _type, data|
      dirloc = data
      if path =~ /WIZ32/
        $wiz_fe_loc = dirloc
      elsif path =~ /STORM32/
        $sf_fe_loc = dirloc
      else
        Lich.log("Hammer time, couldn't find me a SIMU FE on a Windows box")
      end
    end
  end
elsif defined?(Wine)
  ## Needs improvement - iteration and such.  Quick slam test.
  $sf_fe_loc = Wine.registry_gets('HKEY_LOCAL_MACHINE\\SOFTWARE\\WOW6432Node\\Simutronics\\STORM32\\Directory') || ''
  $wiz_fe_loc_temp = Wine.registry_gets('HKEY_LOCAL_MACHINE\\Software\\Wow6432Node\\Simutronics\\WIZ32\\Directory')
  $sf_fe_loc_temp = Wine.registry_gets('HKEY_LOCAL_MACHINE\\Software\\Wow6432Node\\Simutronics\\STORM32\\Directory')

  if $wiz_fe_loc_temp
    $wiz_fe_loc = $wiz_fe_loc_temp.gsub('\\', '/').gsub('C:', Wine::PREFIX + '/drive_c')
  end
  if $sf_fe_loc_temp
    $sf_fe_loc = $sf_fe_loc_temp.gsub('\\', '/').gsub('C:', Wine::PREFIX + '/drive_c')
  end

  if !File.exist?($sf_fe_loc)
    $sf_fe_loc =~ /SIMU/ ? $sf_fe_loc = $sf_fe_loc.gsub("SIMU", "Simu") : $sf_fe_loc = $sf_fe_loc.gsub("Simu", "SIMU")
    Lich.log("Cannot find STORM equivalent FE to launch.") if !File.exist?($sf_fe_loc)
  end
end

## The following should be deprecated with the direct-frontend-launch-method
## TODO: remove as part of chore/Remove unnecessary Win32 calls
## Temporarily reinstatated for DR

if (RUBY_PLATFORM =~ /mingw|win/i) and (RUBY_PLATFORM !~ /darwin/i)
  #
  # Windows API made slightly less annoying
  #
  require 'fiddle'
  require 'fiddle/import'
  module Win32
    SIZEOF_CHAR = Fiddle::SIZEOF_CHAR
    SIZEOF_LONG = Fiddle::SIZEOF_LONG
    SEE_MASK_NOCLOSEPROCESS = 0x00000040
    MB_OK = 0x00000000
    MB_OKCANCEL = 0x00000001
    MB_YESNO = 0x00000004
    MB_ICONERROR = 0x00000010
    MB_ICONQUESTION = 0x00000020
    MB_ICONWARNING = 0x00000030
    IDIOK = 1
    IDICANCEL = 2
    IDIYES = 6
    IDINO = 7
    KEY_ALL_ACCESS = 0xF003F
    KEY_CREATE_SUB_KEY = 0x0004
    KEY_ENUMERATE_SUB_KEYS = 0x0008
    KEY_EXECUTE = 0x20019
    KEY_NOTIFY = 0x0010
    KEY_QUERY_VALUE = 0x0001
    KEY_READ = 0x20019
    KEY_SET_VALUE = 0x0002
    KEY_WOW64_32KEY = 0x0200
    KEY_WOW64_64KEY = 0x0100
    KEY_WRITE = 0x20006
    TokenElevation = 20
    TOKEN_QUERY = 8
    STILL_ACTIVE = 259
    SW_SHOWNORMAL = 1
    SW_SHOW = 5
    PROCESS_QUERY_INFORMATION = 1024
    PROCESS_VM_READ = 16
    HKEY_LOCAL_MACHINE = -2147483646
    REG_NONE = 0
    REG_SZ = 1
    REG_EXPAND_SZ = 2
    REG_BINARY = 3
    REG_DWORD = 4
    REG_DWORD_LITTLE_ENDIAN = 4
    REG_DWORD_BIG_ENDIAN = 5
    REG_LINK = 6
    REG_MULTI_SZ = 7
    REG_QWORD = 11
    REG_QWORD_LITTLE_ENDIAN = 11

    module Kernel32
      extend Fiddle::Importer
      dlload 'kernel32'
      extern 'int GetCurrentProcess()'
      extern 'int GetExitCodeProcess(int, int*)'
      extern 'int GetModuleFileName(int, void*, int)'
      extern 'int GetVersionEx(void*)'
      #         extern 'int OpenProcess(int, int, int)' # fixme
      extern 'int GetLastError()'
      extern 'int CreateProcess(void*, void*, void*, void*, int, int, void*, void*, void*, void*)'
    end

    def Win32.GetLastError
      return Kernel32.GetLastError()
    end

    def Win32.CreateProcess(args)
      if args[:lpCommandLine]
        lpCommandLine = args[:lpCommandLine].dup
      else
        lpCommandLine = nil
      end
      if args[:bInheritHandles] == false
        bInheritHandles = 0
      elsif args[:bInheritHandles] == true
        bInheritHandles = 1
      else
        bInheritHandles = args[:bInheritHandles].to_i
      end
      if args[:lpEnvironment].class == Array
        # fixme
      end
      lpStartupInfo = [68, 0, 0, 0, 0, 0, 0, 0, 0, 0, 0, 0, 0, 0, 0, 0, 0, 0]
      lpStartupInfo_index = { :lpDesktop => 2, :lpTitle => 3, :dwX => 4, :dwY => 5, :dwXSize => 6, :dwYSize => 7, :dwXCountChars => 8, :dwYCountChars => 9, :dwFillAttribute => 10, :dwFlags => 11, :wShowWindow => 12, :hStdInput => 15, :hStdOutput => 16, :hStdError => 17 }
      for sym in [:lpDesktop, :lpTitle]
        if args[sym]
          args[sym] = "#{args[sym]}\0" unless args[sym][-1, 1] == "\0"
          lpStartupInfo[lpStartupInfo_index[sym]] = Fiddle::Pointer.to_ptr(args[sym]).to_i
        end
      end
      for sym in [:dwX, :dwY, :dwXSize, :dwYSize, :dwXCountChars, :dwYCountChars, :dwFillAttribute, :dwFlags, :wShowWindow, :hStdInput, :hStdOutput, :hStdError]
        if args[sym]
          lpStartupInfo[lpStartupInfo_index[sym]] = args[sym]
        end
      end
      lpStartupInfo = lpStartupInfo.pack('LLLLLLLLLLLLSSLLLL')
      lpProcessInformation = [0, 0, 0, 0,].pack('LLLL')
      r = Kernel32.CreateProcess(args[:lpApplicationName], lpCommandLine, args[:lpProcessAttributes], args[:lpThreadAttributes], bInheritHandles, args[:dwCreationFlags].to_i, args[:lpEnvironment], args[:lpCurrentDirectory], lpStartupInfo, lpProcessInformation)
      lpProcessInformation = lpProcessInformation.unpack('LLLL')
      return :return => (r > 0 ? true : false), :hProcess => lpProcessInformation[0], :hThread => lpProcessInformation[1], :dwProcessId => lpProcessInformation[2], :dwThreadId => lpProcessInformation[3]
    end

    #      Win32.CreateProcess(:lpApplicationName => 'Launcher.exe', :lpCommandLine => 'lich2323.sal', :lpCurrentDirectory => 'C:\\PROGRA~1\\SIMU')
    #      def Win32.OpenProcess(args={})
    #         return Kernel32.OpenProcess(args[:dwDesiredAccess].to_i, args[:bInheritHandle].to_i, args[:dwProcessId].to_i)
    #      end
    def Win32.GetCurrentProcess
      return Kernel32.GetCurrentProcess
    end

    def Win32.GetExitCodeProcess(args)
      lpExitCode = [0].pack('L')
      r = Kernel32.GetExitCodeProcess(args[:hProcess].to_i, lpExitCode)
      return :return => r, :lpExitCode => lpExitCode.unpack('L')[0]
    end

    def Win32.GetModuleFileName(args = {})
      args[:nSize] ||= 256
      buffer = "\0" * args[:nSize].to_i
      r = Kernel32.GetModuleFileName(args[:hModule].to_i, buffer, args[:nSize].to_i)
      return :return => r, :lpFilename => buffer.gsub("\0", '')
    end

    def Win32.GetVersionEx
      a = [156, 0, 0, 0, 0, ("\0" * 128), 0, 0, 0, 0, 0].pack('LLLLLa128SSSCC')
      r = Kernel32.GetVersionEx(a)
      a = a.unpack('LLLLLa128SSSCC')
      return :return => r, :dwOSVersionInfoSize => a[0], :dwMajorVersion => a[1], :dwMinorVersion => a[2], :dwBuildNumber => a[3], :dwPlatformId => a[4], :szCSDVersion => a[5].strip, :wServicePackMajor => a[6], :wServicePackMinor => a[7], :wSuiteMask => a[8], :wProductType => a[9]
    end

    module User32
      extend Fiddle::Importer
      dlload 'user32'
      extern 'int MessageBox(int, char*, char*, int)'
    end

    def Win32.MessageBox(args)
      args[:lpCaption] ||= "Lich v#{LICH_VERSION}"
      return User32.MessageBox(args[:hWnd].to_i, args[:lpText], args[:lpCaption], args[:uType].to_i)
    end

    module Advapi32
      extend Fiddle::Importer
      dlload 'advapi32'
      extern 'int GetTokenInformation(int, int, void*, int, void*)'
      extern 'int OpenProcessToken(int, int, void*)'
      extern 'int RegOpenKeyEx(int, char*, int, int, void*)'
      extern 'int RegQueryValueEx(int, char*, void*, void*, void*, void*)'
      extern 'int RegSetValueEx(int, char*, int, int, char*, int)'
      extern 'int RegDeleteValue(int, char*)'
      extern 'int RegCloseKey(int)'
    end

    def Win32.GetTokenInformation(args)
      if args[:TokenInformationClass] == TokenElevation
        token_information_length = SIZEOF_LONG
        token_information = [0].pack('L')
      else
        return nil
      end
      return_length = [0].pack('L')
      r = Advapi32.GetTokenInformation(args[:TokenHandle].to_i, args[:TokenInformationClass], token_information, token_information_length, return_length)
      if args[:TokenInformationClass] == TokenElevation
        return :return => r, :TokenIsElevated => token_information.unpack('L')[0]
      end
    end

    def Win32.OpenProcessToken(args)
      token_handle = [0].pack('L')
      r = Advapi32.OpenProcessToken(args[:ProcessHandle].to_i, args[:DesiredAccess].to_i, token_handle)
      return :return => r, :TokenHandle => token_handle.unpack('L')[0]
    end

    def Win32.RegOpenKeyEx(args)
      phkResult = [0].pack('L')
      r = Advapi32.RegOpenKeyEx(args[:hKey].to_i, args[:lpSubKey].to_s, 0, args[:samDesired].to_i, phkResult)
      return :return => r, :phkResult => phkResult.unpack('L')[0]
    end

    def Win32.RegQueryValueEx(args)
      args[:lpValueName] ||= 0
      lpcbData = [0].pack('L')
      r = Advapi32.RegQueryValueEx(args[:hKey].to_i, args[:lpValueName], 0, 0, 0, lpcbData)
      if r == 0
        lpcbData = lpcbData.unpack('L')[0]
        lpData = String.new.rjust(lpcbData, "\x00")
        lpcbData = [lpcbData].pack('L')
        lpType = [0].pack('L')
        r = Advapi32.RegQueryValueEx(args[:hKey].to_i, args[:lpValueName], 0, lpType, lpData, lpcbData)
        lpType = lpType.unpack('L')[0]
        lpcbData = lpcbData.unpack('L')[0]
        if [REG_EXPAND_SZ, REG_SZ, REG_LINK].include?(lpType)
          lpData.gsub!("\x00", '')
        elsif lpType == REG_MULTI_SZ
          lpData = lpData.gsub("\x00\x00", '').split("\x00")
        elsif lpType == REG_DWORD
          lpData = lpData.unpack('L')[0]
        elsif lpType == REG_QWORD
          lpData = lpData.unpack('Q')[0]
        elsif lpType == REG_BINARY
          # fixme
        elsif lpType == REG_DWORD_BIG_ENDIAN
          # fixme
        else
          # fixme
        end
        return :return => r, :lpType => lpType, :lpcbData => lpcbData, :lpData => lpData
      else
        return :return => r
      end
    end

    def Win32.RegSetValueEx(args)
      if [REG_EXPAND_SZ, REG_SZ, REG_LINK].include?(args[:dwType]) and (args[:lpData].class == String)
        lpData = args[:lpData].dup
        lpData.concat("\x00")
        cbData = lpData.length
      elsif (args[:dwType] == REG_MULTI_SZ) and (args[:lpData].class == Array)
        lpData = args[:lpData].join("\x00").concat("\x00\x00")
        cbData = lpData.length
      elsif (args[:dwType] == REG_DWORD) and (args[:lpData].class == Integer)
        lpData = [args[:lpData]].pack('L')
        cbData = 4
      elsif (args[:dwType] == REG_QWORD) and (args[:lpData].class == Integer)
        lpData = [args[:lpData]].pack('Q')
        cbData = 8
      elsif args[:dwType] == REG_BINARY
        # fixme
        return false
      elsif args[:dwType] == REG_DWORD_BIG_ENDIAN
        # fixme
        return false
      else
        # fixme
        return false
      end
      args[:lpValueName] ||= 0
      return Advapi32.RegSetValueEx(args[:hKey].to_i, args[:lpValueName], 0, args[:dwType], lpData, cbData)
    end

    def Win32.RegDeleteValue(args)
      args[:lpValueName] ||= 0
      return Advapi32.RegDeleteValue(args[:hKey].to_i, args[:lpValueName])
    end

    def Win32.RegCloseKey(args)
      return Advapi32.RegCloseKey(args[:hKey])
    end

    module Shell32
      extend Fiddle::Importer
      dlload 'shell32'
      extern 'int ShellExecuteEx(void*)'
      extern 'int ShellExecute(int, char*, char*, char*, char*, int)'
    end

    def Win32.ShellExecuteEx(args)
      #         struct = [ (SIZEOF_LONG * 15), 0, 0, 0, 0, 0, 0, SW_SHOWNORMAL, 0, 0, 0, 0, 0, 0, 0 ]
      struct = [(SIZEOF_LONG * 15), 0, 0, 0, 0, 0, 0, SW_SHOW, 0, 0, 0, 0, 0, 0, 0]
      struct_index = { :cbSize => 0, :fMask => 1, :hwnd => 2, :lpVerb => 3, :lpFile => 4, :lpParameters => 5, :lpDirectory => 6, :nShow => 7, :hInstApp => 8, :lpIDList => 9, :lpClass => 10, :hkeyClass => 11, :dwHotKey => 12, :hIcon => 13, :hMonitor => 13, :hProcess => 14 }
      for sym in [:lpVerb, :lpFile, :lpParameters, :lpDirectory, :lpIDList, :lpClass]
        if args[sym]
          args[sym] = "#{args[sym]}\0" unless args[sym][-1, 1] == "\0"
          struct[struct_index[sym]] = Fiddle::Pointer.to_ptr(args[sym]).to_i
        end
      end
      for sym in [:fMask, :hwnd, :nShow, :hkeyClass, :dwHotKey, :hIcon, :hMonitor, :hProcess]
        if args[sym]
          struct[struct_index[sym]] = args[sym]
        end
      end
      struct = struct.pack('LLLLLLLLLLLLLLL')
      r = Shell32.ShellExecuteEx(struct)
      struct = struct.unpack('LLLLLLLLLLLLLLL')
      return :return => r, :hProcess => struct[struct_index[:hProcess]], :hInstApp => struct[struct_index[:hInstApp]]
    end

    def Win32.ShellExecute(args)
      args[:lpOperation] ||= 0
      args[:lpParameters] ||= 0
      args[:lpDirectory] ||= 0
      args[:nShowCmd] ||= 1
      return Shell32.ShellExecute(args[:hwnd].to_i, args[:lpOperation], args[:lpFile], args[:lpParameters], args[:lpDirectory], args[:nShowCmd])
    end

    begin
      module Kernel32
        extern 'int EnumProcesses(void*, int, void*)'
      end

      def Win32.EnumProcesses(args = {})
        args[:cb] ||= 400
        pProcessIds = Array.new((args[:cb] / SIZEOF_LONG), 0).pack(''.rjust((args[:cb] / SIZEOF_LONG), 'L'))
        pBytesReturned = [0].pack('L')
        r = Kernel32.EnumProcesses(pProcessIds, args[:cb], pBytesReturned)
        pBytesReturned = pBytesReturned.unpack('L')[0]
        return :return => r, :pProcessIds => pProcessIds.unpack(''.rjust((args[:cb] / SIZEOF_LONG), 'L'))[0...(pBytesReturned / SIZEOF_LONG)], :pBytesReturned => pBytesReturned
      end
    rescue
      module Psapi
        extend Fiddle::Importer
        dlload 'psapi'
        extern 'int EnumProcesses(void*, int, void*)'
      end

      def Win32.EnumProcesses(args = {})
        args[:cb] ||= 400
        pProcessIds = Array.new((args[:cb] / SIZEOF_LONG), 0).pack(''.rjust((args[:cb] / SIZEOF_LONG), 'L'))
        pBytesReturned = [0].pack('L')
        r = Psapi.EnumProcesses(pProcessIds, args[:cb], pBytesReturned)
        pBytesReturned = pBytesReturned.unpack('L')[0]
        return :return => r, :pProcessIds => pProcessIds.unpack(''.rjust((args[:cb] / SIZEOF_LONG), 'L'))[0...(pBytesReturned / SIZEOF_LONG)], :pBytesReturned => pBytesReturned
      end
    end

    def Win32.isXP?
      return (Win32.GetVersionEx[:dwMajorVersion] < 6)
    end

    #      def Win32.isWin8?
    #         r = Win32.GetVersionEx
    #         return ((r[:dwMajorVersion] == 6) and (r[:dwMinorVersion] >= 2))
    #      end
    def Win32.admin?
      if Win32.isXP?
        return true
      else
        r = Win32.OpenProcessToken(:ProcessHandle => Win32.GetCurrentProcess, :DesiredAccess => TOKEN_QUERY)
        token_handle = r[:TokenHandle]
        r = Win32.GetTokenInformation(:TokenInformationClass => TokenElevation, :TokenHandle => token_handle)
        return (r[:TokenIsElevated] != 0)
      end
    end

    def Win32.AdminShellExecute(args)
      # open ruby/lich as admin and tell it to open something else
      if not caller.any? { |c| c =~ /eval|run/ }
        r = Win32.GetModuleFileName
        if r[:return] > 0
          if File.exist?(r[:lpFilename])
            Win32.ShellExecuteEx(:lpVerb => 'runas', :lpFile => r[:lpFilename], :lpParameters => "#{File.expand_path($PROGRAM_NAME)} shellexecute #{[Marshal.dump(args)].pack('m').gsub("\n", '')}")
          end
        end
      end
    end
  end
<<<<<<< HEAD
=======
else
  if (arg = ARGV.find { |a| a =~ /^--wine=.+$/i })
    $wine_bin = arg.sub(/^--wine=/, '')
  else
    begin
      $wine_bin = `which wine`.strip
    rescue
      $wine_bin = nil
    end
  end
  if (arg = ARGV.find { |a| a =~ /^--wine-prefix=.+$/i })
    $wine_prefix = arg.sub(/^--wine-prefix=/, '')
  elsif ENV['WINEPREFIX']
    $wine_prefix = ENV['WINEPREFIX']
  elsif ENV['HOME']
    $wine_prefix = ENV['HOME'] + '/.wine'
  else
    $wine_prefix = nil
  end
  if $wine_bin and File.exist?($wine_bin) and File.file?($wine_bin) and $wine_prefix and File.exist?($wine_prefix) and File.directory?($wine_prefix)
    module Wine
      BIN = $wine_bin
      PREFIX = $wine_prefix
      def Wine.registry_gets(key)
        hkey, subkey, thingie = /(HKEY_LOCAL_MACHINE|HKEY_CURRENT_USER)\\(.+)\\([^\\]*)/.match(key).captures # fixme: stupid highlights ]/
        if File.exist?(PREFIX + '/system.reg')
          if hkey == 'HKEY_LOCAL_MACHINE'
            subkey = "[#{subkey.gsub('\\', '\\\\\\')}]"
            if thingie.nil? or thingie.empty?
              thingie = '@'
            else
              thingie = "\"#{thingie}\""
            end
            lookin = result = false
            File.open(PREFIX + '/system.reg') { |f| f.readlines }.each { |line|
              if line[0...subkey.length] == subkey
                lookin = true
              elsif line =~ /^\[/
                lookin = false
              elsif lookin and line =~ /^#{thingie}="(.*)"$/i
                result = $1.split('\\"').join('"').split('\\\\').join('\\').sub(/\\0$/, '')
                break
              end
            }
            return result
          else
            return false
          end
        else
          return false
        end
      end

      def Wine.registry_puts(key, value)
        hkey, subkey, thingie = /(HKEY_LOCAL_MACHINE|HKEY_CURRENT_USER)\\(.+)\\([^\\]*)/.match(key).captures # fixme ]/
        if File.exist?(PREFIX)
          if thingie.nil? or thingie.empty?
            thingie = '@'
          else
            thingie = "\"#{thingie}\""
          end
          # gsub sucks for this..
          value = value.split('\\').join('\\\\')
          value = value.split('"').join('\"')
          begin
            regedit_data = "REGEDIT4\n\n[#{hkey}\\#{subkey}]\n#{thingie}=\"#{value}\"\n\n"
            filename = "#{TEMP_DIR}/wine-#{Time.now.to_i}.reg"
            File.open(filename, 'w') { |f| f.write(regedit_data) }
            system("#{BIN} regedit #{filename}")
            sleep 0.2
            File.delete(filename)
          rescue
            return false
          end
          return true
        end
      end
    end
  end
  $wine_bin = nil
  $wine_prefix = nil
>>>>>>> 5198570a
end

if ARGV[0] == 'shellexecute'
  args = Marshal.load(Marshal.dump(ARGV[1].unpack('m')[0]))
  Win32.ShellExecute(:lpOperation => args[:op], :lpFile => args[:file], :lpDirectory => args[:dir], :lpParameters => args[:params])
  exit
end

## End of TODO

begin
  require 'sqlite3'
rescue LoadError
  if defined?(Win32)
    r = Win32.MessageBox(:lpText => "Lich needs sqlite3 to save settings and data, but it is not installed.\n\nWould you like to install sqlite3 now?", :lpCaption => "Lich v#{LICH_VERSION}", :uType => (Win32::MB_YESNO | Win32::MB_ICONQUESTION))
    if r == Win32::IDIYES
      r = Win32.GetModuleFileName
      if r[:return] > 0
        ruby_bin_dir = File.dirname(r[:lpFilename])
        if File.exist?("#{ruby_bin_dir}\\gem.bat")
          verb = (Win32.isXP? ? 'open' : 'runas')
          r = Win32.ShellExecuteEx(:fMask => Win32::SEE_MASK_NOCLOSEPROCESS, :lpVerb => verb, :lpFile => "#{ruby_bin_dir}\\#{gem_file}", :lpParameters => 'install sqlite3 --no-ri --no-rdoc')
          if r[:return] > 0
            pid = r[:hProcess]
            sleep 1 while Win32.GetExitCodeProcess(:hProcess => pid)[:lpExitCode] == Win32::STILL_ACTIVE
            r = Win32.MessageBox(:lpText => "Install finished.  Lich will restart now.", :lpCaption => "Lich v#{LICH_VERSION}", :uType => Win32::MB_OKCANCEL)
          else
            # ShellExecuteEx failed: this seems to happen with an access denied error even while elevated on some random systems
            r = Win32.ShellExecute(:lpOperation => verb, :lpFile => "#{ruby_bin_dir}\\#{gem_file}", :lpParameters => 'install sqlite3 --no-ri --no-rdoc')
            if r <= 32
              Win32.MessageBox(:lpText => "error: failed to start the sqlite3 installer\n\nfailed command: Win32.ShellExecute(:lpOperation => #{verb.inspect}, :lpFile => \"#{ruby_bin_dir}\\#{gem_file}\", :lpParameters => \"install sqlite3 --no-ri --no-rdoc'\")\n\nerror code: #{Win32.GetLastError}", :lpCaption => "Lich v#{LICH_VERSION}", :uType => (Win32::MB_OK | Win32::MB_ICONERROR))
              exit
            end
            r = Win32.MessageBox(:lpText => "When the installer is finished, click OK to restart Lich.", :lpCaption => "Lich v#{LICH_VERSION}", :uType => Win32::MB_OKCANCEL)
          end
          if r == Win32::IDIOK
            if File.exist?("#{ruby_bin_dir}\\rubyw.exe")
              Win32.ShellExecute(:lpOperation => 'open', :lpFile => "#{ruby_bin_dir}\\rubyw.exe", :lpParameters => "\"#{File.expand_path($PROGRAM_NAME)}\"")
            else
              Win32.MessageBox(:lpText => "error: failed to find rubyw.exe; can't restart Lich for you", :lpCaption => "Lich v#{LICH_VERSION}", :uType => (Win32::MB_OK | Win32::MB_ICONERROR))
            end
          else
            # user doesn't want to restart Lich
          end
        else
          Win32.MessageBox(:lpText => "error: Could not find gem.cmd or gem.bat in directory #{ruby_bin_dir}", :lpCaption => "Lich v#{LICH_VERSION}", :uType => (Win32::MB_OK | Win32::MB_ICONERROR))
        end
      else
        Win32.MessageBox(:lpText => "error: GetModuleFileName failed", :lpCaption => "Lich v#{LICH_VERSION}", :uType => (Win32::MB_OK | Win32::MB_ICONERROR))
      end
    else
      # user doesn't want to install sqlite3 gem
    end
  else
    # fixme: no sqlite3 on Linux/Mac
    puts "The sqlite3 gem is not installed (or failed to load), you may need to: sudo gem install sqlite3"
  end
  exit
end

if ((RUBY_PLATFORM =~ /mingw|win/i) and (RUBY_PLATFORM !~ /darwin/i) or ENV['DISPLAY']) and !ARGV.include?('--no-gui')

  begin
    require 'gtk3'
    HAVE_GTK = true
  rescue LoadError
    if (ENV['RUN_BY_CRON'].nil? or ENV['RUN_BY_CRON'] == 'false') and ARGV.empty? or ARGV.any? { |any_arg| any_arg =~ /^--gui$/ } or not $stdout.isatty
      if defined?(Win32)
        r = Win32.MessageBox(:lpText => "Lich uses gtk3 to create windows, but it is not installed.  You can use Lich from the command line (ruby lich.rbw --help) or you can install gtk3 for a point and click interface.\n\nWould you like to install gtk3 now?", :lpCaption => "Lich v#{LICH_VERSION}", :uType => (Win32::MB_YESNO | Win32::MB_ICONQUESTION))
        if r == Win32::IDIYES
          r = Win32.GetModuleFileName
          if r[:return] > 0
            ruby_bin_dir = File.dirname(r[:lpFilename])
            if File.exist?("#{ruby_bin_dir}\\gem.cmd")
              gem_file = 'gem.cmd'
            elsif File.exist?("#{ruby_bin_dir}\\gem.bat")
              gem_file = 'gem.bat'
            else
              gem_file = nil
            end
            if gem_file
              verb = (Win32.isXP? ? 'open' : 'runas')
              r = Win32.ShellExecuteEx(:fMask => Win32::SEE_MASK_NOCLOSEPROCESS, :lpVerb => verb, :lpFile => "#{ruby_bin_dir}\\gem.bat", :lpParameters => 'install gtk3 --no-ri --no-rdoc')
              if r[:return] > 0
                pid = r[:hProcess]
                sleep 1 while Win32.GetExitCodeProcess(:hProcess => pid)[:lpExitCode] == Win32::STILL_ACTIVE
                r = Win32.MessageBox(:lpText => "Install finished.  Lich will restart now.", :lpCaption => "Lich v#{LICH_VERSION}", :uType => Win32::MB_OKCANCEL)
              else
                # ShellExecuteEx failed: this seems to happen with an access denied error even while elevated on some random systems
                r = Win32.ShellExecute(:lpOperation => verb, :lpFile => "#{ruby_bin_dir}\\gem.bat", :lpParameters => 'install gtk3 --no-ri --no-rdoc')
                if r <= 32
                  Win32.MessageBox(:lpText => "error: failed to start the gtk3 installer\n\nfailed command: Win32.ShellExecute(:lpOperation => #{verb.inspect}, :lpFile => \"#{ruby_bin_dir}\\gem.bat\", :lpParameters => \"install gtk3 --no-ri --no-rdoc\")\n\nerror code: #{Win32.GetLastError}", :lpCaption => "Lich v#{LICH_VERSION}", :uType => (Win32::MB_OK | Win32::MB_ICONERROR))
                  exit
                end
                r = Win32.MessageBox(:lpText => "When the installer is finished, click OK to restart Lich.", :lpCaption => "Lich v#{LICH_VERSION}", :uType => Win32::MB_OKCANCEL)
              end
              if r == Win32::IDIOK
                if File.exist?("#{ruby_bin_dir}\\rubyw.exe")
                  Win32.ShellExecute(:lpOperation => 'open', :lpFile => "#{ruby_bin_dir}\\rubyw.exe", :lpParameters => "\"#{File.expand_path($PROGRAM_NAME)}\"")
                else
                  Win32.MessageBox(:lpText => "error: failed to find rubyw.exe; can't restart Lich for you", :lpCaption => "Lich v#{LICH_VERSION}", :uType => (Win32::MB_OK | Win32::MB_ICONERROR))
                end
              else
                # user doesn't want to restart Lich
              end
            else
              Win32.MessageBox(:lpText => "error: Could not find gem.bat in directory #{ruby_bin_dir}", :lpCaption => "Lich v#{LICH_VERSION}", :uType => (Win32::MB_OK | Win32::MB_ICONERROR))
            end
          else
            Win32.MessageBox(:lpText => "error: GetModuleFileName failed", :lpCaption => "Lich v#{LICH_VERSION}", :uType => (Win32::MB_OK | Win32::MB_ICONERROR))
          end
        else
          # user doesn't want to install gtk3 gem
        end
      else
        # fixme: no gtk3 on Linux/Mac
        puts "The gtk3 gem is not installed (or failed to load), you may need to: sudo gem install gtk3"
      end
      exit
    else
      # gtk is optional if command line arguments are given or started in a terminal
      HAVE_GTK = false
      @early_gtk_error = "warning: failed to load GTK\n\t#{$!}\n\t#{$!.backtrace.join("\n\t")}"
    end
  end
else
  HAVE_GTK = false
  @early_gtk_error = "info: DISPLAY environment variable is not set; not trying gtk"
end

unless File.exist?(LICH_DIR)
  begin
    Dir.mkdir(LICH_DIR)
  rescue
    message = "An error occured while attempting to create directory #{LICH_DIR}\n\n"
    if not File.exist?(LICH_DIR.sub(/[\\\/]$/, '').slice(/^.+[\\\/]/).chop)
      message.concat "This was likely because the parent directory (#{LICH_DIR.sub(/[\\\/]$/, '').slice(/^.+[\\\/]/).chop}) doesn't exist."
    elsif defined?(Win32) and (Win32.GetVersionEx[:dwMajorVersion] >= 6) and (dir !~ /^[A-z]\:\\(Users|Documents and Settings)/)
      message.concat "This was likely because Lich doesn't have permission to create files and folders here.  It is recommended to put Lich in your Documents folder."
    else
      message.concat $!
    end
    Lich.msgbox(:message => message, :icon => :error)
    exit
  end
end

Dir.chdir(LICH_DIR)

unless File.exist?(TEMP_DIR)
  begin
    Dir.mkdir(TEMP_DIR)
  rescue
    message = "An error occured while attempting to create directory #{TEMP_DIR}\n\n"
    if not File.exist?(TEMP_DIR.sub(/[\\\/]$/, '').slice(/^.+[\\\/]/).chop)
      message.concat "This was likely because the parent directory (#{TEMP_DIR.sub(/[\\\/]$/, '').slice(/^.+[\\\/]/).chop}) doesn't exist."
    elsif defined?(Win32) and (Win32.GetVersionEx[:dwMajorVersion] >= 6) and (dir !~ /^[A-z]\:\\(Users|Documents and Settings)/)
      message.concat "This was likely because Lich doesn't have permission to create files and folders here.  It is recommended to put Lich in your Documents folder."
    else
      message.concat $!
    end
    Lich.msgbox(:message => message, :icon => :error)
    exit
  end
end

begin
  debug_filename = "#{TEMP_DIR}/debug-#{Time.now.strftime("%Y-%m-%d-%H-%M-%S")}.log"
  $stderr = File.open(debug_filename, 'w')
rescue
  message = "An error occured while attempting to create file #{debug_filename}\n\n"
  if defined?(Win32) and (TEMP_DIR !~ /^[A-z]\:\\(Users|Documents and Settings)/) and not Win32.isXP?
    message.concat "This was likely because Lich doesn't have permission to create files and folders here.  It is recommended to put Lich in your Documents folder."
  else
    message.concat $!
  end
  Lich.msgbox(:message => message, :icon => :error)
  exit
end

$stderr.sync = true
Lich.log "info: Lich #{LICH_VERSION}"
Lich.log "info: Ruby #{RUBY_VERSION}"
Lich.log "info: #{RUBY_PLATFORM}"
Lich.log @early_gtk_error if @early_gtk_error
@early_gtk_error = nil

unless File.exist?(DATA_DIR)
  begin
    Dir.mkdir(DATA_DIR)
  rescue
    Lich.log "error: #{$!}\n\t#{$!.backtrace.join("\n\t")}"
    Lich.msgbox(:message => "An error occured while attempting to create directory #{DATA_DIR}\n\n#{$!}", :icon => :error)
    exit
  end
end
unless File.exist?(SCRIPT_DIR)
  begin
    Dir.mkdir(SCRIPT_DIR)
  rescue
    Lich.log "error: #{$!}\n\t#{$!.backtrace.join("\n\t")}"
    Lich.msgbox(:message => "An error occured while attempting to create directory #{SCRIPT_DIR}\n\n#{$!}", :icon => :error)
    exit
  end
end
unless File.exist?("#{SCRIPT_DIR}/custom")
  begin
    Dir.mkdir("#{SCRIPT_DIR}/custom")
  rescue
    Lich.log "error: #{$!}\n\t#{$!.backtrace.join("\n\t")}"
    Lich.msgbox(:message => "An error occured while attempting to create directory #{SCRIPT_DIR}/custom\n\n#{$!}", :icon => :error)
    exit
  end
end
unless File.exist?(MAP_DIR)
  begin
    Dir.mkdir(MAP_DIR)
  rescue
    Lich.log "error: #{$!}\n\t#{$!.backtrace.join("\n\t")}"
    Lich.msgbox(:message => "An error occured while attempting to create directory #{MAP_DIR}\n\n#{$!}", :icon => :error)
    exit
  end
end
unless File.exist?(LOG_DIR)
  begin
    Dir.mkdir(LOG_DIR)
  rescue
    Lich.log "error: #{$!}\n\t#{$!.backtrace.join("\n\t")}"
    Lich.msgbox(:message => "An error occured while attempting to create directory #{LOG_DIR}\n\n#{$!}", :icon => :error)
    exit
  end
end
unless File.exist?(BACKUP_DIR)
  begin
    Dir.mkdir(BACKUP_DIR)
  rescue
    Lich.log "error: #{$!}\n\t#{$!.backtrace.join("\n\t")}"
    Lich.msgbox(:message => "An error occured while attempting to create directory #{BACKUP_DIR}\n\n#{$!}", :icon => :error)
    exit
  end
end

Lich.init_db

#
# only keep the last 20 debug files
#
if Dir.entries(TEMP_DIR).length > 20 # avoid NIL response
  Dir.entries(TEMP_DIR).find_all { |fn| fn =~ /^debug-\d+-\d+-\d+-\d+-\d+-\d+\.log$/ }.sort.reverse[20..-1].each { |oldfile|
    begin
      File.delete("#{TEMP_DIR}/#{oldfile}")
    rescue
      Lich.log "error: #{$!}\n\t#{$!.backtrace.join("\n\t")}"
    end
  }
end

if (RUBY_VERSION =~ /^2\.[012]\./)
  begin
    did_trusted_defaults = Lich.db.get_first_value("SELECT value FROM lich_settings WHERE name='did_trusted_defaults';")
  rescue SQLite3::BusyException
    sleep 0.1
    retry
  end
  if did_trusted_defaults.nil?
    Script.trust('repository')
    Script.trust('lnet')
    Script.trust('narost')
    begin
      Lich.db.execute("INSERT INTO lich_settings(name,value) VALUES('did_trusted_defaults', 'yes');")
    rescue SQLite3::BusyException
      sleep 0.1
      retry
    end
  end
end<|MERGE_RESOLUTION|>--- conflicted
+++ resolved
@@ -32,90 +32,6 @@
   nil
 end
 
-<<<<<<< HEAD
-=======
-# check for Linux | WINE (and maybe in future MacOS | WINE) first due to low population
-# segment of code unmodified from Lich4 (Tillmen)
-if (arg = ARGV.find { |a| a =~ /^--wine=.+$/i })
-  $wine_bin = arg.sub(/^--wine=/, '')
-else
-  begin
-    $wine_bin = `which wine`.strip
-  rescue
-    $wine_bin = nil
-  end
-end
-if (arg = ARGV.find { |a| a =~ /^--wine-prefix=.+$/i })
-  $wine_prefix = arg.sub(/^--wine-prefix=/, '')
-elsif ENV['WINEPREFIX']
-  $wine_prefix = ENV['WINEPREFIX']
-elsif ENV['HOME']
-  $wine_prefix = ENV['HOME'] + '/.wine'
-else
-  $wine_prefix = nil
-end
-if $wine_bin and File.exist?($wine_bin) and File.file?($wine_bin) and $wine_prefix and File.exist?($wine_prefix) and File.directory?($wine_prefix)
-  module Wine
-    BIN = $wine_bin
-    PREFIX = $wine_prefix
-    def Wine.registry_gets(key)
-      hkey, subkey, thingie = /(HKEY_LOCAL_MACHINE|HKEY_CURRENT_USER)\\(.+)\\([^\\]*)/.match(key).captures # fixme: stupid highlights ]/
-      if File.exist?(PREFIX + '/system.reg')
-        if hkey == 'HKEY_LOCAL_MACHINE'
-          subkey = "[#{subkey.gsub('\\', '\\\\\\')}]"
-          if thingie.nil? or thingie.empty?
-            thingie = '@'
-          else
-            thingie = "\"#{thingie}\""
-          end
-          lookin = result = false
-          File.open(PREFIX + '/system.reg') { |f| f.readlines }.each { |line|
-            if line[0...subkey.length] == subkey
-              lookin = true
-            elsif line =~ /^\[/
-              lookin = false
-            elsif lookin and line =~ /^#{thingie}="(.*)"$/i
-              result = $1.split('\\"').join('"').split('\\\\').join('\\').sub(/\\0$/, '')
-              break
-            end
-          }
-          return result
-        else
-          return false
-        end
-      else
-        return false
-      end
-    end
-
-    def Wine.registry_puts(key, value)
-      hkey, subkey, thingie = /(HKEY_LOCAL_MACHINE|HKEY_CURRENT_USER)\\(.+)\\([^\\]*)/.match(key).captures # fixme ]/
-      if File.exist?(PREFIX)
-        if thingie.nil? or thingie.empty?
-          thingie = '@'
-        else
-          thingie = "\"#{thingie}\""
-        end
-        # gsub sucks for this..
-        value = value.split('\\').join('\\\\')
-        value = value.split('"').join('\"')
-        begin
-          regedit_data = "REGEDIT4\n\n[#{hkey}\\#{subkey}]\n#{thingie}=\"#{value}\"\n\n"
-          filename = "#{TEMP_DIR}/wine-#{Time.now.to_i}.reg"
-          File.open(filename, 'w') { |f| f.write(regedit_data) }
-          system("#{BIN} regedit #{filename}")
-          sleep 0.2
-          File.delete(filename)
-        rescue
-          return false
-        end
-        return true
-      end
-    end
-  end
-end
-
->>>>>>> 5198570a
 # find the FE locations for Win and for Linux | WINE
 
 if (RUBY_PLATFORM =~ /mingw|win/i) && (RUBY_PLATFORM !~ /darwin/i)
@@ -516,90 +432,6 @@
       end
     end
   end
-<<<<<<< HEAD
-=======
-else
-  if (arg = ARGV.find { |a| a =~ /^--wine=.+$/i })
-    $wine_bin = arg.sub(/^--wine=/, '')
-  else
-    begin
-      $wine_bin = `which wine`.strip
-    rescue
-      $wine_bin = nil
-    end
-  end
-  if (arg = ARGV.find { |a| a =~ /^--wine-prefix=.+$/i })
-    $wine_prefix = arg.sub(/^--wine-prefix=/, '')
-  elsif ENV['WINEPREFIX']
-    $wine_prefix = ENV['WINEPREFIX']
-  elsif ENV['HOME']
-    $wine_prefix = ENV['HOME'] + '/.wine'
-  else
-    $wine_prefix = nil
-  end
-  if $wine_bin and File.exist?($wine_bin) and File.file?($wine_bin) and $wine_prefix and File.exist?($wine_prefix) and File.directory?($wine_prefix)
-    module Wine
-      BIN = $wine_bin
-      PREFIX = $wine_prefix
-      def Wine.registry_gets(key)
-        hkey, subkey, thingie = /(HKEY_LOCAL_MACHINE|HKEY_CURRENT_USER)\\(.+)\\([^\\]*)/.match(key).captures # fixme: stupid highlights ]/
-        if File.exist?(PREFIX + '/system.reg')
-          if hkey == 'HKEY_LOCAL_MACHINE'
-            subkey = "[#{subkey.gsub('\\', '\\\\\\')}]"
-            if thingie.nil? or thingie.empty?
-              thingie = '@'
-            else
-              thingie = "\"#{thingie}\""
-            end
-            lookin = result = false
-            File.open(PREFIX + '/system.reg') { |f| f.readlines }.each { |line|
-              if line[0...subkey.length] == subkey
-                lookin = true
-              elsif line =~ /^\[/
-                lookin = false
-              elsif lookin and line =~ /^#{thingie}="(.*)"$/i
-                result = $1.split('\\"').join('"').split('\\\\').join('\\').sub(/\\0$/, '')
-                break
-              end
-            }
-            return result
-          else
-            return false
-          end
-        else
-          return false
-        end
-      end
-
-      def Wine.registry_puts(key, value)
-        hkey, subkey, thingie = /(HKEY_LOCAL_MACHINE|HKEY_CURRENT_USER)\\(.+)\\([^\\]*)/.match(key).captures # fixme ]/
-        if File.exist?(PREFIX)
-          if thingie.nil? or thingie.empty?
-            thingie = '@'
-          else
-            thingie = "\"#{thingie}\""
-          end
-          # gsub sucks for this..
-          value = value.split('\\').join('\\\\')
-          value = value.split('"').join('\"')
-          begin
-            regedit_data = "REGEDIT4\n\n[#{hkey}\\#{subkey}]\n#{thingie}=\"#{value}\"\n\n"
-            filename = "#{TEMP_DIR}/wine-#{Time.now.to_i}.reg"
-            File.open(filename, 'w') { |f| f.write(regedit_data) }
-            system("#{BIN} regedit #{filename}")
-            sleep 0.2
-            File.delete(filename)
-          rescue
-            return false
-          end
-          return true
-        end
-      end
-    end
-  end
-  $wine_bin = nil
-  $wine_prefix = nil
->>>>>>> 5198570a
 end
 
 if ARGV[0] == 'shellexecute'

=begin
xmlparser.rb: Core lich file that defines the data extracted from SIMU's XML.

    Maintainer: Elanthia-Online
    Original Author: Tillmen, others
    game: Gemstone
    tags: CORE, spells
    required: Lich > 5.7
    version: 1.3.4

  changelog:
    v1.3.4 (2025-01-04)
      Feature: Add support for room IDs in DR
    v1.3.3 (2024-10-31)
      Feature: Add DR Active Spells to XMLData
    v1.3.2 (2024-10-17)
      Bugfix: Simu breaking change for UID and roomname logic
    v1.3.1 (2024-09-11)
      Split out if/elif block for better tag detection in DR
    v1.3.0 (2023-11-19)
      Add usage of new Lich::Claim module
    v1.2.1 (2022-05-29)
      Logic to avoid adding 'Cooldown' tag to any spell with text 'Recovery'
      (for 599, Rapid Fire Recovery) in XMLData.active_spells
    v1.2.0 (2022-03-09)
      Adding the tags 'Cooldown' and 'Debuff' so that spell-list.xml spell detection of 'Cooldown' and recovery is back in operation.
    v1.1.0 (2022-03-08)
      rebaselined as xmlparser.rb to support continuing game changes
    v1.0.0
      Initial release and subsequent modifications as SIMU XML changes warranted

=end

module Lich
  module Common
    class XMLParser
      attr_reader :mana, :max_mana, :health, :max_health, :spirit, :max_spirit, :last_spirit,
                  :stamina, :max_stamina, :stance_text, :stance_value, :mind_text, :mind_value,
                  :prepared_spell, :encumbrance_text, :encumbrance_full_text, :encumbrance_value,
                  :indicator, :injuries, :injury_mode, :room_count, :room_name, :room_title, :room_description,
                  :room_exits, :room_exits_string, :familiar_room_title, :familiar_room_description,
                  :familiar_room_exits, :bounty_task, :server_time, :server_time_offset,
                  :dr_active_spells, :dr_active_spells_stellar_percentage, :dr_active_spells_slivers,
                  :roundtime_end, :cast_roundtime_end, :last_pulse, :level, :next_level_value,
                  :next_level_text, :society_task, :stow_container_id, :name, :game, :in_stream,
                  :player_id, :prompt, :current_target_ids, :current_target_id, :room_window_disabled,
                  :dialogs, :room_id, :previous_nav_rm, :concentration, :max_concentration,
                  :arrival_pcs, :room_player_hidden
      attr_accessor :send_fake_tags

      @@warned_deprecated_spellfront = 0

      include REXML::StreamListener

      def initialize
        @buffer = String.new
        # @unescape = { 'lt' => '<', 'gt' => '>', 'quot' => '"', 'apos' => "'", 'amp' => '&' }
        @bold = false
        @active_tags = Array.new
        @active_ids = Array.new
        @last_tag = String.new
        @last_id = String.new
        @current_stream = String.new
        @current_style = String.new
        @stow_container_id = nil
        @obj_location = nil
        @obj_exist = nil
        @obj_noun = nil
        @obj_before_name = nil
        @obj_name = nil
        @obj_after_name = nil
        @pc = nil
        @last_obj = nil
        @in_stream = false
        @player_status = nil
        @fam_mode = String.new
        @room_window_disabled = false
        @wound_gsl = String.new
        @scar_gsl = String.new
        @send_fake_tags = false
        @prompt = String.new
        @nerve_tracker_num = 0
        @nerve_tracker_active = 'no'
        @server_time = Time.now.to_i
        @server_time_offset = 0
        @roundtime_end = 0
        @cast_roundtime_end = 0
        @last_pulse = Time.now.to_i
        @level = 0
        @next_level_value = 0
        @next_level_text = String.new
        @current_target_ids = Array.new

        @room_count = 0
        @room_title = String.new
        @room_name = String.new
        @room_description = String.new
        @room_exits = Array.new
        @room_exits_string = String.new

        @familiar_room_title = String.new
        @familiar_room_description = String.new
        @familiar_room_exits = Array.new

        @bounty_task = String.new
        @society_task = String.new

        @dr_active_spells = Hash.new
<<<<<<< HEAD
        @dr_active_spells_tmp = Hash.new
=======
        @dr_active_spell_clear = false
>>>>>>> 722a71ea
        @dr_active_spell_tracking = false
        @dr_active_spells_stellar_percentage = 0
        @dr_active_spells_slivers = false
        @name = String.new
        @game = String.new
        @player_id = String.new
        @mana = 0
        @max_mana = 0
        @health = 0
        @max_health = 0
        @spirit = 0
        @max_spirit = 0
        @last_spirit = nil
        @stamina = 0
        @max_stamina = 0
        @concentration = 0
        @max_concentration = 0
        @stance_text = String.new
        @stance_value = 0
        @mind_text = String.new
        @mind_value = 0
        @prepared_spell = 'None'
        @encumbrance_text = String.new
        @encumbrance_full_text = String.new
        @encumbrance_value = 0
        @indicator = Hash.new
        @injuries = { 'back' => { 'scar' => 0, 'wound' => 0 }, 'leftHand' => { 'scar' => 0, 'wound' => 0 }, 'rightHand' => { 'scar' => 0, 'wound' => 0 }, 'head' => { 'scar' => 0, 'wound' => 0 }, 'rightArm' => { 'scar' => 0, 'wound' => 0 }, 'abdomen' => { 'scar' => 0, 'wound' => 0 }, 'leftEye' => { 'scar' => 0, 'wound' => 0 }, 'leftArm' => { 'scar' => 0, 'wound' => 0 }, 'chest' => { 'scar' => 0, 'wound' => 0 }, 'leftFoot' => { 'scar' => 0, 'wound' => 0 }, 'rightFoot' => { 'scar' => 0, 'wound' => 0 }, 'rightLeg' => { 'scar' => 0, 'wound' => 0 }, 'neck' => { 'scar' => 0, 'wound' => 0 }, 'leftLeg' => { 'scar' => 0, 'wound' => 0 }, 'nsys' => { 'scar' => 0, 'wound' => 0 }, 'rightEye' => { 'scar' => 0, 'wound' => 0 } }
        @injury_mode = 0

        # psm 3.0 dialogdata updates
        @dialogs = {}

        # real id updates
        @room_id = nil
        @previous_nav_rm = nil

        # Lich::Claim update
        @arrival_pcs = []
        @check_obvious_hiding = false
        @room_player_hidden = false
      end

      # for backwards compatibility
      def active_spells
        z = {}
        XMLData.dialogs.sort.each do |a, b|
          b.each do |k, v|
            case a
            when /Active Spells|Buffs/
              z.merge!(k => v) if k.instance_of?(String)
            when /Cooldowns/
              if k.to_s =~ /Recovery/
                z.merge!(k => v) if k.instance_of?(String)
              else
                z.merge!("#{k} Cooldown" => v) if k.instance_of?(String)
              end
            when /Debuffs/

              # need to deal with that pesky 'Silenced' versus 'Silence' from XML
              if k == "Silenced"
                k = 'Silence'
              end
              z.merge!(k => v) if k.instance_of?(String)
            end
          end
        end
        z
      end

      def reset
        @active_tags = Array.new
        @active_ids = Array.new
        @current_stream = String.new
        @current_style = String.new
      end

      def safe_to_respond?
        if @game =~ /^DR/
          !in_stream && !@bold && (!@current_style || @current_style.empty?)
        else
          return true
        end
      end

      def make_wound_gsl
        @wound_gsl = sprintf("0b0%02b%02b%02b%02b%02b%02b%02b%02b%02b%02b%02b%02b%02b%02b", @injuries['nsys']['wound'], @injuries['leftEye']['wound'], @injuries['rightEye']['wound'], @injuries['back']['wound'], @injuries['abdomen']['wound'], @injuries['chest']['wound'], @injuries['leftHand']['wound'], @injuries['rightHand']['wound'], @injuries['leftLeg']['wound'], @injuries['rightLeg']['wound'], @injuries['leftArm']['wound'], @injuries['rightArm']['wound'], @injuries['neck']['wound'], @injuries['head']['wound'])
      end

      def make_scar_gsl
        @scar_gsl = sprintf("0b0%02b%02b%02b%02b%02b%02b%02b%02b%02b%02b%02b%02b%02b%02b", @injuries['nsys']['scar'], @injuries['leftEye']['scar'], @injuries['rightEye']['scar'], @injuries['back']['scar'], @injuries['abdomen']['scar'], @injuries['chest']['scar'], @injuries['leftHand']['scar'], @injuries['rightHand']['scar'], @injuries['leftLeg']['scar'], @injuries['rightLeg']['scar'], @injuries['leftArm']['scar'], @injuries['rightArm']['scar'], @injuries['neck']['scar'], @injuries['head']['scar'])
      end

      # def parse(line)
      #   @buffer.concat(line)
      #   loop {
      #     if (str = @buffer.slice!(/^[^<]+/))
      #       text(str.gsub(/&(lt|gt|quot|apos|amp)/) { @unescape[$1] })
      #     elsif (str = @buffer.slice!(/^<\/[^<]+>/))
      #       element = /^<\/([^\s>\/]+)/.match(str).captures.first
      #       tag_end(element)
      #     elsif (str = @buffer.slice!(/^<[^<]+>/))
      #       element = /^<([^\s>\/]+)/.match(str).captures.first
      #       attributes = Hash.new
      #       str.scan(/([A-z][A-z0-9_\-]*)=(["'])(.*?)\2/).each { |attr| attributes[attr[0]] = attr[2] }
      #       tag_start(element, attributes)
      #       tag_end(element) if str =~ /\/>$/
      #     else
      #       break
      #     end
      #   }
      # end

      DECADE = 10 * 31_536_000

      def parse_psm3_progressbar(kind, attributes)
        @dialogs[kind] ||= {}
        id = attributes["id"].to_i
        name = attributes["text"]
        value = attributes["time"]
        return unless name && value
        # set the expiry for a decade for infinite duration effects
        return @dialogs[kind][name] = @dialogs[kind][id] = Time.now + DECADE if value.downcase.eql?("indefinite")

        # in psm 3.0 progress bars now have second precision!
        hour, minute, second = value.split(':')
        @dialogs[kind][name] = @dialogs[kind][id] = Time.now + (hour.to_i * 3600) + (minute.to_i * 60) + second.to_i
      end

      PSM_3_DIALOG_IDS = ["Buffs", "Active Spells", "Debuffs", "Cooldowns"]

      def tag_start(name, attributes)
        # This is called once per element by REXML in games.rb
        # https://ruby-doc.org/stdlib-2.6.1/libdoc/rexml/rdoc/REXML/StreamListener.html
        begin
          @active_tags.push(name)
          @active_ids.push(attributes['id'].to_s)

          if name == 'nav'
            Lich::Claim.lock if defined?(Lich::Claim)
            GameObj.clear_loot
            GameObj.clear_npcs
            GameObj.clear_pcs
            GameObj.clear_room_desc
            @check_obvious_hiding = true
            unless XMLData.game =~ /^DR/
              @previous_nav_rm = @room_id
              @room_id = attributes['rm'].to_i
            end
            @arrival_pcs = []
            $nav_seen = true
          end

          if name == 'compass'
            if defined?(Lich::Claim) && Lich::Claim::Lock.owned?
              if @room_id == 0
                @room_id = Digest::MD5.hexdigest([@room_title, @room_description, @room_exits_string].to_s).to_i(16)
              end
              if @room_player_hidden
                @arrival_pcs.push(:hidden)
                @room_player_hidden = false
              end
              @check_obvious_hiding = false
              Lich::Claim.parser_handle(@room_id, @arrival_pcs)
              Lich::Claim.unlock
            end
            if @current_stream == 'familiar'
              @fam_mode = String.new
            elsif @room_window_disabled
              @room_exits = Array.new
            end
          end

<<<<<<< HEAD
=======
          if (name == 'clearStream' && attributes['id'] == 'percWindow')
            @dr_active_spells_clear = true
          end

>>>>>>> 722a71ea
          if (name == 'pushStream' && attributes['id'] == 'percWindow')
            if @dr_active_spells_clear
              @dr_active_spells = {}
              @dr_active_spells_clear = false
            end
            @dr_active_spell_tracking = true
          end

          if (name == 'compDef') or (name == 'component')
            if attributes['id'] == 'room objs'
              GameObj.clear_loot
              GameObj.clear_npcs
            elsif attributes['id'] == 'room players'
              GameObj.clear_pcs
            elsif attributes['id'] == 'room exits'
              @room_exits = Array.new
              @room_exits_string = String.new
            elsif attributes['id'] == 'room desc'
              @room_description = String.new
              GameObj.clear_room_desc
            end
          end

          if name =~ /^(?:a|right|left)$/
            @obj_exist = attributes['exist']
            @obj_noun = attributes['noun']
          end
          if name == 'inv'
            if attributes['id'] == 'stow'
              @obj_location = @stow_container_id
            else
              @obj_location = attributes['id']
            end
            @obj_exist = nil
            @obj_noun = nil
            @obj_name = nil
            @obj_before_name = nil
            @obj_after_name = nil
          end
          if name == 'dialogData' and attributes['clear'] == 't' and PSM_3_DIALOG_IDS.include?(attributes["id"])
            @dialogs[attributes["id"]] ||= {}
            @dialogs[attributes["id"]].clear
            # detect a clear board request for effects, and send to activespell
            ActiveSpell.request_update
          end
          if name == 'resource'
            # rubocop:disable Lint/Void
            nil
            # rubocop:enable Lint/Void
          end
          if name == 'pushStream'
            @in_stream = true
            @current_stream = attributes['id'].to_s
            GameObj.clear_inv if attributes['id'].to_s == 'inv'
          end
          if name == 'popStream'
            if attributes['id'] == 'room'
              unless @room_window_disabled
                @room_count += 1
                $room_count += 1
              end
            end
            @in_stream = false
            if attributes['id'] == 'bounty'
              @bounty_task.strip!
            end
            @current_stream = String.new
          end
          if name == 'pushBold'
            @bold = true
          end
          if name == 'popBold'
            @bold = false
          end
          if (name == 'streamWindow')
            if (attributes['id'] == 'main') and attributes['subtitle']
              unless attributes['subtitle'].empty? || attributes['subtitle'].nil?
                if XMLData.game =~ /^GS/
                  if Lich.display_uid == false && attributes['subtitle'][3..-1] =~ / - \d+$/
                    Lich.display_uid = true
                  end
                  @room_title = '[' + attributes['subtitle'][3..-1].gsub(/ - \d+$/, '') + ']'
                elsif XMLData.game =~ /^DR/
                  # - [Bosque Deriel, Hermit's Shacks] (230008)
                  room = attributes['subtitle'].match(/(?<roomtitle>\[.*?\])(?:\s\((?<uid>\d+)\))?/)
                  @room_title = "[#{room[:roomtitle]}]"
                  @room_id = room[:uid].to_i
                else
                  @room_title = String.new
                end
              end
            end
          end
          if name == 'style'
            @current_style = attributes['id']
          end
          if name == 'prompt'
            @server_time = attributes['time'].to_i
            @server_time_offset = (Time.now.to_i - @server_time)
            $_CLIENT_.puts "\034GSq#{sprintf('%010d', @server_time)}\r\n" if @send_fake_tags
          end

          if name == 'prompt' && @dr_active_spell_tracking
            @dr_active_spell_tracking = false
            @dr_active_spells_slivers = false
            @dr_active_spells = @dr_active_spells_tmp
            @dr_active_spells_tmp = {}
          end

          if name == 'clearContainer'
            if attributes['id'] == 'stow'
              GameObj.clear_container(@stow_container_id)
            else
              GameObj.clear_container(attributes['id'])
            end
          end
          if name == 'deleteContainer'
            GameObj.delete_container(attributes['id'])
          end
          if name == 'progressBar'
            if attributes['id'] == 'pbarStance'
              @stance_text = attributes['text'].split.first
              @stance_value = attributes['value'].to_i
              $_CLIENT_.puts "\034GSg#{sprintf('%010d', @stance_value)}\r\n" if @send_fake_tags
            elsif attributes['id'] == 'mana'
              last_mana = @mana
              @mana, @max_mana = attributes['text'].scan(/-?\d+/).collect { |num| num.to_i }
              difference = @mana - last_mana
              # fixme: enhancives screw this up
              unless XMLData.name.empty?
                if (difference == noded_pulse) or (difference == unnoded_pulse) or ((@mana == @max_mana) and (last_mana + noded_pulse > @max_mana))
                  @last_pulse = Time.now.to_i
                  if @send_fake_tags
                    $_CLIENT_.puts "\034GSZ#{sprintf('%010d', (@mana + 1))}\n"
                    $_CLIENT_.puts "\034GSZ#{sprintf('%010d', @mana)}\n"
                  end
                end
              end
              if @send_fake_tags
                $_CLIENT_.puts "\034GSV#{sprintf('%010d%010d%010d%010d%010d%010d%010d%010d', @max_health.to_i, @health.to_i, @max_spirit.to_i, @spirit.to_i, @max_mana.to_i, @mana.to_i, @wound_gsl, @scar_gsl)}\r\n"
              end
            elsif attributes['id'] == 'stamina'
              @stamina, @max_stamina = attributes['text'].scan(/-?\d+/).collect { |num| num.to_i }
            elsif attributes['id'] == 'mindState'
              @mind_text = attributes['text']
              @mind_value = attributes['value'].to_i
              $_CLIENT_.puts "\034GSr#{MINDMAP[@mind_text]}\r\n" if @send_fake_tags
            elsif attributes['id'] == 'health'
              @health, @max_health = attributes['text'].scan(/-?\d+/).collect { |num| num.to_i }
              $_CLIENT_.puts "\034GSV#{sprintf('%010d%010d%010d%010d%010d%010d%010d%010d', @max_health.to_i, @health.to_i, @max_spirit.to_i, @spirit.to_i, @max_mana.to_i, @mana.to_i, @wound_gsl, @scar_gsl)}\r\n" if @send_fake_tags
            elsif attributes['id'] == 'spirit'
              @last_spirit = @spirit if @last_spirit
              @spirit, @max_spirit = attributes['text'].scan(/-?\d+/).collect { |num| num.to_i }
              @last_spirit = @spirit unless @last_spirit
              $_CLIENT_.puts "\034GSV#{sprintf('%010d%010d%010d%010d%010d%010d%010d%010d', @max_health.to_i, @health.to_i, @max_spirit.to_i, @spirit.to_i, @max_mana.to_i, @mana.to_i, @wound_gsl, @scar_gsl)}\r\n" if @send_fake_tags
            elsif attributes['id'] == 'nextLvlPB'
              Gift.pulse unless @next_level_text == attributes['text']
              @next_level_value = attributes['value'].to_i
              @next_level_text = attributes['text']
            elsif attributes['id'] == 'encumlevel'
              @encumbrance_value = attributes['value'].to_i
              @encumbrance_text = attributes['text']
            elsif attributes['id'] == 'concentration'
              @concentration, @max_concentration = attributes['text'].scan(/-?\d+/).collect { |num| num.to_i }
            elsif PSM_3_DIALOG_IDS.include?(@active_ids[-2])
              # puts "kind=(%s) name=%s attributes=%s" % [@active_ids[-2], name, attributes]
              self.parse_psm3_progressbar(@active_ids[-2], attributes)
              # since we received an updated spell duration, let's signal infomon to update
              ActiveSpell.request_update
            end
          end
          if name == 'roundTime'
            @roundtime_end = attributes['value'].to_i
            $_CLIENT_.puts "\034GSQ#{sprintf('%010d', @roundtime_end)}\r\n" if @send_fake_tags
          end
          if name == 'castTime'
            @cast_roundtime_end = attributes['value'].to_i
          end
          if name == 'dropDownBox'
            if attributes['id'] == 'dDBTarget'
              @current_target_ids.clear
              attributes['content_value'].split(',').each { |t|
                if t =~ /^\#(\-?\d+)(?:,|$)/
                  @current_target_ids.push($1)
                end
              }
              if attributes['content_value'] =~ /^\#(\-?\d+)(?:,|$)/
                @current_target_id = $1
              else
                @current_target_id = nil
              end
            end
          end
          if name == 'indicator'
            @indicator[attributes['id']] = attributes['visible']
            if @send_fake_tags
              if attributes['id'] == 'IconPOISONED'
                if attributes['visible'] == 'y'
                  $_CLIENT_.puts "\034GSJ0000000000000000000100000000001\r\n"
                else
                  $_CLIENT_.puts "\034GSJ0000000000000000000000000000000\r\n"
                end
              elsif attributes['id'] == 'IconDISEASED'
                if attributes['visible'] == 'y'
                  $_CLIENT_.puts "\034GSK0000000000000000000100000000001\r\n"
                else
                  $_CLIENT_.puts "\034GSK0000000000000000000000000000000\r\n"
                end
              else
                gsl_prompt = String.new; ICONMAP.keys.each { |icon| gsl_prompt += ICONMAP[icon] if @indicator[icon] == 'y' }
                $_CLIENT_.puts "\034GSP#{sprintf('%-30s', gsl_prompt)}\r\n"
              end
            end
          end
          if (name == 'image') and @active_ids.include?('injuries')
            if @injuries.keys.include?(attributes['id'])
              if attributes['name'] =~ /Injury/i
                @injuries[attributes['id']]['wound'] = attributes['name'].slice(/\d/).to_i
              elsif attributes['name'] =~ /Scar/i
                @injuries[attributes['id']]['wound'] = 0
                @injuries[attributes['id']]['scar'] = attributes['name'].slice(/\d/).to_i
              elsif attributes['name'] =~ /Nsys/i
                rank = attributes['name'].slice(/\d/).to_i
                if rank == 0
                  @injuries['nsys']['wound'] = 0
                  @injuries['nsys']['scar'] = 0
                else
                  Thread.new {
                    wait_while { dead? }
                    action = proc { |server_string|
                      if (@nerve_tracker_active == 'maybe')
                        if @nerve_tracker_active == 'maybe'
                          if server_string =~ /^You/
                            @nerve_tracker_active = 'yes'
                            @injuries['nsys']['wound'] = 0
                            @injuries['nsys']['scar'] = 0
                          else
                            @nerve_tracker_active = 'no'
                          end
                        end
                      end
                      if @nerve_tracker_active == 'yes'
                        if server_string =~ /<output class=['"]['"]\/>/
                          @nerve_tracker_active = 'no'
                          @nerve_tracker_num -= 1
                          DownstreamHook.remove('nerve_tracker') if @nerve_tracker_num < 1
                          $_CLIENT_.puts "\034GSV#{sprintf('%010d%010d%010d%010d%010d%010d%010d%010d', @max_health.to_i, @health.to_i, @max_spirit.to_i, @spirit.to_i, @max_mana.to_i, @mana.to_i, make_wound_gsl, make_scar_gsl)}\r\n" if @send_fake_tags
                          server_string
                        elsif server_string =~ /a case of uncontrollable convulsions/
                          @injuries['nsys']['wound'] = 3
                          nil
                        elsif server_string =~ /a case of sporadic convulsions/
                          @injuries['nsys']['wound'] = 2
                          nil
                        elsif server_string =~ /a strange case of muscle twitching/
                          @injuries['nsys']['wound'] = 1
                          nil
                        elsif server_string =~ /a very difficult time with muscle control/
                          @injuries['nsys']['scar'] = 3
                          nil
                        elsif server_string =~ /constant muscle spasms/
                          @injuries['nsys']['scar'] = 2
                          nil
                        elsif server_string =~ /developed slurred speech/
                          @injuries['nsys']['scar'] = 1
                          nil
                        end
                      else
                        if server_string =~ /<output class=['"]mono['"]\/>/
                          @nerve_tracker_active = 'maybe'
                        end
                        server_string
                      end
                    }
                    @nerve_tracker_num += 1
                    DownstreamHook.add('nerve_tracker', action)
                    Game._puts "#{$cmd_prefix}health"
                  }
                end
              else
                @injuries[attributes['id']]['wound'] = 0
                @injuries[attributes['id']]['scar'] = 0
              end
            end
            $_CLIENT_.puts "\034GSV#{sprintf('%010d%010d%010d%010d%010d%010d%010d%010d', @max_health.to_i, @health.to_i, @max_spirit.to_i, @spirit.to_i, @max_mana.to_i, @mana.to_i, make_wound_gsl, make_scar_gsl)}\r\n" if @send_fake_tags
          end
          if @room_window_disabled and (name == 'dir') and @active_tags.include?('compass')
            @room_exits.push(LONGDIR[attributes['value']])
          end
          if name == 'radio'
            if attributes['id'] == 'injrRad'
              @injury_mode = 0 if attributes['value'] == '1'
            elsif attributes['id'] == 'scarRad'
              @injury_mode = 1 if attributes['value'] == '1'
            elsif attributes['id'] == 'bothRad'
              @injury_mode = 2 if attributes['value'] == '1'
            end
          end
          if name == 'label'
            if attributes['id'] == 'yourLvl'
              @level = attributes['value'].slice(/\d+/).to_i
            elsif attributes['id'] == 'encumblurb'
              @encumbrance_full_text = attributes['value']
            end
          end
          if (name == 'container') and (attributes['id'] == 'stow')
            @stow_container_id = attributes['target'].sub('#', '')
          end
          if (name == 'clearStream')
            if attributes['id'] == 'bounty'
              @bounty_task = String.new
            end
          end
          if (name == 'playerID')
            @player_id = attributes['id']
            unless $frontend =~ /^(?:wizard|avalon)$/
              if Lich.inventory_boxes(@player_id)
                DownstreamHook.remove('inventory_boxes_off')
              end
            end
          end
          if name == 'settingsInfo'
            if (game = attributes['instance'])
              if game == 'GS4'
                @game = 'GSIV'
              elsif (game == 'GSX') or (game == 'GS4X')
                @game = 'GSPlat'
              else
                @game = game # covers DR, DRT, DRF, GST, GSF
              end
            end
          end
          if (name == 'app') and (@name = attributes['char'])
            if @game.nil? or @game.empty?
              @game = 'unknown'
            end
            unless File.exist?("#{DATA_DIR}/#{@game}")
              Dir.mkdir("#{DATA_DIR}/#{@game}")
            end
            unless File.exist?("#{DATA_DIR}/#{@game}/#{@name}")
              Dir.mkdir("#{DATA_DIR}/#{@game}/#{@name}")
            end
            if $frontend =~ /^(?:wizard|avalon)$/
              Game._puts "#{$cmd_prefix}_flag Display Dialog Boxes 0"
              sleep 0.05
              Game._puts "#{$cmd_prefix}_injury 2"
              sleep 0.05
              # fixme: game name hardcoded as Gemstone IV; maybe doesn't make any difference to the client
              $_CLIENT_.puts "\034GSB0000000000#{attributes['char']}\r\n\034GSA#{Time.now.to_i}GemStone IV\034GSD\r\n"
              # Sending fake GSL tags to the Wizard FE is disabled until now, because it doesn't accept the tags and just gives errors until initialized with the above line
              @send_fake_tags = true
              # Send all the tags we missed out on
              $_CLIENT_.puts "\034GSV#{sprintf('%010d%010d%010d%010d%010d%010d%010d%010d', @max_health.to_i, @health.to_i, @max_spirit.to_i, @spirit.to_i, @max_mana.to_i, @mana.to_i, make_wound_gsl, make_scar_gsl)}\r\n"
              $_CLIENT_.puts "\034GSg#{sprintf('%010d', @stance_value)}\r\n"
              $_CLIENT_.puts "\034GSr#{MINDMAP[@mind_text]}\r\n"
              gsl_prompt = String.new
              @indicator.keys.each { |icon| gsl_prompt += ICONMAP[icon] if @indicator[icon] == 'y' }
              $_CLIENT_.puts "\034GSP#{sprintf('%-30s', gsl_prompt)}\r\n"
              gsl_prompt = nil
              gsl_exits = String.new
              @room_exits.each { |exit| gsl_exits.concat(DIRMAP[SHORTDIR[exit]].to_s) }
              $_CLIENT_.puts "\034GSj#{sprintf('%-20s', gsl_exits)}\r\n"
              gsl_exits = nil
              $_CLIENT_.puts "\034GSn#{sprintf('%-14s', @prepared_spell)}\r\n"
              $_CLIENT_.puts "\034GSm#{sprintf('%-45s', GameObj.right_hand.name)}\r\n"
              $_CLIENT_.puts "\034GSl#{sprintf('%-45s', GameObj.left_hand.name)}\r\n"
              $_CLIENT_.puts "\034GSq#{sprintf('%010d', @server_time)}\r\n"
              $_CLIENT_.puts "\034GSQ#{sprintf('%010d', @roundtime_end)}\r\n" if @roundtime_end > 0
            end
            Game._puts("#{$cmd_prefix}_flag Display Inventory Boxes 1")
          end
        rescue
          $stdout.puts "--- error: XMLParser.tag_start: #{$!}"
          Lich.log "error: XMLParser.tag_start: #{$!}\n\t#{$!.backtrace.join("\n\t")}"
          sleep 0.1
          reset
        end
      end

      def text(text_string)
        # This is called once per element with text in it by REXML in games.rb
        # https://ruby-doc.org/stdlib-2.6.1/libdoc/rexml/rdoc/REXML/StreamListener.html
        begin
          # fixme: /<stream id="Spells">.*?<\/stream>/m
          # $_CLIENT_.write(text_string) unless ($frontend != 'suks') or (@current_stream =~ /^(?:spellfront|inv|bounty|society)$/) or @active_tags.any? { |tag| tag =~ /^(?:compDef|inv|component|right|left|spell)$/ } or (@active_tags.include?('stream') and @active_ids.include?('Spells')) or (text_string == "\n" and (@last_tag =~ /^(?:popStream|prompt|compDef|dialogData|openDialog|switchQuickBar|component)$/))

          # DR Active Spell tracking and handling
          if @dr_active_spell_tracking
            spell = nil
            duration = nil
            case text_string
            when /(?<spell>^[^\(]+)\((?<duration>\d+|Indefinite|OM|Fading)\s*(?:%|roisae?n)?\)/i
              # Spell with known duration remaining
              # XML looks like:
              # Hydra Hex  (Indefinite)
              # Persistence of Mana  (OM)
              # Cure Disease  (Fading)
              # Osrel Meraud  (94%)
              # Landslide (4 roisaen)
              # Khri Sagacity  (1 roisan)
              spell = Regexp.last_match[:spell]
              duration = Regexp.last_match[:duration]

              if duration.match?(/Indefinite|OM/)
                duration = 1000
              elsif duration.match?(/Fading/)
                duration = 0
              else
                duration = duration.to_i
              end
            when /(?<spell>Stellar Collector)\s+\((?<percentage>\d+)%,\s*(?<duration>\d+)?\s*(?<unit>(?:roisae?n|anlaen|fading))/
              # Stellar collector special case
              # XML looks like:
              # Stellar Collector  (0%, 4 anlaen)
              # Stellar Collector  (0%, fading)
              spell = Regexp.last_match[:spell]
              duration = Regexp.last_match[:duration].to_i
              @dr_active_spells_stellar_percentage = Regexp.last_match[:percentage].to_i
              unit = Regexp.last_match[:unit]
              duration = unit == 'anlaen' ? duration * 30 : duration
            when /(?<spell>^[^\(]+)\(.+\)/i
              # Spells with inexact duration verbiage, such as with
              # Barbarians without knowledge of Power Monger mastery
              spell = Regexp.last_match[:spell]
              duration = 1000
            when /.*orbiting sliver.*/i
              # Moon Mage slivers
              @dr_active_spells_slivers = true
            end
            spell.strip!
            if spell
              @dr_active_spells_tmp[spell] = duration
            end
          end

          if @current_style == 'roomName'
            @room_name = text_string.match(/(?<roomname>\[.*?\])/)[:roomname]
          end

          if @active_tags.include?('inv')
            if @active_tags[-1] == 'a'
              @obj_name = text_string
            elsif @obj_name.nil?
              @obj_before_name = text_string.strip
            else
              @obj_after_name = text_string.strip
            end
          elsif @active_tags.last == 'prompt'
            @prompt = text_string
          elsif @active_tags.include?('right')
            GameObj.new_right_hand(@obj_exist, @obj_noun, text_string)
            $_CLIENT_.puts "\034GSm#{sprintf('%-45s', text_string)}\r\n" if @send_fake_tags
          elsif @active_tags.include?('left')
            GameObj.new_left_hand(@obj_exist, @obj_noun, text_string)
            $_CLIENT_.puts "\034GSl#{sprintf('%-45s', text_string)}\r\n" if @send_fake_tags
          elsif @active_tags.include?('spell')
            @prepared_spell = text_string
            $_CLIENT_.puts "\034GSn#{sprintf('%-14s', text_string)}\r\n" if @send_fake_tags
          elsif @active_tags.include?('compDef') or @active_tags.include?('component')
            if @active_ids.include?('room objs')
              if @active_tags.include?('a')
                if @bold
                  GameObj.new_npc(@obj_exist, @obj_noun, text_string)
                else
                  GameObj.new_loot(@obj_exist, @obj_noun, text_string)
                end
              elsif (text_string =~ /that (?:is|appears) ([\w\s]+)(?:,| and|\.)/) or (text_string =~ / \(([^\(]+)\)/)
                GameObj.npcs[-1].status = $1
              end
            elsif @active_ids.include?('room players')
              if @active_tags.include?('a')
                @pc = GameObj.new_pc(@obj_exist, @obj_noun, "#{@player_title}#{text_string}", @player_status)
                @player_status = nil
                @arrival_pcs.push(@pc.noun) if (defined?(Lich::Claim) && Lich::Claim::Lock.owned?)
              else
                if @game =~ /^DR/
                  GameObj.clear_pcs
                  text_string.sub(/^Also here\: /, '').sub(/ and ([^,]+)\./) { ", #{$1}" }.split(', ').each { |player|
                    if player =~ / who is (.+)/
                      status = $1
                      player.sub!(/ who is .+/, '')
                    elsif player =~ / \((.+)\)/
                      status = $1
                      player.sub!(/ \(.+\)/, '')
                    else
                      status = nil
                    end
                    noun = player.slice(/\b[A-Z][a-z]+$/)
                    if player =~ /the body of /
                      player.sub!('the body of ', '')
                      if status
                        status.concat ' dead'
                      else
                        status = 'dead'
                      end
                    end
                    if player =~ /a stunned /
                      player.sub!('a stunned ', '')
                      if status
                        status.concat ' stunned'
                      else
                        status = 'stunned'
                      end
                    end
                    GameObj.new_pc(nil, noun, player, status)
                  }
                else
                  if (text_string =~ /^ who (?:is|appears) ([\w\s]+)(?:,| and|\.|$)/) or (text_string =~ / \(([\w\s]+)\)(?: \(([\w\s]+)\))?/)
                    if @pc.status
                      @pc.status.concat " #{$1}"
                    else
                      @pc.status = $1
                    end
                    @pc.status.concat " #{$2}" if $2
                  end
                  if text_string =~ /(?:^Also here: |, )(?:a )?([a-z\s]+)?([\w\s\-!\?',]+)?$/
                    @player_status = ($1.strip.gsub('the body of', 'dead')) if $1
                    @player_title = $2
                  end
                end
              end
            elsif @active_ids.include?('room desc')
              if text_string == '[Room window disabled at this location.]'
                @room_window_disabled = true
              else
                @room_window_disabled = false
                @room_description.concat(text_string)
                if @active_tags.include?('a')
                  GameObj.new_room_desc(@obj_exist, @obj_noun, text_string)
                end
              end
            elsif @active_ids.include?('room exits')
              @room_exits_string.concat(text_string)
              @room_exits.push(text_string) if @active_tags.include?('d')
            end
          elsif @current_stream == 'bounty'
            @bounty_task += text_string
          elsif @current_stream == 'society'
            @society_task = text_string
          elsif (@current_stream == 'inv') and @active_tags.include?('a')
            GameObj.new_inv(@obj_exist, @obj_noun, text_string, nil)
          elsif @check_obvious_hiding && text_string =~ /obvious signs of someone hiding/
            @room_player_hidden = true
          elsif @current_stream == 'familiar'
            # fixme: familiar room tracking does not (can not?) auto update, status of pcs and npcs isn't tracked at all, titles of pcs aren't tracked
            if @current_style == 'roomName'
              @familiar_room_title = text_string
              @familiar_room_description = String.new
              @familiar_room_exits = Array.new
              GameObj.clear_fam_room_desc
              GameObj.clear_fam_loot
              GameObj.clear_fam_npcs
              GameObj.clear_fam_pcs
              @fam_mode = String.new
            elsif @current_style == 'roomDesc'
              @familiar_room_description.concat(text_string)
              if @active_tags.include?('a')
                GameObj.new_fam_room_desc(@obj_exist, @obj_noun, text_string)
              end
            elsif text_string =~ /^You also see/
              @fam_mode = 'things'
            elsif text_string =~ /^Also here/
              @fam_mode = 'people'
            elsif text_string =~ /Obvious (?:paths|exits)/
              @fam_mode = 'paths'
            elsif @fam_mode == 'things'
              if @active_tags.include?('a')
                if @bold
                  GameObj.new_fam_npc(@obj_exist, @obj_noun, text_string)
                else
                  GameObj.new_fam_loot(@obj_exist, @obj_noun, text_string)
                end
              end
              # puts 'things: ' + text_string
            elsif @fam_mode == 'people' and @active_tags.include?('a')
              GameObj.new_fam_pc(@obj_exist, @obj_noun, text_string)
              # puts 'people: ' + text_string
            elsif (@fam_mode == 'paths') and @active_tags.include?('a')
              @familiar_room_exits.push(text_string)
            end
          elsif @room_window_disabled
            if @current_style == 'roomDesc'
              @room_description.concat(text_string)
              if @active_tags.include?('a')
                GameObj.new_room_desc(@obj_exist, @obj_noun, text_string)
              end
            elsif text_string =~ /^Obvious (?:paths|exits): (?:none)?$/
              @room_exits_string = text_string.strip
            end
          end
        rescue
          $stdout.puts "--- error: XMLParser.text: #{$!}"
          Lich.log "error: XMLParser.text: #{$!}\n\t#{$!.backtrace.join("\n\t")}"
          sleep 0.1
          reset
        end
      end

      def tag_end(name)
        # This is called once per element by REXML in games.rb
        # https://ruby-doc.org/stdlib-2.6.1/libdoc/rexml/rdoc/REXML/StreamListener.html

        begin
          if @game =~ /^DR/
            if name == 'compass' and $nav_seen
              $nav_seen = false
              @second_compass = true
            end
            if name == 'compass' and @second_compass
              @second_compass = false
              @room_count += 1
              $room_count += 1
            end
          end

<<<<<<< HEAD
=======
          if (name == 'popStream') && @dr_active_spell_tracking
            @dr_active_spell_tracking = false
            @dr_active_spells_slivers = false
          end

>>>>>>> 722a71ea
          if name == 'inv'
            if @obj_exist == @obj_location
              if @obj_after_name == 'is closed.'
                GameObj.delete_container(@stow_container_id)
              end
            elsif @obj_exist
              GameObj.new_inv(@obj_exist, @obj_noun, @obj_name, @obj_location, @obj_before_name, @obj_after_name)
            end
          elsif @send_fake_tags and (@active_ids.last == 'room exits')
            gsl_exits = String.new
            @room_exits.each { |exit| gsl_exits.concat(DIRMAP[SHORTDIR[exit]].to_s) }
            $_CLIENT_.puts "\034GSj#{sprintf('%-20s', gsl_exits)}\r\n"
            gsl_exits = nil
          elsif @room_window_disabled and (name == 'compass')
            if defined?(Lich::Claim) && Lich::Claim::Lock.owned?
              if @room_id == 0
                @room_id = Digest::MD5.hexdigest([@room_title, @room_description, @room_exits_string].to_s).to_i(16)
              end
              if @room_player_hidden
                @arrival_pcs.push(:hidden)
                @room_player_hidden = false
              end
              @check_obvious_hiding = false
              Lich::Claim.parser_handle(@room_id, @arrival_pcs)
              Lich::Claim.unlock
            end
            @room_description = @room_description.strip
            @room_exits_string.concat " #{@room_exits.join(', ')}" unless @room_exits.empty?
            gsl_exits = String.new
            @room_exits.each { |exit| gsl_exits.concat(DIRMAP[SHORTDIR[exit]].to_s) }
            $_CLIENT_.puts "\034GSj#{sprintf('%-20s', gsl_exits)}\r\n"
            gsl_exits = nil
            @room_count += 1
            $room_count += 1
          end
          @last_tag = @active_tags.pop
          @last_id = @active_ids.pop
        rescue
          $stdout.puts "--- error: XMLParser.tag_end: #{$!}"
          Lich.log "error: XMLParser.tag_end: #{$!}\n\t#{$!.backtrace.join("\n\t")}"
          sleep 0.1
          reset
        end
      end

      # here for backwards compatibility, but spellfront xml isn't sent by the game anymore
      def spellfront
        if (Time.now.to_i - @@warned_deprecated_spellfront) > 300
          @@warned_deprecated_spellfront = Time.now.to_i
          unless (script_name = Script.current.name)
            script_name = 'unknown script'
          end
          respond "--- warning: #{script_name} is using deprecated method XMLData.spellfront; this method will be removed in a future version of Lich"
        end
        @active_spells.keys
      end
    end
  end
end<|MERGE_RESOLUTION|>--- conflicted
+++ resolved
@@ -106,11 +106,7 @@
         @society_task = String.new
 
         @dr_active_spells = Hash.new
-<<<<<<< HEAD
         @dr_active_spells_tmp = Hash.new
-=======
-        @dr_active_spell_clear = false
->>>>>>> 722a71ea
         @dr_active_spell_tracking = false
         @dr_active_spells_stellar_percentage = 0
         @dr_active_spells_slivers = false
@@ -283,19 +279,8 @@
             end
           end
 
-<<<<<<< HEAD
-=======
           if (name == 'clearStream' && attributes['id'] == 'percWindow')
             @dr_active_spells_clear = true
-          end
-
->>>>>>> 722a71ea
-          if (name == 'pushStream' && attributes['id'] == 'percWindow')
-            if @dr_active_spells_clear
-              @dr_active_spells = {}
-              @dr_active_spells_clear = false
-            end
-            @dr_active_spell_tracking = true
           end
 
           if (name == 'compDef') or (name == 'component')
@@ -905,14 +890,6 @@
             end
           end
 
-<<<<<<< HEAD
-=======
-          if (name == 'popStream') && @dr_active_spell_tracking
-            @dr_active_spell_tracking = false
-            @dr_active_spells_slivers = false
-          end
-
->>>>>>> 722a71ea
           if name == 'inv'
             if @obj_exist == @obj_location
               if @obj_after_name == 'is closed.'

--- conflicted
+++ resolved
@@ -279,13 +279,6 @@
             end
           end
 
-<<<<<<< HEAD
-=======
-          if (name == 'clearStream' && attributes['id'] == 'percWindow')
-            @dr_active_spells_clear = true
-          end
-
->>>>>>> 617344ba
           if (name == 'compDef') or (name == 'component')
             if attributes['id'] == 'room objs'
               GameObj.clear_loot
@@ -398,16 +391,6 @@
             end
           end
 
-<<<<<<< HEAD
-=======
-          if name == 'prompt' && @dr_active_spell_tracking
-            @dr_active_spell_tracking = false
-            @dr_active_spells_slivers = false
-            @dr_active_spells = @dr_active_spells_tmp
-            @dr_active_spells_tmp = {}
-          end
-
->>>>>>> 617344ba
           if name == 'clearContainer'
             if attributes['id'] == 'stow'
               GameObj.clear_container(@stow_container_id)

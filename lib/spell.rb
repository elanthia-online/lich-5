=begin
spell.rb: Core lich file for spell management and for spell related scripts.
Further modifications are to support the retirement of spell-list.xml.

    Maintainer: Elanthia-Online
    Original Author: Tillmen, others
    game: Gemstone
    tags: CORE, spells
    required: Lich > 5.0.19
    version: 1.2.2

  changelog:
<<<<<<< HEAD
    v1.2.2 (2022-11-24)
      Removed references to $SAFE
      Removed deprecated reference to "#{SCRIPT_DIR}/spell-list.xml"
=======
    v1.2.2 (2022-10-31)
      fix for Mental Acuity to only work on MnM spells 1201-1220
      fix for Armored Casting and Spell Hinderance 
>>>>>>> 73d9ce0d
    v1.2.1 (2022-05-10)
      add unknown spell result to regex results
    v1.2.0 (2022-03-14)
      add Spell.force_cast(target, args, results_of_interest)
      add Spell.force_channel(target, args, results_of_interest)
      add Spell.force_evoke(target, args, results_of_interest)
      add Spell.force_incant(args, results_of_interest)
    v1.1.0 (2021-09-27
      rebaselined as spell.rb to support spell-list.xml retirement
    v1.0.0 (2021-09-22)
      initial release and subsequent modifications as SIMU changes warranted

=end

module Games
  module Gemstone

  class Spell
    @@list ||= Array.new
    @@loaded ||= false
    @@cast_lock ||= Array.new
    @@bonus_list ||= Array.new
    @@cost_list ||= Array.new
    @@load_mutex = Mutex.new
    @@after_stance = nil
    attr_reader :num, :name, :timestamp, :msgup, :msgdn, :circle, :active, :type, :cast_proc, :real_time, :persist_on_death, :availability, :no_incant
    attr_accessor :stance, :channel

    @@prepare_regex = /^You already have a spell readied!  You must RELEASE it if you wish to prepare another!$|^Your spell(?:song)? is ready\.|^You can't think clearly enough to prepare a spell!$|^You are concentrating too intently .*?to prepare a spell\.$|^You are too injured to make that dextrous of a movement|^The searing pain in your throat makes that impossible|^But you don't have any mana!\.$|^You can't make that dextrous of a move!$|^As you begin to prepare the spell the wind blows small objects at you thwarting your attempt\.$|^You do not know that spell!$|^All you manage to do is cough up some blood\.$|The incantations of countless spells swirl through your mind as a golden light flashes before your eyes\./
    @@results_regex = /^(?:Cast|Sing) Roundtime [0-9]+ Seconds?\.$|^Cast at what\?$|^But you don't have any mana!$|^You don't have a spell prepared!$|keeps? the spell from working\.|^Be at peace my child, there is no need for spells of war in here\.$|Spells of War cannot be cast|^As you focus on your magic, your vision swims with a swirling haze of crimson\.$|^Your magic fizzles ineffectually\.$|^All you manage to do is cough up some blood\.$|^And give yourself away!  Never!$|^You are unable to do that right now\.$|^You feel a sudden rush of power as you absorb [0-9]+ mana!$|^You are unable to drain it!$|leaving you casting at nothing but thin air!$|^You don't seem to be able to move to do that\.$|^Provoking a GameMaster is not such a good idea\.$|^You can't think clearly enough to prepare a spell!$|^You do not currently have a target\.$|The incantations of countless spells swirl through your mind as a golden light flashes before your eyes\.|You can only evoke certain spells\.|You can only channel certain spells for extra power\.|That is not something you can prepare\./

    def initialize(xml_spell)
      @num = xml_spell.attributes['number'].to_i
      @name = xml_spell.attributes['name']
      @type = xml_spell.attributes['type']
      @no_incant = ((xml_spell.attributes['incant'] == 'no') ? true : false)
      if xml_spell.attributes['availability'] == 'all'
        @availability = 'all'
      elsif xml_spell.attributes['availability'] == 'group'
        @availability = 'group'
      else
        @availability = 'self-cast'
      end
      @bonus = Hash.new
      xml_spell.elements.find_all { |e| e.name == 'bonus' }.each { |e|
        @bonus[e.attributes['type']] = e.text
        @bonus[e.attributes['type']].untaint
      }
      @msgup = xml_spell.elements.find_all { |e| (e.name == 'message') and (e.attributes['type'].downcase == 'start') }.collect { |e| e.text }.join('$|^')
      @msgup = nil if @msgup.empty?
      @msgdn = xml_spell.elements.find_all { |e| (e.name == 'message') and (e.attributes['type'].downcase == 'end') }.collect { |e| e.text }.join('$|^')
      @msgdn = nil if @msgdn.empty?
      @stance = ((xml_spell.attributes['stance'] =~ /^(yes|true)$/i) ? true : false)
      @channel = ((xml_spell.attributes['channel'] =~ /^(yes|true)$/i) ? true : false)
      @cost = Hash.new
      xml_spell.elements.find_all { |e| e.name == 'cost' }.each { |xml_cost|
        @cost[xml_cost.attributes['type'].downcase] ||= Hash.new
        if xml_cost.attributes['cast-type'].downcase == 'target'
          @cost[xml_cost.attributes['type'].downcase]['target'] = xml_cost.text
        else
          @cost[xml_cost.attributes['type'].downcase]['self'] = xml_cost.text
        end
      }
      @duration = Hash.new
      xml_spell.elements.find_all { |e| e.name == 'duration' }.each { |xml_duration|
        if xml_duration.attributes['cast-type'].downcase == 'target'
          cast_type = 'target'
        else
          cast_type = 'self'
          if xml_duration.attributes['real-time'] =~ /^(yes|true)$/i
            @real_time = true
          else
            @real_time = false
          end
        end
        @duration[cast_type] = Hash.new
        @duration[cast_type][:duration] = xml_duration.text
        @duration[cast_type][:stackable] = (xml_duration.attributes['span'].downcase == 'stackable')
        @duration[cast_type][:refreshable] = (xml_duration.attributes['span'].downcase == 'refreshable')
        if xml_duration.attributes['multicastable'] =~ /^(yes|true)$/i
          @duration[cast_type][:multicastable] = true
        else
          @duration[cast_type][:multicastable] = false
        end
        if xml_duration.attributes['persist-on-death'] =~ /^(yes|true)$/i
          @persist_on_death = true
        else
          @persist_on_death = false
        end
        if xml_duration.attributes['max']
          @duration[cast_type][:max_duration] = xml_duration.attributes['max'].to_f
        else
          @duration[cast_type][:max_duration] = 250.0
        end
      }
      @cast_proc = xml_spell.elements['cast-proc'].text
      @cast_proc.untaint
      @timestamp = Time.now
      @timeleft = 0
      @active = false
      @circle = (num.to_s.length == 3 ? num.to_s[0..0] : num.to_s[0..1])
      @@list.push(self) unless @@list.find { |spell| spell.num == @num }
      self
    end
    def Spell.after_stance=(val)
      @@after_stance = val
    end
    def Spell.load(filename=nil)
      if filename.nil?
        filename = "#{DATA_DIR}/spell-list.xml"
      end
      script = Script.current
      @@load_mutex.synchronize {
        return true if @loaded
        begin
          spell_times = Hash.new
          # reloading spell data should not reset spell tracking...
          unless @@list.empty?
            @@list.each { |spell| spell_times[spell.num] = spell.timeleft if spell.active? }
            @@list.clear
          end
          File.open(filename) { |file|
            xml_doc = REXML::Document.new(file)
            xml_root = xml_doc.root
            xml_root.elements.each { |xml_spell| Spell.new(xml_spell) }
          }
          @@list.each { |spell|
            if spell_times[spell.num]
              spell.timeleft = spell_times[spell.num]
              spell.active = true
            end
          }
          @@bonus_list = @@list.collect { |spell| spell._bonus.keys }.flatten
          @@bonus_list = @@bonus_list | @@bonus_list
          @@cost_list = @@list.collect { |spell| spell._cost.keys }.flatten
          @@cost_list = @@cost_list | @@cost_list
          @@loaded = true
          return true
        rescue
          respond "--- Lich: error: Spell.load: #{$!}"
          Lich.log "error: Spell.load: #{$!}\n\t#{$!.backtrace.join("\n\t")}"
          @@loaded = false
          return false
        end
      }
    end

    def Spell.[](val)
      Spell.load unless @@loaded
      if val.class == Spell
        val
      elsif (val.class == Integer) or (val.class == String and val =~ /^[0-9]+$/)
        @@list.find { |spell| spell.num == val.to_i }
      else
        val = Regexp.escape(val)
        (@@list.find { |s| s.name =~ /^#{val}$/i } || @@list.find { |s| s.name =~ /^#{val}/i } || @@list.find { |s| s.msgup =~ /#{val}/i or s.msgdn =~ /#{val}/i })
      end
    end
    def Spell.active
      Spell.load unless @@loaded
      active = Array.new
      @@list.each { |spell| active.push(spell) if spell.active? }
      active
    end
    def Spell.active?(val)
      Spell.load unless @@loaded
      Spell[val].active?
    end
    def Spell.list
      Spell.load unless @@loaded
      @@list
    end
    def Spell.upmsgs
      Spell.load unless @@loaded
      @@list.collect { |spell| spell.msgup }.compact
    end
    def Spell.dnmsgs
      Spell.load unless @@loaded
      @@list.collect { |spell| spell.msgdn }.compact
    end
    def time_per_formula(options={})
      activator_modifier = { 'tap' => 0.5, 'rub' => 1, 'wave' => 1, 'raise' => 1.33, 'drink' => 0, 'bite' => 0, 'eat' => 0, 'gobble' => 0 }
      can_haz_spell_ranks = /Spells\.(?:minorelemental|majorelemental|minorspiritual|majorspiritual|wizard|sorcerer|ranger|paladin|empath|cleric|bard|minormental)/
      skills = [ 'Spells.minorelemental', 'Spells.majorelemental', 'Spells.minorspiritual', 'Spells.majorspiritual', 'Spells.wizard', 'Spells.sorcerer', 'Spells.ranger', 'Spells.paladin', 'Spells.empath', 'Spells.cleric', 'Spells.bard', 'Spells.minormental', 'Skills.magicitemuse', 'Skills.arcanesymbols' ]
      if options[:caster] and (options[:caster] !~ /^(?:self|#{XMLData.name})$/i)
        if options[:target] and (options[:target].downcase == options[:caster].downcase)
          formula = @duration['self'][:duration].to_s.dup
        else
          formula = @duration['target'][:duration].dup || @duration['self'][:duration].to_s.dup
        end
        if options[:activator] =~ /^(#{activator_modifier.keys.join('|')})$/i
          if formula =~ can_haz_spell_ranks
            skills.each { |skill_name| formula.gsub!(skill_name, "(SpellRanks['#{options[:caster]}'].magicitemuse * #{activator_modifier[options[:activator]]}).to_i") }
            formula = "(#{formula})/2.0"
          elsif formula =~ /Skills\.(?:magicitemuse|arcanesymbols)/
            skills.each { |skill_name| formula.gsub!(skill_name, "(SpellRanks['#{options[:caster]}'].magicitemuse * #{activator_modifier[options[:activator]]}).to_i") }
          end
        elsif options[:activator] =~ /^(invoke|scroll)$/i
          if formula =~ can_haz_spell_ranks
            skills.each { |skill_name| formula.gsub!(skill_name, "SpellRanks['#{options[:caster]}'].arcanesymbols.to_i") }
            formula = "(#{formula})/2.0"
          elsif formula =~ /Skills\.(?:magicitemuse|arcanesymbols)/
            skills.each { |skill_name| formula.gsub!(skill_name, "SpellRanks['#{options[:caster]}'].arcanesymbols.to_i") }
          end
        else
          skills.each { |skill_name| formula.gsub!(skill_name, "SpellRanks[#{options[:caster].to_s.inspect}].#{skill_name.sub(/^(?:Spells|Skills)\./, '')}.to_i") }
        end
      else
        if options[:target] and (options[:target] !~ /^(?:self|#{XMLData.name})$/i)
          formula = @duration['target'][:duration].dup || @duration['self'][:duration].to_s.dup
        else
          formula = @duration['self'][:duration].to_s.dup
        end
        if options[:activator] =~ /^(#{activator_modifier.keys.join('|')})$/i
          if formula =~ can_haz_spell_ranks
            skills.each { |skill_name| formula.gsub!(skill_name, "(Skills.magicitemuse * #{activator_modifier[options[:activator]]}).to_i") }
            formula = "(#{formula})/2.0"
          elsif formula =~ /Skills\.(?:magicitemuse|arcanesymbols)/
            skills.each { |skill_name| formula.gsub!(skill_name, "(Skills.magicitemuse * #{activator_modifier[options[:activator]]}).to_i") }
          end
        elsif options[:activator] =~ /^(invoke|scroll)$/i
          if formula =~ can_haz_spell_ranks
            skills.each { |skill_name| formula.gsub!(skill_name, "Skills.arcanesymbols.to_i") }
            formula = "(#{formula})/2.0"
          elsif formula =~ /Skills\.(?:magicitemuse|arcanesymbols)/
            skills.each { |skill_name| formula.gsub!(skill_name, "Skills.arcanesymbols.to_i") }
          end
        end
      end
      formula.untaint
      formula
    end
    def time_per(options={})
      formula = self.time_per_formula(options)
      if options[:line]
        line = options[:line]
      end
      proc { eval(formula) }.call.to_f
    end
    def timeleft=(val)
      @timeleft = val
      @timestamp = Time.now
    end
    def timeleft
      if self.time_per_formula.to_s == 'Spellsong.timeleft'
        @timeleft = Spellsong.timeleft
      else
        @timeleft = @timeleft - ((Time.now - @timestamp) / 60.to_f)
        if @timeleft <= 0
          self.putdown
          return 0.to_f
        end
      end
      @timestamp = Time.now
      @timeleft
    end
    def minsleft
      self.timeleft
    end
    def secsleft
      self.timeleft * 60
    end
    def active=(val)
      @active = val
    end
    def active?
      (self.timeleft > 0) and @active
    end
    def stackable?(options={})
      if options[:caster] and (options[:caster] !~ /^(?:self|#{XMLData.name})$/i)
        if options[:target] and (options[:target].downcase == options[:caster].downcase)
          @duration['self'][:stackable]
        else
          if @duration['target'][:stackable].nil?
            @duration['self'][:stackable]
          else
            @duration['target'][:stackable]
          end
        end
      else
        if options[:target] and (options[:target] !~ /^(?:self|#{XMLData.name})$/i)
          if @duration['target'][:stackable].nil?
            @duration['self'][:stackable]
          else
            @duration['target'][:stackable]
          end
        else
          @duration['self'][:stackable]
        end
      end
    end
    def refreshable?(options={})
      if options[:caster] and (options[:caster] !~ /^(?:self|#{XMLData.name})$/i)
        if options[:target] and (options[:target].downcase == options[:caster].downcase)
          @duration['self'][:refreshable]
        else
          if @duration['target'][:refreshable].nil?
            @duration['self'][:refreshable]
          else
            @duration['target'][:refreshable]
          end
        end
      else
        if options[:target] and (options[:target] !~ /^(?:self|#{XMLData.name})$/i)
          if @duration['target'][:refreshable].nil?
            @duration['self'][:refreshable]
          else
            @duration['target'][:refreshable]
          end
        else
          @duration['self'][:refreshable]
        end
      end
    end
    def multicastable?(options={})
      if options[:caster] and (options[:caster] !~ /^(?:self|#{XMLData.name})$/i)
        if options[:target] and (options[:target].downcase == options[:caster].downcase)
          @duration['self'][:multicastable]
        else
          if @duration['target'][:multicastable].nil?
            @duration['self'][:multicastable]
          else
            @duration['target'][:multicastable]
          end
        end
      else
        if options[:target] and (options[:target] !~ /^(?:self|#{XMLData.name})$/i)
          if @duration['target'][:multicastable].nil?
            @duration['self'][:multicastable]
          else
            @duration['target'][:multicastable]
          end
        else
          @duration['self'][:multicastable]
        end
      end
    end
    def known?
      if @num.to_s.length == 3
        circle_num = @num.to_s[0..0].to_i
      elsif @num.to_s.length == 4
        circle_num = @num.to_s[0..1].to_i
      else
        return false
      end
      if circle_num == 1
        ranks = [ Spells.minorspiritual, XMLData.level ].min
      elsif circle_num == 2
        ranks = [ Spells.majorspiritual, XMLData.level ].min
      elsif circle_num == 3
        ranks = [ Spells.cleric, XMLData.level ].min
      elsif circle_num == 4
        ranks = [ Spells.minorelemental, XMLData.level ].min
      elsif circle_num == 5
        ranks = [ Spells.majorelemental, XMLData.level ].min
      elsif circle_num == 6
        ranks = [ Spells.ranger, XMLData.level ].min
      elsif circle_num == 7
        ranks = [ Spells.sorcerer, XMLData.level ].min
      elsif circle_num == 9
        ranks = [ Spells.wizard, XMLData.level ].min
      elsif circle_num == 10
        ranks = [ Spells.bard, XMLData.level ].min
      elsif circle_num == 11
        ranks = [ Spells.empath, XMLData.level ].min
      elsif circle_num == 12
        ranks = [ Spells.minormental, XMLData.level ].min
      elsif circle_num == 16
        ranks = [ Spells.paladin, XMLData.level ].min
      elsif circle_num == 17
        if (@num == 1700) and (Char.prof =~ /^(?:Wizard|Cleric|Empath|Sorcerer|Savant)$/)
          return true
        else
          return false
        end
      elsif (circle_num == 97) and (Society.status == 'Guardians of Sunfist')
        ranks = Society.rank
      elsif (circle_num == 98) and (Society.status == 'Order of Voln')
        ranks = Society.rank
      elsif (circle_num == 99) and (Society.status == 'Council of Light')
        ranks = Society.rank
      elsif (circle_num == 96)
        return false

#          deprecate CMan from Spell class .known?
#          See CMan, CMan.known? and CMan.available? methods in CMan class

      else
        return false
      end
      if (@num % 100) <= ranks
        return true
      else
        return false
      end
    end
    def available?(options={})
      if self.known?
        if options[:caster] and (options[:caster] !~ /^(?:self|#{XMLData.name})$/i)
          if options[:target] and (options[:target].downcase == options[:caster].downcase)
            true
          else
            @availability == 'all'
          end
        else
          if options[:target] and (options[:target] !~ /^(?:self|#{XMLData.name})$/i)
            @availability == 'all'
          else
            true
          end
        end
      else
        false
      end
    end
    def incant?
      !@no_incant
    end
    def incant=(val)
      @no_incant = !val
    end
    def to_s
      @name.to_s
    end
    def max_duration(options={})
      if options[:caster] and (options[:caster] !~ /^(?:self|#{XMLData.name})$/i)
        if options[:target] and (options[:target].downcase == options[:caster].downcase)
          @duration['self'][:max_duration]
        else
          @duration['target'][:max_duration] || @duration['self'][:max_duration]
        end
      else
        if options[:target] and (options[:target] !~ /^(?:self|#{XMLData.name})$/i)
          @duration['target'][:max_duration] || @duration['self'][:max_duration]
        else
          @duration['self'][:max_duration]
        end
      end
    end
    def putup(options={})
      if stackable?(options)
        self.timeleft = [ self.timeleft + self.time_per(options), self.max_duration(options) ].min
      else
        self.timeleft = [ self.time_per(options), self.max_duration(options) ].min
      end
      @active = true
    end
    def putdown
      self.timeleft = 0
      @active = false
    end
    def remaining
      self.timeleft.as_time
    end

    def affordable?(options={})
      # fixme: deal with them dirty bards!
      release_options = options.dup
      release_options[:multicast] = nil
      if (self.stamina_cost(options) > 0) and (Spell[9699].active? or not checkstamina(self.stamina_cost(options)))
        false
      elsif (self.spirit_cost(options) > 0) and not checkspirit(self.spirit_cost(options) + 1 + [ 9912, 9913, 9914, 9916, 9916, 9916 ].delete_if { |num| !Spell[num].active? }.length)
        false
      elsif (self.mana_cost(options) > 0)
        ## convert Spell[9699].active? to Effects::Debuffs test (if Debuffs is where it shows)
        if (Feat.known?(:mental_acuity) and self.num.between?(1201,1220) ) and (Spell[9699].active? or not checkstamina(self.mana_cost(options)*2))
          false
        elsif ( !(Feat.known?(:mental_acuity) and self.num.between?(1201,1220) ) ) and ( !checkmana(self.mana_cost(options)) or (Spell[515].active? and !checkmana(self.mana_cost(options) + [self.mana_cost(release_options)/4, 1].max))  )
          false
        else
          true
        end
      else
        true
      end
    end

    def Spell.lock_cast
      script = Script.current
      @@cast_lock.push(script)
      until (@@cast_lock.first == script) or @@cast_lock.empty?
        sleep 0.1
        Script.current # allows this loop to be paused
        @@cast_lock.delete_if { |s| s.paused or not Script.list.include?(s) }
      end
    end
    def Spell.unlock_cast
      @@cast_lock.delete(Script.current)
    end
    def cast(target=nil, results_of_interest=nil, arg_options=nil)
      # fixme: find multicast in target and check mana for it
      check_energy = proc {
        if Feat.known?(:mental_acuity)
          unless (self.mana_cost <= 0) or checkstamina(self.mana_cost*2)
            echo 'cast: not enough stamina there, Monk!'
            sleep 0.1
            return false
          end
        else
          unless (self.mana_cost <= 0) or checkmana(self.mana_cost)
            echo 'cast: not enough mana'
            sleep 0.1
            return false
          end
        end
        unless (self.spirit_cost > 0) or checkspirit(self.spirit_cost + 1 + [ 9912, 9913, 9914, 9916, 9916, 9916 ].delete_if { |num| !Spell[num].active? }.length)
          echo 'cast: not enough spirit'
          sleep 0.1
          return false
        end
        unless (self.stamina_cost <= 0) or checkstamina(self.stamina_cost)
          echo 'cast: not enough stamina'
          sleep 0.1
          return false
        end
      }
      script = Script.current
      if @type.nil?
        echo "cast: spell missing type (#{@name})"
        sleep 0.1
        return false
      end
      check_energy.call
      begin
        save_want_downstream = script.want_downstream
        save_want_downstream_xml = script.want_downstream_xml
        script.want_downstream = true
        script.want_downstream_xml = false
        @@cast_lock.push(script)
        until (@@cast_lock.first == script) or @@cast_lock.empty?
          sleep 0.1
          Script.current # allows this loop to be paused
          @@cast_lock.delete_if { |s| s.paused or not Script.list.include?(s) }
        end
        check_energy.call
        if @cast_proc
          waitrt?
          waitcastrt?
          check_energy.call
          begin
            proc { eval(@cast_proc) }.call
          rescue
            echo "cast: error: #{$!}"
            respond $!.backtrace[0..2]
            return false
          end
        else
          if @channel
            cast_cmd = 'channel'
          else
            cast_cmd = 'cast'
          end
          unless (arg_options.nil? || arg_options.empty?)
            if arg_options.split(" ")[0] =~ /incant|channel|evoke|cast/
              cast_cmd = arg_options.split(" ")[0]
              arg_options = arg_options.split(" ").drop(1)
              arg_options = arg_options.join(" ") unless arg_options.empty?
            end
          end

          if (((target.nil? || target.to_s.empty?) && !(@no_incant)) && (cast_cmd == "cast" && arg_options.nil?) || cast_cmd == "incant") && cast_cmd !~ /^(?:channel|evoke)/
            cast_cmd = "incant #{@num}"
          elsif (target.nil? or target.to_s.empty?) and (@type =~ /attack/i) and not [410,435,525,912,909,609].include?(@num)
            cast_cmd += ' target'
          elsif target.class == GameObj
            cast_cmd += " ##{target.id}"
          elsif target.class == Integer
            cast_cmd += " ##{target}"
          elsif cast_cmd !~ /^incant/
            cast_cmd += " #{target}"
          end

          unless (arg_options.nil? || arg_options.empty?)
            cast_cmd += " #{arg_options}"
          end



          cast_result = nil
          loop {
            waitrt?
            if cast_cmd =~ /^incant/
              if (checkprep != @name) and (checkprep != 'None')
                dothistimeout 'release', 5, /^You feel the magic of your spell rush away from you\.$|^You don't have a prepared spell to release!$/
              end
            else
              unless checkprep == @name
                unless checkprep == 'None'
                  dothistimeout 'release', 5, /^You feel the magic of your spell rush away from you\.$|^You don't have a prepared spell to release!$/
                  unless (self.mana_cost <= 0) or checkmana(self.mana_cost)
                    echo 'cast: not enough mana'
                    sleep 0.1
                    return false
                  end
                  unless (self.spirit_cost <= 0) or checkspirit(self.spirit_cost + 1 + (if checkspell(9912) then 1 else 0 end) + (if checkspell(9913) then 1 else 0 end) + (if checkspell(9914) then 1 else 0 end) + (if checkspell(9916) then 5 else 0 end))
                    echo 'cast: not enough spirit'
                    sleep 0.1
                    return false
                  end
                  unless (self.stamina_cost <= 0) or checkstamina(self.stamina_cost)
                    echo 'cast: not enough stamina'
                    sleep 0.1
                    return false
                  end
                end
                loop {
                  waitrt?
                  waitcastrt?
                  prepare_result = dothistimeout "prepare #{@num}", 8, @@prepare_regex
                  if prepare_result =~ /^Your spell(?:song)? is ready\./
                    break
                  elsif prepare_result == 'You already have a spell readied!  You must RELEASE it if you wish to prepare another!'
                    dothistimeout 'release', 5, /^You feel the magic of your spell rush away from you\.$|^You don't have a prepared spell to release!$/
                    unless (self.mana_cost <= 0) or checkmana(self.mana_cost)
                      echo 'cast: not enough mana'
                      sleep 0.1
                      return false
                    end
                  elsif prepare_result =~ /^You can't think clearly enough to prepare a spell!$|^You are concentrating too intently .*?to prepare a spell\.$|^You are too injured to make that dextrous of a movement|^The searing pain in your throat makes that impossible|^But you don't have any mana!\.$|^You can't make that dextrous of a move!$|^As you begin to prepare the spell the wind blows small objects at you thwarting your attempt\.$|^You do not know that spell!$|^All you manage to do is cough up some blood\.$|The incantations of countless spells swirl through your mind as a golden light flashes before your eyes\./
                    sleep 0.1
                    return prepare_result
                  end
                }
              end
            end
            waitcastrt?
            if @stance and checkstance != 'offensive'
              put 'stance offensive'
              # dothistimeout 'stance offensive', 5, /^You (?:are now in|move into) an? offensive stance|^You are unable to change your stance\.$/
            end
            if results_of_interest.class == Regexp
              merged_results_regex = Regexp.union(@@results_regex, results_of_interest)
            else
              merged_results_regex = @@results_regex
            end
            
            if Effects::Spells.active?("Armored Casting")
              merged_results_regex = Regexp.union(/^Roundtime: \d+ sec.$/, merged_results_regex)
            else
              merged_results_regex = Regexp.union(/^\[Spell Hindrance for/, merged_results_regex)
            end
            cast_result = dothistimeout cast_cmd, 5, merged_results_regex
            if cast_result == "You don't seem to be able to move to do that."
              100.times { break if clear.any? { |line| line =~ /^You regain control of your senses!$/ }; sleep 0.1 }
              cast_result = dothistimeout cast_cmd, 5, merged_results_regex
            end
            if @stance
              if @@after_stance
                if checkstance !~ /#{@@after_stance}/
                  waitrt?
                  dothistimeout "stance #{@@after_stance}", 3, /^You (?:are now in|move into) an? \w+ stance|^You are unable to change your stance\.$/
                end
              elsif checkstance !~ /^guarded$|^defensive$/
                waitrt?
                if checkcastrt > 0
                  dothistimeout 'stance guarded', 3, /^You (?:are now in|move into) an? \w+ stance|^You are unable to change your stance\.$/
                else
                  dothistimeout 'stance defensive', 3, /^You (?:are now in|move into) an? \w+ stance|^You are unable to change your stance\.$/
                end
              end
            end
            if cast_result =~ /^Cast at what\?$|^Be at peace my child, there is no need for spells of war in here\.$|^Provoking a GameMaster is not such a good idea\.$/
              dothistimeout 'release', 5, /^You feel the magic of your spell rush away from you\.$|^You don't have a prepared spell to release!$/
            end
            if cast_result =~ /You can only evoke certain spells\.|You can only channel certain spells for extra power\./
              echo "cast: can't evoke/channel #{@num}"
              cast_cmd = cast_cmd.gsub(/^(?:evoke|channel)/, "cast")
              next
            end
            break unless ((@circle.to_i == 10) && (cast_result =~ /^\[Spell Hindrance for/))
          }
          cast_result
        end
      ensure
        script.want_downstream = save_want_downstream
        script.want_downstream_xml = save_want_downstream_xml
        @@cast_lock.delete(script)
      end
    end

    def force_cast(target=nil, arg_options=nil, results_of_interest=nil)
      unless arg_options.nil? || arg_options.empty?
        arg_options = "cast #{arg_options}"
      else
        arg_options = "cast"
      end
      cast(target, results_of_interest, arg_options)
    end

    def force_channel(target=nil, arg_options=nil, results_of_interest=nil)
      unless arg_options.nil? || arg_options.empty?
        arg_options = "channel #{arg_options}"
      else
        arg_options = "channel"
      end
      cast(target, results_of_interest, arg_options)
    end

    def force_evoke(target=nil, arg_options=nil, results_of_interest=nil)
      unless arg_options.nil? || arg_options.empty?
        arg_options = "evoke #{arg_options}"
      else
        arg_options = "evoke"
      end
      cast(target, results_of_interest, arg_options)
    end

    def force_incant(arg_options=nil, results_of_interest=nil)
      unless arg_options.nil? || arg_options.empty?
        arg_options = "incant #{arg_options}"
      else
        arg_options = "incant"
      end
      cast(nil, results_of_interest, arg_options)
    end

    def _bonus
      @bonus.dup
    end
    def _cost
      @cost.dup
    end
    def method_missing(*args)
      if @@bonus_list.include?(args[0].to_s.gsub('_', '-'))
        if @bonus[args[0].to_s.gsub('_', '-')]
          proc { eval(@bonus[args[0].to_s.gsub('_', '-')]) }.call.to_i
        else
          0
        end
      elsif @@bonus_list.include?(args[0].to_s.sub(/_formula$/, '').gsub('_', '-'))
        @bonus[args[0].to_s.sub(/_formula$/, '').gsub('_', '-')].dup
      elsif (args[0].to_s =~ /_cost(?:_formula)?$/) and @@cost_list.include?(args[0].to_s.sub(/_formula$/, '').sub(/_cost$/, ''))
        options = args[1].to_hash
        if options[:caster] and (options[:caster] !~ /^(?:self|#{XMLData.name})$/i)
          if options[:target] and (options[:target].downcase == options[:caster].downcase)
            formula = @cost[args[0].to_s.sub(/_formula$/, '').sub(/_cost$/, '')]['self'].dup
          else
            formula = @cost[args[0].to_s.sub(/_formula$/, '').sub(/_cost$/, '')]['target'].dup || @cost[args[0].to_s.gsub('_', '-')]['self'].dup
          end
          skills = { 'Spells.minorelemental' => "SpellRanks['#{options[:caster]}'].minorelemental.to_i", 'Spells.majorelemental' => "SpellRanks['#{options[:caster]}'].majorelemental.to_i", 'Spells.minorspiritual' => "SpellRanks['#{options[:caster]}'].minorspiritual.to_i", 'Spells.majorspiritual' => "SpellRanks['#{options[:caster]}'].majorspiritual.to_i", 'Spells.wizard' => "SpellRanks['#{options[:caster]}'].wizard.to_i", 'Spells.sorcerer' => "SpellRanks['#{options[:caster]}'].sorcerer.to_i", 'Spells.ranger' => "SpellRanks['#{options[:caster]}'].ranger.to_i", 'Spells.paladin' => "SpellRanks['#{options[:caster]}'].paladin.to_i", 'Spells.empath' => "SpellRanks['#{options[:caster]}'].empath.to_i", 'Spells.cleric' => "SpellRanks['#{options[:caster]}'].cleric.to_i", 'Spells.bard' => "SpellRanks['#{options[:caster]}'].bard.to_i", 'Stats.level' => '100' }
          skills.each_pair { |a, b| formula.gsub!(a, b) }
        else
          if options[:target] and (options[:target] !~ /^(?:self|#{XMLData.name})$/i)
            formula = @cost[args[0].to_s.sub(/_formula$/, '').sub(/_cost$/, '')]['target'].dup || @cost[args[0].to_s.gsub('_', '-')]['self'].dup
          else
            formula = @cost[args[0].to_s.sub(/_formula$/, '').sub(/_cost$/, '')]['self'].dup
          end
        end
        if args[0].to_s =~ /mana/ and Spell[597].active? # Rapid Fire Penalty
          formula = "#{formula}+5"
        end
        if options[:multicast].to_i > 1
          formula = "(#{formula})*#{options[:multicast].to_i}"
        end
        if args[0].to_s =~ /_formula$/
          formula.dup
        else
          if formula
            formula.untaint if formula.tainted?
            proc { eval(formula) }.call.to_i
          else
            0
          end
        end
      else
        respond 'missing method: ' + args.inspect.to_s
        raise NoMethodError
      end
    end
    def circle_name
      Spells.get_circle_name(@circle)
    end
    def clear_on_death
      !@persist_on_death
    end
    # for backwards compatiblity
    def duration;      self.time_per_formula;            end
    def cost;          self.mana_cost_formula    || '0'; end
    def manaCost;      self.mana_cost_formula    || '0'; end
    def spiritCost;    self.spirit_cost_formula  || '0'; end
    def staminaCost;   self.stamina_cost_formula || '0'; end
    def boltAS;        self.bolt_as_formula;             end
    def physicalAS;    self.physical_as_formula;         end
    def boltDS;        self.bolt_ds_formula;             end
    def physicalDS;    self.physical_ds_formula;         end
    def elementalCS;   self.elemental_cs_formula;        end
    def mentalCS;      self.mental_cs_formula;           end
    def spiritCS;      self.spirit_cs_formula;           end
    def sorcererCS;    self.sorcerer_cs_formula;         end
    def elementalTD;   self.elemental_td_formula;        end
    def mentalTD;      self.mental_td_formula;           end
    def spiritTD;      self.spirit_td_formula;           end
    def sorcererTD;    self.sorcerer_td_formula;         end
    def castProc;      @cast_proc;                       end
    def stacks;        self.stackable?                   end
    def command;       nil;                              end
    def circlename;    self.circle_name;                 end
    def selfonly;      @availability != 'all';           end
    end # class
  end # mod
end # mod<|MERGE_RESOLUTION|>--- conflicted
+++ resolved
@@ -10,15 +10,11 @@
     version: 1.2.2
 
   changelog:
-<<<<<<< HEAD
     v1.2.2 (2022-11-24)
       Removed references to $SAFE
       Removed deprecated reference to "#{SCRIPT_DIR}/spell-list.xml"
-=======
-    v1.2.2 (2022-10-31)
       fix for Mental Acuity to only work on MnM spells 1201-1220
       fix for Armored Casting and Spell Hinderance 
->>>>>>> 73d9ce0d
     v1.2.1 (2022-05-10)
       add unknown spell result to regex results
     v1.2.0 (2022-03-14)

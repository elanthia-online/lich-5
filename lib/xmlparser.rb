--- conflicted
+++ resolved
@@ -194,10 +194,6 @@
   end
 
   # def parse(line)
-<<<<<<< HEAD
-  #   Lich.log(line)
-=======
->>>>>>> 1d057a7e
   #   @buffer.concat(line)
   #   loop {
   #     if (str = @buffer.slice!(/^[^<]+/))

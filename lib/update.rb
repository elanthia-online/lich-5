## Let's have fun updating Lich5!

module Lich
  module Util
    module Update
      require 'json'
      require 'open-uri'
      require 'rubygems/package'
      require 'zlib'

      @current = LICH_VERSION
      @snapshot_core_script = ["alias.lic", "autostart.lic", "dependency.lic", "ewaggle.lic", "foreach.lic", "go2.lic", "infomon.lic",
                               "jinx.lic", "lnet.lic", "log.lic", "logxml.lic", "map.lic", "repository.lic", "vars.lic", "version.lic"]

      def self.request(type = '--announce')
        case type
        when /--announce|-a/
          self.announce
        when /--(?:beta|test)(?: --(?:(script|library|data))=(.*))?/
          self.prep_betatest($1.dup, $2.dup)
        when /--help|-h/
          self.help # Ok, that's just wrong.
        when /--update|-u/
          self.download_update
        when /--refresh/
          _respond; _respond "This command has been removed."
        when /--revert|-r/
          self.revert
        when /--(?:(script|library|data))=(.*)/
          self.update_file($1.dup, $2.dup)
        when /--snapshot|-s/ # this one needs to be after --script
          self.snapshot
        else
          _respond; _respond "Command '#{type}' unknown, illegitimate and ignored.  Exiting . . ."; _respond
        end
      end

      def self.announce
        self.prep_update
        if "#{LICH_VERSION}".chr == '5'
          if Gem::Version.new(@current) < Gem::Version.new(@update_to)
            if !@new_features.empty?
              _respond ''; _respond monsterbold_start() + "*** NEW VERSION AVAILABLE ***" + monsterbold_end()
              _respond ''; _respond ''
              _respond ''; _respond @new_features
              _respond ''
              _respond ''; _respond "If you are interested in updating, run ';lich5-update --update' now."
              _respond ''
            end
          else
            _respond ''; _respond "Lich version #{LICH_VERSION} is good.  Enjoy!"; _respond ''
          end
        else
          # lich version 4 - just say 'no'
          _respond "This script does not support Lich #{LICH_VERSION}."
        end
      end

      def self.help
        _respond "
    --help                   Display this message
    --announce               Get summary of changes for next version
    --update                 Update all changes for next version
    --snapshot               Grab current snapshot of Lich5 ecosystem and put in backup
    --revert                 Roll the Lich5 ecosystem back to the most recent snapshot

  Example usage:

  [One time suggestions]
    ;autostart add --global lich5-update --announce    Check for new version at login
    ;autostart add --global lich5-update --update      To auto accept all updates at login

  [On demand suggestions]
    ;lich5-update --announce                  Check to see if a new version is available
    ;lich5-update --update                    Update the Lich5 ecosystem to the current release
    ;lich5-update --revert                    Roll the Lich5 ecosystem back to latest snapshot
    ;lich5-update --script=<NAME>             Update an individual script file found in Lich-5
    ;lich5-update --library=<NAME>            Update an individual library file found in Lich-5
    ;lich5-update --data=<NAME>               Update an individual data file found in Lich-5

    *NOTE* If you use '--snapshot' in ';autostart' you will create a new
                snapshot folder every time you log a character in.  NOT recommended.
    "
      end

      def self.snapshot
        _respond
        _respond 'Creating a snapshot of current Lich core files ONLY.'
        _respond
        _respond 'You may also wish to copy your entire Lich5 folder to'
        _respond 'another location for additional safety, after any'
        _respond 'additional requested updates are completed.'

        ## Let's make the snapshot folder

        snapshot_subdir = File.join(BACKUP_DIR, "L5-snapshot-#{Time.now.strftime("%Y-%m-%d-%H-%M-%S")}")
        FileUtils.mkdir_p(snapshot_subdir)

        ## lich.rbw main file backup

        FileUtils.cp(File.join(LICH_DIR, File.basename($PROGRAM_NAME)), File.join(snapshot_subdir, File.basename($PROGRAM_NAME)))

        ## LIB folder backup and it's subfolders

        FileUtils.mkdir_p(File.join(snapshot_subdir, "lib"))
        FileUtils.cp_r(LIB_DIR, snapshot_subdir)

        ## here we should maintain a discrete array of script files (450K versus 10M plus)
        ## we need to find a better way without hving to maintain this list

        FileUtils.mkdir_p(File.join(snapshot_subdir, "scripts"))
        @snapshot_core_script.each { |file|
          FileUtils.cp(File.join(SCRIPT_DIR, file), File.join(snapshot_subdir, "scripts", file)) if File.exist?(File.join(SCRIPT_DIR, file))
        }

        _respond
        _respond 'Current Lich ecosystem files (only) backed up to:'
        _respond "    #{snapshot_subdir}"
      end

      def self.prep_betatest(type = nil, requested_file = nil)
        if type.nil?
          respond 'You are electing to participate in the beta testing of the next Lich release.'
          respond 'This beta test will include only Lich code, and does not include Ruby upates.'
          respond 'While we will do everything we can to ensure you have a smooth experience, '
          respond 'it is a test, and untoward things can result.  Please confirm your choice:'
          respond 'Please confirm your participation:  ;send Y or ;send N'
          # we are only going to get the next client-input line, and if it does not confirm, we bail
          # we are doing this to prevent hanging the client with various other inputs by the user
          sync_thread = $_CLIENT_ || $_DETACHABLE_CLIENT_
          line = sync_thread.gets until line.strip =~ /^(?:<c>)?(?:;send|;s) /i
          if line =~ /send Y|s Y/i
            @beta_response = 'accepted'
            respond 'Beta test installation accepted.  Thank you for considering!'
          else
            @beta_response = 'rejected'
            respond 'Aborting beta test installation request.  Thank you for considering!'
            respond
          end
          if @beta_response =~ /accepted/
            filename = "https://api.github.com/repos/elanthia-online/lich-5/releases"
            update_info = URI.parse(filename).open.read
            record = JSON::parse(update_info).first # assumption: Latest beta release always first record in API
            record.each { |entry, value|
              if entry.include? 'tag_name'
                @update_to = value.sub('v', '')
              elsif entry.include? 'assets'
                @holder = value
              elsif entry.include? 'body'
                @new_features = value.gsub(/\#\# What's Changed.+$/m, '')
              end
            }
            beta_asset = @holder.find { |x| x['name'] =~ /lich-5.tar.gz/ }
            @zipfile = beta_asset.fetch('browser_download_url')
            Lich::Util::Update.download_update
          elsif @beta_response =~ /rejected/
            nil
          else
            respond 'This is not where I want to be on a beta test request.'
            respond
          end
        else
          self.update_file(type, requested_file, 'beta')
        end
      end

      def self.prep_update
        filename = "https://api.github.com/repos/elanthia-online/lich-5/releases/latest"
        update_info = URI.parse(filename).open.read

        JSON::parse(update_info).each { |entry, value|
          if entry.include? 'tag_name'
            @update_to = value.sub('v', '')
          elsif entry.include? 'assets'
            @holder = value
          elsif entry.include? 'body'
            @new_features = value.gsub(/\#\# What's Changed.+$/m, '')
          end
        }
        release_asset = @holder.find { |x| x['name'] =~ /lich-5.tar.gz/ }
        @zipfile = release_asset.fetch('browser_download_url')
      end

      def self.download_update
        ## This is the workhorse routine that does the file moves from an update
        self.prep_update if @update_to.nil? or @update_to.empty?
        if Gem::Version.new("#{@update_to}") <= Gem::Version.new("#{@current}")
          _respond ''; _respond "Lich version #{LICH_VERSION} is good.  Enjoy!"; _respond ''
        else
          _respond; _respond 'Getting reaady to update.  First we will create a'
          _respond 'snapshot in case there are problems with the update.'

          self.snapshot

          # download the requested update (can be prod release, or beta)
          _respond; _respond "Downloading Lich5 version #{@update_to}"; _respond
          filename = "lich5-#{@update_to}"
          File.open(File.join(TEMP_DIR, "#{filename}.tar.gz"), "wb") do |file|
            file.write URI.parse(@zipfile).open.read
          end

          # unpack and prepare to use the requested update
          FileUtils.mkdir_p(File.join(TEMP_DIR, filename))
          Gem::Package.new("").extract_tar_gz(File.open(File.join(TEMP_DIR, "#{filename}.tar.gz"), "rb"), File.join(TEMP_DIR, filename))
          new_target = Dir.children(File.join(TEMP_DIR, filename))
          FileUtils.cp_r(File.join(TEMP_DIR, filename, new_target[0]), TEMP_DIR)
          FileUtils.remove_dir(File.join(TEMP_DIR, filename))
          FileUtils.mv(File.join(TEMP_DIR, new_target[0]), File.join(TEMP_DIR, filename))

          _respond; _respond 'Copying updated lich files to their locations.'

          ## We do not care about local edits from players in the Lich5 / lib location
          FileUtils.copy_entry(File.join(TEMP_DIR, filename, "lib"), File.join(LIB_DIR))
          _respond; _respond "All Lich lib files have been updated."; _respond

          ## Use new method so can be reused to do a blanket update of core data & scripts
          self.update_core_data_and_scripts(@update_to)

          ## Finally we move the lich.rbw file into place to complete the update.  We do
          ## not need to save a copy of this in the TEMP_DIR as previously done, since we
          ## took the snapshot at the beginning.
          lich_to_update = File.join(LICH_DIR, File.basename($PROGRAM_NAME))
          update_to_lich = File.join(TEMP_DIR, filename, "lich.rbw")
          File.open(update_to_lich, 'rb') { |r| File.open(lich_to_update, 'wb') { |w| w.write(r.read) } }

          ## And we clen up after ourselves
          FileUtils.remove_dir(File.join(TEMP_DIR, filename)) # we know these exist because
          FileUtils.rm(File.join(TEMP_DIR, "#{filename}.tar.gz")) # we just processed them

          _respond; _respond "Lich5 has been updated to Lich5 version #{@update_to}"
          _respond "You should exit the game, then log back in.  This will start the game"
          _respond "with your updated Lich.  Enjoy!"
        end
      end

      def self.revert
        ## Since the request is to roll-back, we will do so destructively
        ## without another snapshot and without worrying about saving files
        ## that can be reinstalled with the lich5-update --update command

        _respond; _respond 'Reverting Lich5 to previously installed version.'
        revert_array = Dir.glob(File.join(BACKUP_DIR, "*")).sort.reverse
        restore_snapshot = revert_array[0]
        if restore_snapshot.empty? or /L5-snapshot/ !~ restore_snapshot
          _respond "No prior Lich5 version found. Seek assistance."
        else
          # delete all lib files
          FileUtils.rm_f(Dir.glob(File.join(LIB_DIR, "*")))
          # copy all backed up lib files
          FileUtils.cp_r(File.join(restore_snapshot, "lib", "."), LIB_DIR)
          # delete array of core scripts
          @snapshot_core_script.each { |file|
            File.delete(File.join(SCRIPT_DIR, file)) if File.exist?(File.join(SCRIPT_DIR, file))
          }
          # copy all backed up core scripts (array to save, only array files in backup)
          FileUtils.cp_r(File.join(restore_snapshot, "scripts", "."), SCRIPT_DIR)

          # skip gameobj-data and spell-list (non-functional logically, previous versions
          # already present and current files may contain local edits)

          # update lich.rbw in stream because it is active (we hope)
          lich_to_update = File.join(LICH_DIR, File.basename($PROGRAM_NAME))
          update_to_lich = File.join(restore_snapshot, "lich.rbw")
          File.open(update_to_lich, 'rb') { |r| File.open(lich_to_update, 'wb') { |w| w.write(r.read) } }

          # as a courtesy to the player, remind which version they were rev'd back to
          targetversion = ''
          targetfile = File.open(File.join(LIB_DIR, "version.rb")).read
          targetfile.each_line do |line|
            if line =~ /LICH_VERSION\s+?=\s+?/
              targetversion = line.sub(/LICH_VERSION\s+?=\s+?/, '').sub('"', '')
            end
          end
          _respond
          _respond "Lich5 has been reverted to Lich5 version #{targetversion}"
          _respond "You should exit the game, then log back in.  This will start the game"
          _respond "with your previous version of Lich.  Enjoy!"
        end
      end

      def self.update_file(type, rf, version = 'production')
        requested_file = rf
        case type
        when "script"
          location = SCRIPT_DIR
          if requested_file.downcase == 'dependency.lic'
<<<<<<< HEAD
            remote_repo = "https://raw.githubusercontent.com/elanthia-online/dr-scripts/main/"
=======
            remote_repo = "https://raw.githubusercontent.com/elanthia-online/dr-scripts/master/"
>>>>>>> 2f57916d
          else
            remote_repo = "https://raw.githubusercontent.com/elanthia-online/scripts/master/scripts"
          end
          requested_file =~ /\.lic$/ ? requested_file_ext = ".lic" : requested_file_ext = "bad extension"
        when "library"
          location = LIB_DIR
          case version
          when "production"
            remote_repo = "https://raw.githubusercontent.com/elanthia-online/lich-5/master/lib"
          when "beta"
            remote_repo = "https://raw.githubusercontent.com/elanthia-online/lich-5/staging/lib"
          end
          requested_file =~ /\.rb$/ ? requested_file_ext = ".rb" : requested_file_ext = "bad extension"
        when "data"
          location = DATA_DIR
          remote_repo = "https://raw.githubusercontent.com/elanthia-online/scripts/master/scripts"
          requested_file =~ /(\.(?:xml|ui))$/ ? requested_file_ext = $1.dup : requested_file_ext = "bad extension"
        end
        unless requested_file_ext == "bad extension"
          File.delete(File.join(location, requested_file)) if File.exist?(File.join(location, requested_file))
          begin
            File.open(File.join(location, requested_file), "wb") do |file|
              file.write URI.parse(File.join(remote_repo, requested_file)).open.read
            end
            _respond
            _respond "#{requested_file} has been updated."
          rescue
            # we created a garbage file (zero bytes filename) so let's clean it up and inform.
            sleep 1
            File.delete(File.join(location, requested_file)) if File.exist?(File.join(location, requested_file))
            _respond; _respond "The filename #{requested_file} is not available via lich5-update."
            _respond "Check the spelling of your requested file, or use ';jinx' to"
            _respond "to download #{requested_file} from another respository."
          end
        else
          _respond
          _respond "The requested file #{requested_file} has an incorrect extension."
          _respond "Valid extensions are '.lic' for scripts, '.rb' for library files,"
          _respond "and '.xml' or '.ui' for data files. Please correct and try again."
        end
      end

      def self.update_core_data_and_scripts(version = LICH_VERSION)
        if XMLData.game !~ /^GS|^DR/
          _respond "invalid game type, unsure what scripts to update via Update.update_core_scripts"
          return
        end

        updatable_scripts = {
          "all" => ["alias.lic", "autostart.lic", "go2.lic", "jinx.lic", "log.lic", "logxml.lic", "map.lic", "repository.lic", "vars.lic", "version.lic"],
          "gs"  => ["ewaggle.lic", "foreach.lic"],
          "dr"  => ["dependency.lic"]
        }

        ## We DO care about local edits from players to the Lich5 / data files
        ## specifically gameobj-data.xml and spell-list.xml.
        ## Let's be a little more purposeful and gentle with these two files.
        ["effect-list.xml"].each { |file|
          transition_filename = "#{file}".sub(".xml", '')
          newfilename = File.join(DATA_DIR, "#{transition_filename}-#{Time.now.to_i}.xml")
          if File.exist?(File.join(DATA_DIR, file))
            File.open(File.join(DATA_DIR, file), 'rb') { |r| File.open(newfilename, 'wb') { |w| w.write(r.read) } }
            _respond "The prior version of #{file} was renamed to #{newfilename}."
          end
          self.update_file('data', file)
        }

        ## We do not care about local edits from players to the Lich5 / script location
        ## for CORE scripts (those required to run Lich5 properly)
        updatable_scripts["all"].each { |script| self.update_file('script', script) }
        updatable_scripts["gs"].each { |script| self.update_file('script', script) } if XMLData.game =~ /^GS/
        updatable_scripts["dr"].each { |script| self.update_file('script', script) } if XMLData.game =~ /^DR/

        ## Update Lich.db value with last updated version
        Lich.core_updated_with_lich_version = version
      end
      # End module definitions
    end
  end
end<|MERGE_RESOLUTION|>--- conflicted
+++ resolved
@@ -284,11 +284,7 @@
         when "script"
           location = SCRIPT_DIR
           if requested_file.downcase == 'dependency.lic'
-<<<<<<< HEAD
-            remote_repo = "https://raw.githubusercontent.com/elanthia-online/dr-scripts/main/"
-=======
-            remote_repo = "https://raw.githubusercontent.com/elanthia-online/dr-scripts/master/"
->>>>>>> 2f57916d
+            remote_repo = "https://raw.githubusercontent.com/elanthia-online/dr-scripts/main"
           else
             remote_repo = "https://raw.githubusercontent.com/elanthia-online/scripts/master/scripts"
           end

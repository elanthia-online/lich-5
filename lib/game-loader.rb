# handles instances of modules that are game dependent
module GameLoader
  def self.gemstone
    require 'lib/map/map_gs.rb'
    require 'lib/spell'
    require 'lib/bounty'
    require 'lib/claim'
    require 'lib/infomon/infomon'
    require 'lib/attributes/resources'
    require 'lib/attributes/stats'
    require 'lib/attributes/spells'
    require 'lib/attributes/skills'
    require 'lib/attributes/society'
    require 'lib/infomon/status'
    require 'lib/experience'
    require 'lib/attributes/spellsong'
    require 'lib/infomon/activespell'
    ActiveSpell.watch!
    # PSMS (armor, cman, feat, shield, weapon) have moved
    # to ./lib/psms and are now called by psms.rb
    require 'lib/psms'
    require 'lib/attributes/char'
    require 'lib/infomon/currency'
<<<<<<< HEAD
    require 'lib/character/group'
=======
    require 'lib/character/disk'
>>>>>>> 84bb076e
  end

  def self.dragon_realms
    require 'lib/map/map_dr.rb'
    require 'lib/attributes/char'
  end

  def self.load!
    sleep 0.1 while XMLData.game.nil? or XMLData.game.empty?
    return self.dragon_realms if XMLData.game =~ /DR/
    return self.gemstone if XMLData.game =~ /GS/
    echo "could not load game specifics for %s" % XMLData.game
  end
end<|MERGE_RESOLUTION|>--- conflicted
+++ resolved
@@ -21,11 +21,8 @@
     require 'lib/psms'
     require 'lib/attributes/char'
     require 'lib/infomon/currency'
-<<<<<<< HEAD
+    require 'lib/character/disk'
     require 'lib/character/group'
-=======
-    require 'lib/character/disk'
->>>>>>> 84bb076e
   end
 
   def self.dragon_realms

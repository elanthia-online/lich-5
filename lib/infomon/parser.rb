module Infomon
  # this module handles all of the logic for parsing game lines that infomon depends on
  module Parser
    module Pattern
      Stat = %r[^\s*(?<stat>[A-z]+)\s\((?:STR|CON|DEX|AGI|DIS|AUR|LOG|INT|WIS|INF)\):\s+(?<value>[0-9]+)\s\((?<bonus>-?[0-9]+)\)\s+[.]{3}\s+(?<enhanced_value>\d+)\s+\((?<enhanced_bonus>-?\d+)\)]
      Citizenship = /^You currently have .*? citizenship in (?<town>.*)\.$/
      NoCitizenship = /You don't seem to have citizenship\./
      Society = /^\s+You are a (?:Master|member) (?:in|of) the (?<society>Order of Voln|Council of Light|Guardians of Sunfist)(?: at rank (?<rank>[0-9]+)| at step (?<rank>[0-9]+))?\.$/
      NoSociety = %r[^\s+You are not a member of any society at this time.]
      PSM = %r[^\s+(?<name>[\w\s\-']+)\s+(?<command>[a-z]+)\s+(?<ranks>\d)\/(?<max>\d)\s+]
      Skill = %r[^\s+(?<name>[[a-zA-Z]\s\-']+)\.+\|\s+(?<bonus>\d+)\s+(?<ranks>\d+)]
      Spell = %r[^\s+(?<name>[\w\s\-']+)\.+\|\s+(?<rank>\d+)$|^(?<name>[\w\s\-']+)\.+(?<rank>\d+)$]
      Levelup = %r[^\s+(?<stat>\w+)\s+\(\w{3}\)\s+:\s+(?<value>\d+)\s+(?:\+1)\s+\.\.\.\s+(?<bonus>\d+)(?:\s+\+1)?$]
      CharRaceProf = %r[^Name:\s+(?<name>[A-z\s']+)\s+Race:\s+(?<race>[-A-z\s]+)\s+Profession:\s+(?<profession>[-A-z\s]+)]
      CharGenderAgeExpLevel = %r[^Gender:\s+(?<gender>[A-z]+)\s+Age:\s+(?<age>[0-9]+)\s+Expr:\s+(?<experience>[0-9,]+)\s+Level:\s+(?<level>[0-9]+)]

      # adding boolean status detection
      # todo: refactor / streamline?
      SleepActive = %r[^Your mind goes completely blank\.$|^You close your eyes and slowly drift off to sleep\.$|^You slump to the ground and immediately fall asleep\.  You must have been exhausted!$]
      SleepNoActive = %r[^Your thoughts slowly come back to you as you find yourself lying on the ground\.  You must have been sleeping\.$|^You wake up from your slumber\.$|^You are awoken|^You awake]
      BindActive = %r[An unseen force envelops you, restricting all movement\.]
      BindNoActive = %r[^The restricting force that envelops you dissolves away\.|^You shake off the immobilization that was restricting your movements!]
      SilenceActive = %r[^A pall of silence settles over you\.|^The pall of silence settles more heavily over you\.]
      SilenceNoActive = %r[The pall of silence leaves you\.]
      CalmActive = %r[A calm washes over you\.]
      CalmNoActive = %r[^You are enraged by .*? attack!|^The feeling of calm leaves you\.]
      CutthroatActive = %r[slices deep into your vocal cords!$|^All you manage to do is cough up some blood\.$]
      CutthroatNoActive = %r[^\s*The horrible pain in your vocal cords subsides as you spit out the last of the blood clogging your throat\.$]

      # Experience Regex Matches
      Fame = %r[^\s+Level: \d+\s+Fame: (?<fame>[\d,]+)$]
      RealExp = %r[^\s+Experience: [\d,]+\s+Field Exp: (?<fxp_current>[\d,]+)/(?<fxp_max>[\d,]+)$]
      AscExp = %r[^\s+Ascension Exp: (?<ascension_experience>[\d,]+)\s+Recent Deaths: [\d,]+$]
      TotalExp = %r[^\s+Total Exp: (?<total_experience>[\d,]+)\s+Death's Sting: [\w]+$]
      LTE = %r[^\s+Long-Term Exp: (?<long_term_experience>[\d,]+)\s+Deeds: (?<deeds>\d+)$]

      All = Regexp.union(Stat, Citizenship, NoCitizenship, Society, NoSociety, PSM, Skill, Spell,
                         Levelup, SleepActive, SleepNoActive, BindActive, BindNoActive, CharRaceProf, CharGenderAgeExpLevel,
                         SilenceActive, SilenceNoActive, CalmActive, CalmNoActive, CutthroatActive, CutthroatNoActive,
                         Fame, RealExp, AscExp, TotalExp, LTE)
    end

    def self.parse(line)
      # O(1) vs O(N)
      return :noop unless line =~ Pattern::All
      begin
        case line
        when Pattern::Citizenship
          Infomon.set("citizenship", Regexp.last_match[:town])
          :ok
        when Pattern::NoCitizenship
          Infomon.set("citizenship", "None")
          :ok
        when Pattern::Stat
          match = Regexp.last_match

          Infomon.batch_set(
            ["stat.%s" % match[:stat], match[:value].to_i],
            ["stat.%s_bonus" % match[:stat], match[:bonus].to_i],
            ["stat.%s.enhanced" % match[:stat], match[:enhanced_value].to_i],
            ["stat.%s.enhanced_bonus" % match[:stat], match[:enhanced_bonus].to_i]
          )
          :ok
        when Pattern::Levelup
          match = Regexp.last_match
          Infomon.set("stat.%s" % match[:stat], match[:value].to_i)
          Infomon.set("stat.%s_bonus" % match[:stat], match[:bonus].to_i)
          :ok
        when Pattern::Society
          match = Regexp.last_match
          Infomon.set("society.status", match[:society])
          Infomon.set("society.rank", match[:rank])
          :ok
        when Pattern::NoSociety
          Infomon.set("society.status", "None")
          Infomon.set("society.rank", 0)
          :ok
        when Pattern::PSM
          match = Regexp.last_match
          Infomon.set("psm.%s" % match[:command], match[:ranks].to_i)
          :ok
        when Pattern::Skill
          match = Regexp.last_match
          Infomon.set("skill.%s" % match[:name], match[:ranks].to_i)
          Infomon.set("skill.%s_bonus" % match[:name], match[:bonus].to_i)
          :ok
        when Pattern::Spell
          # todo: capture SK item spells here?
          match = Regexp.last_match
          Infomon.set("spell.%s" % match[:name], match[:rank].to_i)
          :ok
        when Pattern::Fame
          match = Regexp.last_match
<<<<<<< HEAD
          Infomon.set("experience.fame", match[:fame].gsub(',', '').to_i)
          :ok
        when Pattern::RealExp
          match = Regexp.last_match
          Infomon.set("experience.fxp_current", match[:fxp_current].gsub(',', '').to_i)
          Infomon.set("experience.fxp_max", match[:fxp_max].gsub(',', '').to_i)
          :ok
        when Pattern::AscExp
          match = Regexp.last_match
          Infomon.set("experience.ascension_experience", match[:ascension_experience].gsub(',', '').to_i)
          :ok
        when Pattern::TotalExp
          match = Regexp.last_match
          Infomon.set("experience.total_experience", match[:total_experience].gsub(',', '').to_i)
          :ok
        when Pattern::LTE
          match = Regexp.last_match
          Infomon.set("experience.long_term_experience", match[:long_term_experience].gsub(',', '').to_i)
          Infomon.set("experience.deeds", match[:deeds].to_i)
=======
          Infomon.set("stat.fame", match[:fame].gsub!(',', '').to_i)
          :ok
        when Pattern::RealExp
          match = Regexp.last_match
          Infomon.set("stat.fxp_current", match[:fxp_current].gsub!(',', '').to_i)
          Infomon.set("stat.fxp_max", match[:fxp_max].gsub!(',', '').to_i)
          :ok
        when Pattern::AscExp
          match = Regexp.last_match
          Infomon.set("stat.ascension_experience", match[:ascension_experience].gsub!(',', '').to_i)
          :ok
        when Pattern::TotalExp
          match = Regexp.last_match
          Infomon.set("stat.total_experience", match[:total_experience].gsub!(',', '').to_i)
          :ok
        when Pattern::LTE
          match = Regexp.last_match
          Infomon.set("stat.long_term_experience", match[:long_term_experience].gsub!(',', '').to_i)
          Infomon.set("stat.deeds", match[:deeds].to_i)
>>>>>>> 89c16384
          :ok
        when Pattern::CharRaceProf
          # name captured here, but do not rely on it - use XML instead
          match = Regexp.last_match
          Infomon.set("stat.race", match[:race])
          Infomon.set("stat.profession", match[:profession])
          :ok
        when Pattern::CharGenderAgeExpLevel
          # level captured here, but do not rely on it - use XML instead
          match = Regexp.last_match
          Infomon.set("stat.gender", match[:gender])
          Infomon.set("stat.age", match[:age])
          Infomon.set("stat.experience", match[:experience])
          :ok

        # todo: refactor / streamline?
        when Pattern::SleepActive
          Infomon.set("status.sleeping", true)
          :ok
        when Pattern::SleepNoActive
          Infomon.set("status.sleeping", false)
          :ok
        when Pattern::BindActive
          Infomon.set("status.bound", true)
          :ok
        when Pattern::BindNoActive
          Infomon.set("status.bound", false)
          :ok
        when Pattern::SilenceActive
          Infomon.set("status.silenced", true)
          :ok
        when Pattern::SilenceNoActive
          Infomon.set("status.silenced", false)
          :ok
        when Pattern::CalmActive
          Infomon.set("status.calmed", true)
          :ok
        when Pattern::CalmNoActive
          Infomon.set("status.calmed", false)
          :ok
        when Pattern::CutthroatActive
          Infomon.set("status.cutthroat", true)
          :ok
        when Pattern::CutthroatNoActive
          Infomon.set("status.cutthroat", false)
          :ok
        else
          :noop
        end
      rescue => exception
        puts exception
      end
    end
  end
end<|MERGE_RESOLUTION|>--- conflicted
+++ resolved
@@ -91,7 +91,6 @@
           :ok
         when Pattern::Fame
           match = Regexp.last_match
-<<<<<<< HEAD
           Infomon.set("experience.fame", match[:fame].gsub(',', '').to_i)
           :ok
         when Pattern::RealExp
@@ -111,27 +110,6 @@
           match = Regexp.last_match
           Infomon.set("experience.long_term_experience", match[:long_term_experience].gsub(',', '').to_i)
           Infomon.set("experience.deeds", match[:deeds].to_i)
-=======
-          Infomon.set("stat.fame", match[:fame].gsub!(',', '').to_i)
-          :ok
-        when Pattern::RealExp
-          match = Regexp.last_match
-          Infomon.set("stat.fxp_current", match[:fxp_current].gsub!(',', '').to_i)
-          Infomon.set("stat.fxp_max", match[:fxp_max].gsub!(',', '').to_i)
-          :ok
-        when Pattern::AscExp
-          match = Regexp.last_match
-          Infomon.set("stat.ascension_experience", match[:ascension_experience].gsub!(',', '').to_i)
-          :ok
-        when Pattern::TotalExp
-          match = Regexp.last_match
-          Infomon.set("stat.total_experience", match[:total_experience].gsub!(',', '').to_i)
-          :ok
-        when Pattern::LTE
-          match = Regexp.last_match
-          Infomon.set("stat.long_term_experience", match[:long_term_experience].gsub!(',', '').to_i)
-          Infomon.set("stat.deeds", match[:deeds].to_i)
->>>>>>> 89c16384
           :ok
         when Pattern::CharRaceProf
           # name captured here, but do not rely on it - use XML instead

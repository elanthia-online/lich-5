# frozen_string_literal: true

module Infomon
  # this module handles all of the logic for parsing game lines that infomon depends on
  module Parser
    module Pattern
      # Regex patterns grouped for Info, Exp, Skill and PSM parsing - calls upsert_batch to reduce db impact
      CharRaceProf = /^Name:\s+(?<name>[A-z\s']+)\s+Race:\s+(?<race>[A-z]+|[A-z]+(?: |-)[A-z]+)\s+Profession:\s+(?<profession>[-A-z]+)/.freeze
      CharGenderAgeExpLevel = /^Gender:\s+(?<gender>[A-z]+)\s+Age:\s+(?<age>[,0-9]+)\s+Expr:\s+(?<experience>[0-9,]+)\s+Level:\s+(?<level>[0-9]+)/.freeze
      Stat = /^\s*(?<stat>[A-z]+)\s\((?:STR|CON|DEX|AGI|DIS|AUR|LOG|INT|WIS|INF)\):\s+(?<value>[0-9]+)\s\((?<bonus>-?[0-9]+)\)\s+[.]{3}\s+(?<enhanced_value>\d+)\s+\((?<enhanced_bonus>-?\d+)\)/.freeze
      StatEnd = /^Mana:\s+\d+\s+Silver:\s(?<silver>[\d,]+)$/.freeze
      Fame = /^\s+Level: \d+\s+Fame: (?<fame>[\d,]+)$/.freeze # serves as ExprStart
      RealExp = %r{^\s+Experience: [\d,]+\s+Field Exp: (?<fxp_current>[\d,]+)/(?<fxp_max>[\d,]+)$}.freeze
      AscExp = /^\s+Ascension Exp: (?<ascension_experience>[\d,]+)\s+Recent Deaths: [\d,]+$/.freeze
      TotalExp = /^\s+Total Exp: (?<total_experience>[\d,]+)\s+Death's Sting: \w+$/.freeze
      LTE = /^\s+Long-Term Exp: (?<long_term_experience>[\d,]+)\s+Deeds: (?<deeds>\d+)$/.freeze
      ExprEnd = /^\s+Exp (?:until lvl|to next TP): [\d,]+/.freeze
      SkillStart = /^\s\w+\s\(at level \d+\), your (?:current|base) skill bonuses(?: and ranks|, ranks and goals)/.freeze
      Skill = /^\s+(?<name>[[a-zA-Z]\s\-']+)\.+\|\s+(?<bonus>\d+)\s+(?<ranks>\d+)/.freeze
      SpellRanks = /^\s+(?<name>[\w\s\-']+)\.+\|\s+(?<rank>\d+).*$/.freeze
      SkillEnd = /^Training Points: \d+ Phy \d+ Mnt/.freeze
      PSMStart = /^\w+, the following (?:Armor Specializations|Combat Maneuvers|Feats|Shield Specializations|Weapon Techniques) are available:$/.freeze
      PSM = /^\s+(?<name>[A-z\s\-']+)\s+(?<command>[a-z]+)\s+(?<ranks>\d)\/(?<max>\d).*$/.freeze
      PSMEnd = /^   Subcategory: all$/.freeze

      # Single / low impact - single db write
      Levelup = /^\s+(?<stat>\w+)\s+\(\w{3}\)\s+:\s+(?<value>\d+)\s+(?:\+1)\s+\.\.\.\s+(?<bonus>\d+)(?:\s+\+1)?$/.freeze
      SpellsSolo = /^(?<name>[\w\s]+)\.+(?<rank>\d+).*$/.freeze # from SPELL command
      Citizenship = /^You currently have .*? citizenship in (?<town>.*)\.$/.freeze
      NoCitizenship = /^You don't seem to have citizenship\./.freeze
      Society = /^\s+You are a (?<standing>Master|member) (?:in|of) the (?<society>Order of Voln|Council of Light|Guardians of Sunfist)(?: at (?:rank|step) (?<rank>[0-9]+))?\.$/.freeze
      NoSociety = /^\s+You are not a member of any society at this time./.freeze
      Warcries = /^\s+(?<name>(?:Bertrandt's Bellow|Yertie's Yowlp|Gerrelle's Growl|Seanette's Shout|Carn's Cry|Horland's Holler))$/.freeze
      NoWarcries = /^You must be an active member of the Warrior Guild to use this skill\.$/.freeze

      # TODO: refactor / streamline?
      SleepActive = /^Your mind goes completely blank\.$|^You close your eyes and slowly drift off to sleep\.$|^You slump to the ground and immediately fall asleep\.  You must have been exhausted!$/.freeze
      SleepNoActive = /^Your thoughts slowly come back to you as you find yourself lying on the ground\.  You must have been sleeping\.$|^You wake up from your slumber\.$|^You are awoken|^You awake/.freeze
      BindActive = /^An unseen force envelops you, restricting all movement\./.freeze
      BindNoActive = /^The restricting force that envelops you dissolves away\.|^You shake off the immobilization that was restricting your movements!/.freeze
      SilenceActive = /^A pall of silence settles over you\.|^The pall of silence settles more heavily over you\./.freeze
      SilenceNoActive = /^The pall of silence leaves you\./.freeze
      CalmActive = /^A calm washes over you\./.freeze
      CalmNoActive = /^You are enraged by .*? attack!|^The feeling of calm leaves you\./.freeze
      CutthroatActive = /slices deep into your vocal cords!$|^All you manage to do is cough up some blood\.$/.freeze
      CutthroatNoActive = /^\s*The horrible pain in your vocal cords subsides as you spit out the last of the blood clogging your throat\.$|^That tingles, but there are no head injuries to repair\.$/.freeze

      # Adding spell regexes.  Does not save to infomon.db.  Used by Spell and by ActiveSpells
      SpellUpMsgs = /^#{Games::Gemstone::Spell.upmsgs.join('$|^')}$/o.freeze
      SpellDnMsgs = /^#{Games::Gemstone::Spell.dnmsgs.join('$|^')}$/o.freeze

      All = Regexp.union(CharRaceProf, CharGenderAgeExpLevel, Stat, StatEnd, Fame, RealExp, AscExp, TotalExp, LTE,
                         ExprEnd, SkillStart, Skill, SpellRanks, SkillEnd, PSMStart, PSM, PSMEnd, Levelup, SpellsSolo,
                         Citizenship, NoCitizenship, Society, NoSociety, SleepActive, SleepNoActive, BindActive,
                         BindNoActive, SilenceActive, SilenceNoActive, CalmActive, CalmNoActive, CutthroatActive,
<<<<<<< HEAD
                         CutthroatNoActive, Warcries, NoWarcries)
=======
                         CutthroatNoActive, SpellUpMsgs, SpellDnMsgs)
>>>>>>> 44e20d39
    end

    def self.parse(line)
      # O(1) vs O(N)
      return :noop unless line =~ Pattern::All

      begin
        case line
        # blob saves
        when Pattern::CharRaceProf
          # name captured here, but do not rely on it - use XML instead
          @stat_hold = []
          Infomon.mutex.lock
          match = Regexp.last_match
          @stat_hold.push(['stat.race', match[:race].to_s],
                          ['stat.profession', match[:profession].to_s])
          :ok
        when Pattern::CharGenderAgeExpLevel
          # level captured here, but do not rely on it - use XML instead
          match = Regexp.last_match
          @stat_hold.push(['stat.gender', match[:gender]],
                          ['stat.age', match[:age].delete(',').to_i],
                          ['stat.experience', match[:experience].delete(',').to_i])
          :ok
        when Pattern::Stat
          match = Regexp.last_match
          @stat_hold.push(['stat.%s' % match[:stat], match[:value].to_i],
                          ['stat.%s_bonus' % match[:stat], match[:bonus].to_i],
                          ['stat.%s.enhanced' % match[:stat], match[:enhanced_value].to_i],
                          ['stat.%s.enhanced_bonus' % match[:stat], match[:enhanced_bonus].to_i])
          :ok
        when Pattern::StatEnd
          match = Regexp.last_match
          @stat_hold.push(['stat.silver', match[:silver].delete(',').to_i])
          Infomon.upsert_batch(@stat_hold)
          Infomon.mutex.unlock
          :ok
        when Pattern::Fame # serves as ExprStart
          @expr_hold = []
          Infomon.mutex.lock
          match = Regexp.last_match
          @expr_hold.push(['experience.fame', match[:fame].delete(',').to_i])
          :ok
        when Pattern::RealExp
          match = Regexp.last_match
          @expr_hold.push(['experience.field_experience_current', match[:fxp_current].delete(',').to_i],
                          ['experience.field_experience_max', match[:fxp_max].delete(',').to_i])
          :ok
        when Pattern::AscExp
          match = Regexp.last_match
          @expr_hold.push(['experience.ascension_experience', match[:ascension_experience].delete(',').to_i])
          :ok
        when Pattern::TotalExp
          match = Regexp.last_match
          @expr_hold.push(['experience.total_experience', match[:total_experience].delete(',').to_i])
          :ok
        when Pattern::LTE
          match = Regexp.last_match
          @expr_hold.push(['experience.long_term_experience', match[:long_term_experience].delete(',').to_i],
                          ['experience.deeds', match[:deeds].to_i])
          :ok
        when Pattern::ExprEnd
          Infomon.upsert_batch(@expr_hold)
          Infomon.mutex.unlock
          :ok
        when Pattern::SkillStart
          @skills_hold = []
          Infomon.mutex.lock
          :ok
        when Pattern::Skill
          match = Regexp.last_match
          @skills_hold.push(['skill.%s' % match[:name].downcase, match[:ranks].to_i],
                            ['skill.%s_bonus' % match[:name], match[:bonus].to_i])
          :ok
        when Pattern::SpellRanks
          match = Regexp.last_match
          @skills_hold.push(['spell.%s' % match[:name].downcase, match[:rank].to_i])
          :ok
        when Pattern::SkillEnd
          Infomon.upsert_batch(@skills_hold)
          Infomon.mutex.unlock
          :ok
        when Pattern::PSMStart
          @psm_hold = []
          Infomon.mutex.lock
          :ok
        when Pattern::PSM
          match = Regexp.last_match
          @psm_hold.push(['psm.%s' % match[:command], match[:ranks].to_i])
          :ok
        when Pattern::PSMEnd
          Infomon.upsert_batch(@psm_hold)
          Infomon.mutex.unlock
          :ok
        when Pattern::NoWarcries
          Infomon.upsert_batch([['psm.bertrandts_bellow', 0],
                                ['psm.yerties_yowlp', 0],
                                ['psm.gerrelles_growl', 0],
                                ['psm.seanettes_shout', 0],
                                ['psm.carns_cry', 0],
                                ['psm.horlands_holler', 0]])
          :ok
        # end of blob saves
        when Pattern::Warcries
          match = Regexp.last_match
          Infomon.set('psm.%s' % match[:name].split(' ')[1], 1)
          :ok
        when Pattern::Levelup
          match = Regexp.last_match
          Infomon.upsert_batch([['stat.%s' % match[:stat], match[:value].to_i],
                                ['stat.%s_bonus' % match[:stat], match[:bonus].to_i]])
          :ok
        when Pattern::SpellsSolo
          match = Regexp.last_match
          Infomon.set('spell.%s' % match[:name].downcase, match[:rank].to_i)
          :ok
        when Pattern::Citizenship
          Infomon.set('citizenship', Regexp.last_match[:town])
          :ok
        when Pattern::NoCitizenship
          Infomon.set('citizenship', 'None')
          :ok
        when Pattern::Society
          match = Regexp.last_match
          Infomon.set('society.status', match[:society])
          Infomon.set('society.rank', match[:rank])
          case match[:standing] # if Master in society the rank match is nil
          when 'Master'
            if /Voln/.match?(match[:society])
              Infomon.set('society.rank', 26)
            elsif /Council of Light|Guardians of Sunfist/.match?(match[:society])
              Infomon.set('society.rank', 20)
            end
          end
          :ok
        when Pattern::NoSociety
          Infomon.set('society.status', 'None')
          Infomon.set('society.rank', 0)
          :ok
        # TODO: refactor / streamline?
        when Pattern::SleepActive
          Infomon.set('status.sleeping', true)
          :ok
        when Pattern::SleepNoActive
          Infomon.set('status.sleeping', false)
          :ok
        when Pattern::BindActive
          Infomon.set('status.bound', true)
          :ok
        when Pattern::BindNoActive
          Infomon.set('status.bound', false)
          :ok
        when Pattern::SilenceActive
          Infomon.set('status.silenced', true)
          :ok
        when Pattern::SilenceNoActive
          Infomon.set('status.silenced', false)
          :ok
        when Pattern::CalmActive
          Infomon.set('status.calmed', true)
          :ok
        when Pattern::CalmNoActive
          Infomon.set('status.calmed', false)
          :ok
        when Pattern::CutthroatActive
          Infomon.set('status.cutthroat', true)
          :ok
        when Pattern::CutthroatNoActive
          Infomon.set('status.cutthroat', false)
          :ok
        when Pattern::SpellUpMsgs
          spell = Spell.list.find do |s|
            line =~ /^#{s.msgup}$/
          end
          spell.putup unless spell.active?
          # add various cooldowns back without affecting parse speed
          Spells.require_cooldown(spell)
          :ok
        when Pattern::SpellDnMsgs
          spell = Spell.list.find do |s|
            line =~ /^#{s.msgdn}$/
          end
          spell.putdown if spell.active?
          :ok
        else
          :noop
        end
      rescue StandardError => e
        puts e
      end
    end
  end
end<|MERGE_RESOLUTION|>--- conflicted
+++ resolved
@@ -53,11 +53,7 @@
                          ExprEnd, SkillStart, Skill, SpellRanks, SkillEnd, PSMStart, PSM, PSMEnd, Levelup, SpellsSolo,
                          Citizenship, NoCitizenship, Society, NoSociety, SleepActive, SleepNoActive, BindActive,
                          BindNoActive, SilenceActive, SilenceNoActive, CalmActive, CalmNoActive, CutthroatActive,
-<<<<<<< HEAD
-                         CutthroatNoActive, Warcries, NoWarcries)
-=======
-                         CutthroatNoActive, SpellUpMsgs, SpellDnMsgs)
->>>>>>> 44e20d39
+                         CutthroatNoActive, SpellUpMsgs, SpellDnMsgs, Warcries, NoWarcries)
     end
 
     def self.parse(line)

# frozen_string_literal: true

module Infomon
  # this module handles all of the logic for parsing game lines that infomon depends on
  module Parser
    module Pattern
      # Regex patterns grouped for Info, Exp, Skill and PSM parsing - calls upsert_batch to reduce db impact
      CharRaceProf = /^Name:\s+(?<name>[A-z\s']+)\s+Race:\s+(?<race>[A-z]+|[A-z]+(?: |-)[A-z]+)\s+Profession:\s+(?<profession>[-A-z]+)/.freeze
      CharGenderAgeExpLevel = /^Gender:\s+(?<gender>[A-z]+)\s+Age:\s+(?<age>[,0-9]+)\s+Expr:\s+(?<experience>[0-9,]+)\s+Level:\s+(?<level>[0-9]+)/.freeze
      Stat = /^\s*(?<stat>[A-z]+)\s\((?:STR|CON|DEX|AGI|DIS|AUR|LOG|INT|WIS|INF)\):\s+(?<value>[0-9]+)\s\((?<bonus>-?[0-9]+)\)\s+[.]{3}\s+(?<enhanced_value>\d+)\s+\((?<enhanced_bonus>-?\d+)\)/.freeze
      StatEnd = /^Mana:\s+\d+\s+Silver:\s[\d,]+$/.freeze
      Fame = /^\s+Level: \d+\s+Fame: (?<fame>[\d,]+)$/.freeze # serves as ExprStart
      RealExp = %r{^\s+Experience: [\d,]+\s+Field Exp: (?<fxp_current>[\d,]+)/(?<fxp_max>[\d,]+)$}.freeze
      AscExp = /^\s+Ascension Exp: (?<ascension_experience>[\d,]+)\s+Recent Deaths: [\d,]+$/.freeze
      TotalExp = /^\s+Total Exp: (?<total_experience>[\d,]+)\s+Death's Sting: \w+$/.freeze
      LTE = /^\s+Long-Term Exp: (?<long_term_experience>[\d,]+)\s+Deeds: (?<deeds>\d+)$/.freeze
<<<<<<< HEAD
      ExprEnd = /^\s+Exp (?:until lvl|to next TP): [\d,]+/.freeze
      SkillStart = /\(at level \d+\), your current skill bonuses and ranks/.freeze
=======
      ExprEnd = /^\s+Exp until lvl:.*$/.freeze
      SkillStart = /^\s\w+\s\(at level \d+\), your current skill bonuses and ranks/.freeze
>>>>>>> 63836472
      Skill = /^\s+(?<name>[[a-zA-Z]\s\-']+)\.+\|\s+(?<bonus>\d+)\s+(?<ranks>\d+)/.freeze
      Spell = /^\s+(?<name>[\w\s\-']+)\.+\|\s+(?<rank>\d+).*$/.freeze
      SkillEnd = /^Training Points: \d+ Phy \d+ Mnt/.freeze
      PSMStart = /^\w+, the following (?:Armor Specializations|Combat Maneuvers|Feats|Shield Specializations|Weapon Techniques) are available:$/.freeze
      PSM = /^\s+(?<name>[A-z\s\-']+)\s+(?<command>[a-z]+)\s+(?<ranks>\d)\/(?<max>\d).*$/.freeze
      PSMEnd = /^   Subcategory: all$/.freeze

      # Single / low impact - single db write
      Levelup = /^\s+(?<stat>\w+)\s+\(\w{3}\)\s+:\s+(?<value>\d+)\s+(?:\+1)\s+\.\.\.\s+(?<bonus>\d+)(?:\s+\+1)?$/.freeze
      SpellsSolo = /^(?<name>[\w\s]+)\.+(?<rank>\d+).*$/.freeze # from SPELL command
      Citizenship = /^You currently have .*? citizenship in (?<town>.*)\.$/.freeze
      NoCitizenship = /^You don't seem to have citizenship\./.freeze
      Society = /^\s+You are a (?<standing>Master|member) (?:in|of) the (?<society>Order of Voln|Council of Light|Guardians of Sunfist)(?: at (?:rank|step) (?<rank>[0-9]+))?\.$/.freeze
      NoSociety = /^\s+You are not a member of any society at this time./.freeze
      # TODO: refactor / streamline?
      SleepActive = /^Your mind goes completely blank\.$|^You close your eyes and slowly drift off to sleep\.$|^You slump to the ground and immediately fall asleep\.  You must have been exhausted!$/.freeze
      SleepNoActive = /^Your thoughts slowly come back to you as you find yourself lying on the ground\.  You must have been sleeping\.$|^You wake up from your slumber\.$|^You are awoken|^You awake/.freeze
      BindActive = /^An unseen force envelops you, restricting all movement\./.freeze
      BindNoActive = /^The restricting force that envelops you dissolves away\.|^You shake off the immobilization that was restricting your movements!/.freeze
      SilenceActive = /^A pall of silence settles over you\.|^The pall of silence settles more heavily over you\./.freeze
      SilenceNoActive = /^The pall of silence leaves you\./.freeze
      CalmActive = /^A calm washes over you\./.freeze
      CalmNoActive = /^You are enraged by .*? attack!|^The feeling of calm leaves you\./.freeze
      CutthroatActive = /slices deep into your vocal cords!$|^All you manage to do is cough up some blood\.$/.freeze
      CutthroatNoActive = /^\s*The horrible pain in your vocal cords subsides as you spit out the last of the blood clogging your throat\.$/.freeze

      All = Regexp.union(CharRaceProf, CharGenderAgeExpLevel, Stat, StatEnd, Fame, RealExp, AscExp, TotalExp, LTE,
                         ExprEnd, SkillStart, Skill, Spell, SkillEnd, PSMStart, PSM, PSMEnd, Levelup, SpellsSolo,
                         Citizenship, NoCitizenship, Society, NoSociety, SleepActive, SleepNoActive, BindActive,
                         BindNoActive, SilenceActive, SilenceNoActive, CalmActive, CalmNoActive, CutthroatActive,
                         CutthroatNoActive)
    end

    def self.parse(line)
      # O(1) vs O(N)
      return :noop unless line =~ Pattern::All

      begin
        case line
        # blob saves
        when Pattern::CharRaceProf
          # name captured here, but do not rely on it - use XML instead
          @stat_hold = []
          Infomon.mutex.lock
          match = Regexp.last_match
          @stat_hold.push(['stat.race', match[:race].to_s],
                          ['stat.profession', match[:profession].to_s])
          :ok
        when Pattern::CharGenderAgeExpLevel
          # level captured here, but do not rely on it - use XML instead
          match = Regexp.last_match
          @stat_hold.push(['stat.gender', match[:gender]],
                          ['stat.age', match[:age].gsub(',', '').to_i],
                          ['stat.experience', match[:experience].gsub(',', '').to_i])
          :ok
        when Pattern::Stat
          match = Regexp.last_match
          @stat_hold.push(['stat.%s' % match[:stat], match[:value].to_i],
                          ['stat.%s_bonus' % match[:stat], match[:bonus].to_i],
                          ['stat.%s.enhanced' % match[:stat], match[:enhanced_value].to_i],
                          ['stat.%s.enhanced_bonus' % match[:stat], match[:enhanced_bonus].to_i])
          :ok
        when Pattern::StatEnd
          Infomon.queue.push(:type => 'upsert_batch', :value => @stat_hold)
          Infomon.mutex.unlock
          :ok
        when Pattern::Fame # serves as ExprStart
          @expr_hold = []
          Infomon.mutex.lock
          match = Regexp.last_match
          @expr_hold.push(['experience.fame', match[:fame].gsub(',', '').to_i])
          :ok
        when Pattern::RealExp
          match = Regexp.last_match
          @expr_hold.push(['experience.fxp_current', match[:fxp_current].gsub(',', '').to_i],
                          ['experience.fxp_max', match[:fxp_max].gsub(',', '').to_i])
          :ok
        when Pattern::AscExp
          match = Regexp.last_match
          @expr_hold.push(['experience.ascension_experience', match[:ascension_experience].gsub(',', '').to_i])
          :ok
        when Pattern::TotalExp
          match = Regexp.last_match
          @expr_hold.push(['experience.total_experience', match[:total_experience].gsub(',', '').to_i])
          :ok
        when Pattern::LTE
          match = Regexp.last_match
          @expr_hold.push(['experience.long_term_experience', match[:long_term_experience].gsub(',', '').to_i],
                          ['experience.deeds', match[:deeds].to_i])
          :ok
        when Pattern::ExprEnd
          Infomon.queue.push(:type => 'upsert_batch', :value => @expr_hold)
          Infomon.mutex.unlock
          :ok
        when Pattern::SkillStart
          @skills_hold = []
          Infomon.mutex.lock
          :ok
        when Pattern::Skill
          match = Regexp.last_match
          @skills_hold.push(['skill.%s' % match[:name].downcase, match[:ranks].to_i],
                            ['skill.%s_bonus' % match[:name], match[:bonus].to_i])
          :ok
        when Pattern::Spell
          match = Regexp.last_match
          @skills_hold.push(['spell.%s' % match[:name].downcase, match[:rank].to_i])
          :ok
        when Pattern::SkillEnd
          Infomon.queue.push(:type => 'upsert_batch', :value => @skills_hold)
          Infomon.mutex.unlock
          :ok
        when Pattern::PSMStart
          @psm_hold = []
          Infomon.mutex.lock
          :ok
        when Pattern::PSM
          match = Regexp.last_match
          @psm_hold.push(['psm.%s' % match[:command], match[:ranks].to_i])
          :ok
        when Pattern::PSMEnd
          Infomon.queue.push(:type => 'upsert_batch', :value => @psm_hold)
          Infomon.mutex.unlock
          :ok
        # end of blob saves
        when Pattern::Levelup
          match = Regexp.last_match
          Infomon.queue.push(:type => 'upsert_batch', :value => [['stat.%s' % match[:stat], match[:value].to_i],
                                                                 ['stat.%s_bonus' % match[:stat], match[:bonus].to_i]])
          :ok
        when Pattern::SpellsSolo
          match = Regexp.last_match
          Infomon.queue.push(:type => 'set', :value => ['spell.%s' % match[:name].downcase, match[:rank].to_i])
          :ok
        when Pattern::Citizenship
          Infomon.queue.push(:type => 'set', :value => ['citizenship', Regexp.last_match[:town]])
          :ok
        when Pattern::NoCitizenship
          Infomon.queue.push(:type => 'set', :value => ['citizenship', 'None'])
          :ok
        when Pattern::Society
          match = Regexp.last_match
          Infomon.queue.push(:type => 'set', :value => ['society.status', match[:society]])
          Infomon.queue.push(:type => 'set', :value => ['society.rank', match[:rank]])
          case match[:standing] # if Master in society the rank match is nil
          when 'Master'
            if match[:society] =~ /Voln/
              Infomon.queue.push(:type => 'set', :value => ['society.rank', 26])
            elsif match[:society] =~ /Council of Light|Guardians of Sunfist/
              Infomon.queue.push(:type => 'set', :value => ['society.rank', 20])
            end
          end
          :ok
        when Pattern::NoSociety
          Infomon.queue.push(:type => 'set', :value => ['society.status', 'None'])
          Infomon.queue.push(:type => 'set', :value => ['society.rank', 0])
          :ok
        # TODO: refactor / streamline?
        when Pattern::SleepActive
          Infomon.queue.push(:type => 'set', :value => ['status.sleeping', true])
          :ok
        when Pattern::SleepNoActive
          Infomon.queue.push(:type => 'set', :value => ['status.sleeping', false])
          :ok
        when Pattern::BindActive
          Infomon.queue.push(:type => 'set', :value => ['status.bound', true])
          :ok
        when Pattern::BindNoActive
          Infomon.queue.push(:type => 'set', :value => ['status.bound', false])
          :ok
        when Pattern::SilenceActive
          Infomon.queue.push(:type => 'set', :value => ['status.silenced', true])
          :ok
        when Pattern::SilenceNoActive
          Infomon.queue.push(:type => 'set', :value => ['status.silenced', false])
          :ok
        when Pattern::CalmActive
          Infomon.queue.push(:type => 'set', :value => ['status.calmed', true])
          :ok
        when Pattern::CalmNoActive
          Infomon.queue.push(:type => 'set', :value => ['status.calmed', false])
          :ok
        when Pattern::CutthroatActive
          Infomon.queue.push(:type => 'set', :value => ['status.cutthroat', true])
          :ok
        when Pattern::CutthroatNoActive
          Infomon.queue.push(:type => 'set', :value => ['status.cutthroat', false])
          :ok
        else
          :noop
        end
      rescue StandardError => e
        puts e
      end
    end
  end
end<|MERGE_RESOLUTION|>--- conflicted
+++ resolved
@@ -14,13 +14,8 @@
       AscExp = /^\s+Ascension Exp: (?<ascension_experience>[\d,]+)\s+Recent Deaths: [\d,]+$/.freeze
       TotalExp = /^\s+Total Exp: (?<total_experience>[\d,]+)\s+Death's Sting: \w+$/.freeze
       LTE = /^\s+Long-Term Exp: (?<long_term_experience>[\d,]+)\s+Deeds: (?<deeds>\d+)$/.freeze
-<<<<<<< HEAD
       ExprEnd = /^\s+Exp (?:until lvl|to next TP): [\d,]+/.freeze
-      SkillStart = /\(at level \d+\), your current skill bonuses and ranks/.freeze
-=======
-      ExprEnd = /^\s+Exp until lvl:.*$/.freeze
       SkillStart = /^\s\w+\s\(at level \d+\), your current skill bonuses and ranks/.freeze
->>>>>>> 63836472
       Skill = /^\s+(?<name>[[a-zA-Z]\s\-']+)\.+\|\s+(?<bonus>\d+)\s+(?<ranks>\d+)/.freeze
       Spell = /^\s+(?<name>[\w\s\-']+)\.+\|\s+(?<rank>\d+).*$/.freeze
       SkillEnd = /^Training Points: \d+ Phy \d+ Mnt/.freeze

--- conflicted
+++ resolved
@@ -11,13 +11,11 @@
       Skill = %r[^\s+(?<name>[\w\s\-']+)\.+\|\s+(?<bonus>\d+)\s+(?<ranks>\d+)]
       Spell = %r[^\s+(?<name>[\w\s\-']+)\.+\|\s+(?<rank>\d+)$|^(?<name>[\w\s\-']+)\.+(?<rank>\d+)$]
       Levelup = %r[^\s+(?<stat>\w+)\s+\(\w{3}\)\s+:\s+(?<value>\d+)\s+(?:\+1)\s+\.\.\.\s+(?<bonus>\d+)(?:\s+\+1)?$]
-<<<<<<< HEAD
       CharRaceProf = %r[^Name:\s+(?<name>[A-z\s']+)\s+Race:\s+(?<race>[-A-z\s]+)\s+Profession:\s+(?<profession>[-A-z\s]+)]
       CharGenderAgeExpLevel = %r[^Gender:\s+(?<gender>[A-z]+)\s+Age:\s+(?<age>[0-9]+)\s+Expr:\s+(?<experience>[0-9,]+)\s+Level:\s+(?<level>[0-9]+)]
-=======
 
       All = Regexp.union(Stat, Citizenship, NoCitizenship, Society, NoSociety, PSM, Skill, Spell, Levelup)
->>>>>>> dd1ab0c3
+
     end
 
     def self.parse(line)

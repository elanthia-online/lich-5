--- conflicted
+++ resolved
@@ -23,12 +23,8 @@
   @file = File.join(@root, "infomon.db")
   @db   = Sequel.sqlite(@file)
   @db.loggers << Logger.new($stdout) if ENV["DEBUG"]
-<<<<<<< HEAD
+  @table_name = :infomon
 
-=======
-  @table_name = :infomon
-  
->>>>>>> dd1ab0c3
   def self.file
     @file
   end
@@ -47,14 +43,9 @@
   end
 
   def self.setup!
-<<<<<<< HEAD
-    @db.create_table?(:state) do
-      string :key, primary_key: true
-      string :char
-=======
     @db.create_table?(@table_name) do
       string :key, primary_key: true
->>>>>>> dd1ab0c3
+
       blob :value
       index :key, unique: true
     end
@@ -76,26 +67,12 @@
     return nil unless result
     val = result[:value]
     return nil if val.nil?
-<<<<<<< HEAD
-    return true if val.to_s == 'true'
-    return false if val.to_s == 'false'
-=======
     return true if val.to_s == "true"
     return false if val.to_s == "false"
->>>>>>> dd1ab0c3
     return val.to_i if val.to_s =~ /^\d+$/ || val =~ /^-\d+$/
     return val.to_s if val
   end
 
-<<<<<<< HEAD
-  def self.set(key, value)
-    key = key.to_s.downcase
-    raise "Infomon.set(%s, %s) was called with a value that was not Integer|String|NilClass|TrueClass|FalseClass" % [key, value] unless [Integer, String, NilClass, TrueClass, FalseClass].include?(value.class)
-    # puts "infomon(%s) :set %s -> %s(%s)" % [Char.name, key, value.class.name, value] if $infomon_debug
-    self.state
-        .insert_conflict(:replace)
-        .insert(key: key, value: value, char: Char.name)
-=======
   def self.upsert(*args)
     self.table
       .insert_conflict(:replace)
@@ -110,8 +87,6 @@
     pairs
       .map {|key, value| {key: self._key(key), value: self._validate!(key, value)}}
       .each {|record| self.upsert(record)}
-
->>>>>>> dd1ab0c3
   end
 
   require_relative "parser"

# frozen_string_literal: true

# Replacement for the veneable infomon.lic script used in Lich4 and Lich5 (03/01/23)
# Supports Ruby 3.X builds
#
#     maintainer: elanthia-online
#   contributers: Tillmen, Shaelun, Athias
#           game: Gemstone
#           tags: core
#       required: Lich > 5.6.2
#        version: 2.0
#         Source: https://github.com/elanthia-online/scripts

require 'English'
require 'sequel'
require 'tmpdir'
require 'logger'

module Infomon
  $infomon_debug = ENV["DEBUG"]
  # use temp dir in ci context
  @root = defined?(DATA_DIR) ? DATA_DIR : Dir.tmpdir
  @file = File.join(@root, "infomon.db")
  @db   = Sequel.sqlite(@file)
<<<<<<< HEAD
  @db.loggers << Logger.new($stdout) if ENV["DEBUG"]
  
=======

>>>>>>> e7d2c53f
  def self.file
    @file
  end

  def self.db
    @db
  end

  def self.reset!
    Infomon.db.drop_table?(:state)
    Infomon.setup!
  end

  def self.state
    @_table ||= self.setup!
  end

  def self.setup!
    @db.create_table?(:state) do
      string :key, primary_key: true
      string :char
      blob :value
    end

    @db[:state]
  end

  def self.get(key)
    result = self.state.first(key: key.to_s.downcase, char: Char.name)
    return nil unless result
    val = result[:value]
    return nil if val.nil?
    return true if val.to_s == 'true'
    return false if val.to_s == 'false'
    return val.to_i if val.to_s =~ /^\d+$/ || val =~ /^-\d+$/
    return val.to_s if val
  end

  def self.set(key, value)
    key = key.to_s.downcase
<<<<<<< HEAD
    raise "Infomon.set(%s, %s) was called with a value that was not Integer|String|NilClass" % [key, value] unless [Integer, String, NilClass].include?(value.class)
    #puts "infomon(%s) :set %s -> %s(%s)" % [Char.name, key, value.class.name, value] if $infomon_debug
=======
    raise "Infomon.set(%s, %s) was called with a value that was not Integer|String|NilClass|TrueClass|FalseClass" % [key, value] unless [Integer, String, NilClass, TrueClass, FalseClass].include?(value.class)
    puts "infomon(%s) :set %s -> %s(%s)" % [Char.name, key, value.class.name, value] if $infomon_debug
>>>>>>> e7d2c53f
    self.state
        .insert_conflict(:replace)
        .insert(key: key, value: value, char: Char.name)
  end

  require_relative "parser"
end<|MERGE_RESOLUTION|>--- conflicted
+++ resolved
@@ -22,12 +22,8 @@
   @root = defined?(DATA_DIR) ? DATA_DIR : Dir.tmpdir
   @file = File.join(@root, "infomon.db")
   @db   = Sequel.sqlite(@file)
-<<<<<<< HEAD
   @db.loggers << Logger.new($stdout) if ENV["DEBUG"]
   
-=======
-
->>>>>>> e7d2c53f
   def self.file
     @file
   end
@@ -68,13 +64,8 @@
 
   def self.set(key, value)
     key = key.to_s.downcase
-<<<<<<< HEAD
     raise "Infomon.set(%s, %s) was called with a value that was not Integer|String|NilClass" % [key, value] unless [Integer, String, NilClass].include?(value.class)
     #puts "infomon(%s) :set %s -> %s(%s)" % [Char.name, key, value.class.name, value] if $infomon_debug
-=======
-    raise "Infomon.set(%s, %s) was called with a value that was not Integer|String|NilClass|TrueClass|FalseClass" % [key, value] unless [Integer, String, NilClass, TrueClass, FalseClass].include?(value.class)
-    puts "infomon(%s) :set %s -> %s(%s)" % [Char.name, key, value.class.name, value] if $infomon_debug
->>>>>>> e7d2c53f
     self.state
         .insert_conflict(:replace)
         .insert(key: key, value: value, char: Char.name)

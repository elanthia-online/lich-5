--- conflicted
+++ resolved
@@ -4,12 +4,8 @@
   # this module handles all of the logic for parsing game lines that infomon depends on
   module XMLParser
     module Pattern
-<<<<<<< HEAD
-      NpcDeathMessage = /^The (?:<pushBold\/>)?<a.*?exist=["'](?<npc_id>\-?[0-9]+)["'].*?>.*?<\/a>(?:<popBold\/>)? falls to the ground (?:motionless|and dies)[\.!]\r?\n?$/
+      NpcDeathMessage = /^The (?:<pushBold\/>)?<a.*?exist=["'](?<npc_id>\-?[0-9]+)["'].*?>.*?<\/a>(?:<popBold\/>)? (?:falls to the ground|howls in agony one last time) (?:motionless|and dies)[\.!]\r?\n?$/
       Group_Short = /(?:group|following you|IconJOINED)/
-=======
-      NpcDeathMessage = /^The (?:<pushBold\/>)?<a.*?exist=["'](?<npc_id>\-?[0-9]+)["'].*?>.*?<\/a>(?:<popBold\/>)? (?:falls to the ground|howls in agony one last time) (?:motionless|and dies)[\.!]\r?\n?$/
->>>>>>> 3f953226
 
       All = Regexp.union(NpcDeathMessage, Group_Short)
     end

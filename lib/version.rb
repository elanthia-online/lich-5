--- conflicted
+++ resolved
@@ -1,10 +1,5 @@
 # Lich5 carveout to better manage semver
 
-<<<<<<< HEAD
-LICH_VERSION = '5.9.0-beta.2'
-REQUIRED_RUBY = '2.6'
-RECOMMENDED_RUBY = '3.2'
-=======
 LICH_VERSION = '5.9.1'
 REQUIRED_RUBY = '2.6'
->>>>>>> e4e4d005
+RECOMMENDED_RUBY = '3.2'
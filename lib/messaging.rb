=begin
messaging.rb: Core lich file for collection of various messaging Lich capabilities.
Entries added here should always be accessible from Lich::Messaging.feature namespace.

    Maintainer: Elanthia-Online
    Original Author: LostRanger, Ondreian, various others
    game: Gemstone
    tags: CORE, util, utilities
    required: Lich > 5.4.0
    version: 1.1.0

  changelog:
<<<<<<< HEAD
    v1.1.0 (2022-10-28)
      Add loot window as an option
=======
    v1.0.2 (2022-11-19)
      Bugfix for Wizard monsterbold new line
>>>>>>> f42f6aaa
    v1.0.1 (2022-05-05)
      Bugfix for Wizard character encoding
    v1.0.0 (2022-03-15)
      Initial release
      Supports Lich::Messaging.stream_window(msg, window) SENDS msg to stream window
      Supports Lich::Messaging.msg(type, text) SENDS msg in colors, supports debug output
      Supports Lich::Messaging.msg_format(type, text) RETURNS msg in colors
      Supports Lich::Messaging.monsterbold(msg)  RETURNS msg in monsterbold
      Supports Lich::Messaging.xml_encode(msg)  RETURNS xml encoded text

=end

module Lich
  module Messaging
  
    def self.xml_encode(msg)
      msg.encode(:xml => :text)
    end

    def self.monsterbold(msg)
      return monsterbold_start + self.xml_encode(msg) + monsterbold_end
    end
    
    def self.stream_window(msg, window = "familiar")
      
      if XMLData.game =~ /^GS/
        allowed_streams = ["familiar", "speech", "thoughts", "loot"]
      elsif XMLData.game =~ /^DR/
        allowed_streams = ["familiar", "speech", "thoughts", "combat"]
      end
      
      stream_window_before_txt = ""
      stream_window_after_txt = ""
      if $frontend =~ /stormfront|profanity/i && allowed_streams.include?(window)
        stream_window_before_txt = "<pushStream id=\"#{window}\" ifClosedStyle=\"watching\"/>"
        stream_window_after_txt = "<popStream/>\r\n"
      else
        if window =~ /familiar/i
          stream_window_before_txt = "\034GSe\r\n"
          stream_window_after_txt = "\034GSf\r\n"
        elsif window =~ /thoughts/i
          stream_window_before_txt = "You hear the faint thoughts of LICH-MESSAGE echo in your mind:\r\n"
          stream_window_after_txt = ""
        end
      end
      
      _respond stream_window_before_txt + self.xml_encode(msg) + stream_window_after_txt
    end
  
    def self.msg_format(type = "info", msg = "")
      
      preset_color_before = ""
      preset_color_after = ""
      
      wizard_color = {"white"=>128, "black"=>129, "dark blue"=>130, "dark green"=>131, "dark teal"=>132,
        "dark red"=>133, "purple"=>134, "gold"=>135, "light grey"=>136, "blue"=>137,
        "bright green"=>138, "teal"=>139, "red"=>140, "pink"=>141, "yellow"=>142}
      
      if $frontend =~ /^(?:stormfront|frostbite|profanity)$/
        case type
        when "error", "yellow", "bold", "monster", "creature"
          preset_color_before = monsterbold_start
          preset_color_after = monsterbold_end
        when "warn", "orange", "gold", "thought"
          preset_color_before = "<preset id='thought'>"
          preset_color_after = "</preset>"
        when "info", "teal", "whisper"
          preset_color_before = "<preset id='whisper'>"
          preset_color_after = "</preset>"
        when "green", "speech", "debug", "light green"
          preset_color_before = "<preset id='speech'>"
          preset_color_after = "</preset>"
        when "link", "command", "selectedLink", "watching", "roomName"
          
        end
      elsif $frontend =~ /^(?:wizard)$/
        case type
        when "error", "yellow", "bold", "monster", "creature"
          preset_color_before = monsterbold_start
          preset_color_after = (monsterbold_end + " ")
        when "warn", "orange", "gold", "thought"
          preset_color_before = wizard_color["gold"].chr.force_encoding(Encoding::ASCII_8BIT)
          preset_color_after = "\217".force_encoding(Encoding::ASCII_8BIT)
        when "info", "teal", "whisper"
          preset_color_before = wizard_color["teal"].chr.force_encoding(Encoding::ASCII_8BIT)
          preset_color_after = "\217".force_encoding(Encoding::ASCII_8BIT)
        when "green", "speech", "debug", "light green"
          preset_color_before = wizard_color["bright green"].chr.force_encoding(Encoding::ASCII_8BIT)
          preset_color_after = "\217".force_encoding(Encoding::ASCII_8BIT)
        when "link", "command", "selectedLink", "watching", "roomName"
        
        end
      else
        case type
        when "error", "yellow", "bold", "monster", "creature"
          preset_color_before = monsterbold_start
          preset_color_after = monsterbold_end
        when "warn", "orange", "gold", "thought"
          preset_color_before = "!! "
          preset_color_after = ""
        when "info", "teal", "whisper"
          preset_color_before = "-- "
          preset_color_after = ""
        when "green", "speech", "debug", "light green"
          preset_color_before = ">> "
          preset_color_after = ""
        when "link", "command", "selectedLink", "watching", "roomName"
        
        end
      end
    
      return (preset_color_before + xml_encode(msg) + preset_color_after)
    
    end

    def self.msg(type = "info", msg = "")
      
      return if type == "debug" && (Lich.debug_messaging.nil? || Lich.debug_messaging == "false")
      _respond msg_format(type, msg)
      
    end
    
  end
end<|MERGE_RESOLUTION|>--- conflicted
+++ resolved
@@ -10,13 +10,10 @@
     version: 1.1.0
 
   changelog:
-<<<<<<< HEAD
     v1.1.0 (2022-10-28)
       Add loot window as an option
-=======
     v1.0.2 (2022-11-19)
       Bugfix for Wizard monsterbold new line
->>>>>>> f42f6aaa
     v1.0.1 (2022-05-05)
       Bugfix for Wizard character encoding
     v1.0.0 (2022-03-15)

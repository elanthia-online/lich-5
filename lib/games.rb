--- conflicted
+++ resolved
@@ -204,70 +204,6 @@
                   Lich.log("info: logged in as #{XMLData.game}:#{XMLData.name}")
                 end
 
-<<<<<<< HEAD
-=======
-                if (alt_string = DownstreamHook.run($_SERVERSTRING_))
-                  #                           Buffer.update(alt_string, Buffer::DOWNSTREAM_MOD)
-                  if alt_string =~ /^(?:<resource picture="\d+"\/>|<popBold\/>)?<style id="roomName"\s+\/>/
-                    if (Lich.display_lichid == true || Lich.display_uid == true)
-                      if XMLData.game =~ /^GS/
-                        if (Lich.display_lichid == true && Lich.display_uid == true)
-                          alt_string.sub!(/] \(\d+\)/) { "]" }
-                          alt_string.sub!(']') { " - #{Map.current.id}] (u#{(XMLData.room_id == 0 || XMLData.room_id > 4294967296) ? "nknown" : XMLData.room_id})" }
-                        elsif Lich.display_lichid == true
-                          alt_string.sub!(']') { " - #{Map.current.id}]" }
-                        elsif Lich.display_uid == true
-                          alt_string.sub!(/] \(\d+\)/) { "]" }
-                          alt_string.sub!(']') { "] (u#{(XMLData.room_id == 0 || XMLData.room_id > 4294967296) ? "nknown" : XMLData.room_id})" }
-                        end
-                      end
-                    end
-                    @@room_number_after_ready = true
-                  end
-                  if @@room_number_after_ready && alt_string =~ /<prompt /
-                    if XMLData.game =~ /^DR/
-                      room_number = ""
-                      room_number += "#{Map.current.id}" if Lich.display_lichid
-                      room_number += " - " if Lich.display_lichid && Lich.display_uid
-                      room_number += "#{XMLData.room_id}" if Lich.display_uid
-                      unless room_number.empty?
-                        alt_string = "Room Number: #{room_number}\r\n#{alt_string}"
-                        if ['wrayth', 'stormfront'].include?($frontend)
-                          alt_string = "<streamWindow id='main' title='Story' subtitle=\" - [#{XMLData.room_title[2..-3]} - #{room_number}]\" location='center' target='drop'/>\r\n#{alt_string}"
-                          alt_string = "<streamWindow id='room' title='Room' subtitle=\" - [#{XMLData.room_title[2..-3]} - #{room_number}]\" location='center' target='drop' ifClosed='' resident='true'/>#{alt_string}"
-                        end
-                      end
-                    end
-                    if Lich.display_exits == true
-                      room_exits = []
-                      Map.current.wayto.each_value do |value|
-                        if value.class != Proc
-                          # Don't include cardinals / up/down/out (usually just climb/go)
-                          room_exits << value if value !~ /^(?:o|d|u|n|ne|e|se|s|sw|w|nw|out|down|up|north|northeast|east|southeast|south|southwest|west|northwest)$/
-                        end
-                      end
-                      alt_string = "Room Exits: #{room_exits.join(', ')}\r\n#{alt_string}" unless room_exits.empty?
-                    end
-                    @@room_number_after_ready = false
-                  end
-                  if $frontend =~ /^(?:wizard|avalon)$/
-                    alt_string = sf_to_wiz(alt_string)
-                  end
-                  if $_DETACHABLE_CLIENT_
-                    begin
-                      $_DETACHABLE_CLIENT_.write(alt_string)
-                    rescue
-                      $_DETACHABLE_CLIENT_.close rescue nil
-                      $_DETACHABLE_CLIENT_ = nil
-                      respond "--- Lich: error: client_thread: #{$!}"
-                      respond $!.backtrace.first
-                      Lich.log "error: client_thread: #{$!}\n\t#{$!.backtrace.join("\n\t")}"
-                    end
-                  else
-                    $_CLIENT_.write(alt_string)
-                  end
-                end
->>>>>>> 1584f331
                 unless $_SERVERSTRING_ =~ /^<settings /
                   # Fixed invalid xml such as:
                   # <mode id="GAME"/><settingsInfo  space not found crc='0' instance='DR'/>

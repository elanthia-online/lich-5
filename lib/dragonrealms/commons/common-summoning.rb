module Lich
  module DragonRealms
    module DRCS
      module_function

      def summon_weapon(moon = nil, element = nil, ingot = nil, skill = nil)
        if DRStats.moon_mage?
          DRCMM.hold_moon_weapon?
        elsif DRStats.warrior_mage?
          get_ingot(ingot, true)
          case DRC.bput("summon weapon #{element} #{skill}", 'You lack the elemental charge', 'you draw out')
          when 'You lack the elemental charge'
            summon_admittance
            summon_weapon(moon, element, nil, skill)
          end
          stow_ingot(ingot)
        else
          echo "Unable to summon weapons as a #{DRStats.guild}"
        end
        pause 1
        waitrt?
        DRC.fix_standing
      end

      def get_ingot(ingot, swap)
        return unless ingot

        DRC.bput("get my #{ingot} ingot", 'You get')
        DRC.bput('swap', 'You move') if swap
      end

      def stow_ingot(ingot)
        return unless ingot

        DRC.bput("stow my #{ingot} ingot", 'You put')
      end

      def break_summoned_weapon(item)
        return if item.nil?

        DRC.bput("break my #{item}", 'Focusing your will', 'disrupting its matrix', "You can't break", "Break what")
      end

<<<<<<< HEAD
      def shape_summoned_weapon(skill, ingot = nil)
        weapon_to_summon = identify_summoned_weapon
=======
      def shape_summoned_weapon(skill, ingot = nil, settings = nil)
        summoned_weapon = identify_summoned_weapon(settings)
>>>>>>> 2790d8c2
        if DRStats.moon_mage?
          skill_to_shape = { 'Staves' => 'blunt', 'Twohanded Edged' => 'huge', 'Large Edged' => 'heavy', 'Small Edged' => 'normal' }
          shape = skill_to_shape[skill]
          if DRCMM.hold_moon_weapon?
<<<<<<< HEAD
            DRC.bput("shape #{weapon_to_summon} to #{shape}", 'you adjust the magic that defines its shape', 'already has', 'You fumble around')
=======
            DRC.bput("shape #{summoned_weapon} to #{shape}", 'you adjust the magic that defines its shape', 'already has', 'You fumble around')
>>>>>>> 2790d8c2
          end
        elsif DRStats.warrior_mage?
          shape_failures = ['You lack the elemental charge', 'You reach out', 'You fumble around', "You don't know how to manipulate your weapon in that way"]
          get_ingot(ingot, false)
<<<<<<< HEAD
          case DRC.bput("shape my #{weapon_to_summon} to #{skill}", shape_failures + ['What type of weapon were you trying'])
          when 'You lack the elemental charge'
            summon_admittance
            shape_summoned_weapon(skill, nil)
=======
          case DRC.bput("shape my #{summoned_weapon} to #{skill}", shape_failures + ['What type of weapon were you trying'])
          when 'You lack the elemental charge'
            summon_admittance
            shape_summoned_weapon(skill, nil, settings)
>>>>>>> 2790d8c2
          when 'What type of weapon were you trying'
            # currently custom adjectives from https://elanthipedia.play.net/Books_of_Binding tomes
            # aren't recognized for shaping summoned elemental weapons, and the error message itself is misleading
            # thankfully breaking, turning, pulling, pushing work fine with custom adj
<<<<<<< HEAD
            case DRC.bput("shape my #{weapon_to_summon.split(' ').last} to #{skill}", shape_failures)
            when 'You lack the elemental charge'
              summon_admittance
              shape_summoned_weapon(skill, nil)
=======
            unless summoned_weapon.nil?
              case DRC.bput("shape my #{summoned_weapon.sub(settings&.summoned_weapons_adjective || '', '')} to #{skill}", shape_failures)
              when 'You lack the elemental charge'
                summon_admittance
                shape_summoned_weapon(skill, nil, settings)
              end
>>>>>>> 2790d8c2
            end
          end
          stow_ingot(ingot)
        else
          echo "Unable to shape weapons as a #{DRStats.guild}"
        end
        pause 1
        waitrt?
      end

      # Returns what kind of summoned weapon you're holding.
      # Will be the <adj> <noun> like 'red-hot moonblade' or 'electric sword.
      def identify_summoned_weapon(settings = nil)
        if DRStats.moon_mage?
          return DRC.right_hand if DRCMM.is_moon_weapon?(DRC.right_hand)
          return DRC.left_hand  if DRCMM.is_moon_weapon?(DRC.left_hand)
        elsif DRStats.warrior_mage?
          custom_adjective = settings&.summoned_weapons_adjective ? (settings.summoned_weapons_adjective + '|') : ''
          weapon_regex = /^You tap (?:a|an|some)(?:[\w\s\-]+)((#{custom_adjective}stone|fiery|icy|electric) [\w\s\-]+) that you are holding.$/
          # For a two-worded weapon like 'short sword' the only way to know
          # which element it was summoned with is by tapping it. That's the only
          # way we can infer if it's a summoned sword or a regular one.
          # However, the <adj> <noun> of the item we return must be what's in
          # their hands, not what the regex matches in the tap.
          return DRC.right_hand if DRCI.tap(DRC.right_hand) =~ weapon_regex
          return DRC.left_hand if DRCI.tap(DRC.left_hand) =~ weapon_regex
        else
          echo "Unable to summon weapons as a #{DRStats.guild}"
        end
      end

      def turn_summoned_weapon
        case DRC.bput("turn my #{GameObj.right_hand.noun}", 'You lack the elemental charge', 'You reach out')
        when 'You lack the elemental charge'
          summon_admittance
          turn_summoned_weapon
        end
        pause 1
        waitrt?
      end

      def push_summoned_weapon
        case DRC.bput("push my #{GameObj.right_hand.noun}", 'You lack the elemental charge', 'Closing your eyes', 'That\'s as')
        when 'You lack the elemental charge'
          summon_admittance
          push_summoned_weapon
        end
        pause 1
        waitrt?
      end

      def pull_summoned_weapon
        case DRC.bput("pull my #{GameObj.right_hand.noun}", 'You lack the elemental charge', 'Closing your eyes', 'That\'s as')
        when 'You lack the elemental charge'
          summon_admittance
          pull_summoned_weapon
        end
        pause 1
        waitrt?
      end

      def summon_admittance
        case DRC.bput('summon admittance', 'You align yourself to it', 'further increasing your proximity', 'Going any further while in this plane would be fatal', 'Summon allows Warrior Mages to draw', 'You are a bit too distracted')
        when 'You are a bit too distracted'
          DRC.retreat
          summon_admittance
        end
        pause 1
        waitrt?
        DRC.fix_standing
      end
    end
  end
end<|MERGE_RESOLUTION|>--- conflicted
+++ resolved
@@ -41,54 +41,31 @@
         DRC.bput("break my #{item}", 'Focusing your will', 'disrupting its matrix', "You can't break", "Break what")
       end
 
-<<<<<<< HEAD
-      def shape_summoned_weapon(skill, ingot = nil)
-        weapon_to_summon = identify_summoned_weapon
-=======
       def shape_summoned_weapon(skill, ingot = nil, settings = nil)
         summoned_weapon = identify_summoned_weapon(settings)
->>>>>>> 2790d8c2
         if DRStats.moon_mage?
           skill_to_shape = { 'Staves' => 'blunt', 'Twohanded Edged' => 'huge', 'Large Edged' => 'heavy', 'Small Edged' => 'normal' }
           shape = skill_to_shape[skill]
           if DRCMM.hold_moon_weapon?
-<<<<<<< HEAD
-            DRC.bput("shape #{weapon_to_summon} to #{shape}", 'you adjust the magic that defines its shape', 'already has', 'You fumble around')
-=======
             DRC.bput("shape #{summoned_weapon} to #{shape}", 'you adjust the magic that defines its shape', 'already has', 'You fumble around')
->>>>>>> 2790d8c2
           end
         elsif DRStats.warrior_mage?
           shape_failures = ['You lack the elemental charge', 'You reach out', 'You fumble around', "You don't know how to manipulate your weapon in that way"]
           get_ingot(ingot, false)
-<<<<<<< HEAD
-          case DRC.bput("shape my #{weapon_to_summon} to #{skill}", shape_failures + ['What type of weapon were you trying'])
-          when 'You lack the elemental charge'
-            summon_admittance
-            shape_summoned_weapon(skill, nil)
-=======
           case DRC.bput("shape my #{summoned_weapon} to #{skill}", shape_failures + ['What type of weapon were you trying'])
           when 'You lack the elemental charge'
             summon_admittance
             shape_summoned_weapon(skill, nil, settings)
->>>>>>> 2790d8c2
           when 'What type of weapon were you trying'
             # currently custom adjectives from https://elanthipedia.play.net/Books_of_Binding tomes
             # aren't recognized for shaping summoned elemental weapons, and the error message itself is misleading
             # thankfully breaking, turning, pulling, pushing work fine with custom adj
-<<<<<<< HEAD
-            case DRC.bput("shape my #{weapon_to_summon.split(' ').last} to #{skill}", shape_failures)
-            when 'You lack the elemental charge'
-              summon_admittance
-              shape_summoned_weapon(skill, nil)
-=======
             unless summoned_weapon.nil?
               case DRC.bput("shape my #{summoned_weapon.sub(settings&.summoned_weapons_adjective || '', '')} to #{skill}", shape_failures)
               when 'You lack the elemental charge'
                 summon_admittance
                 shape_summoned_weapon(skill, nil, settings)
               end
->>>>>>> 2790d8c2
             end
           end
           stow_ingot(ingot)

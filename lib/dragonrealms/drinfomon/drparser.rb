# frozen_string_literal: true

module Lich
  module DragonRealms
    module DRParser
      module Pattern
        ExpColumns = /(?:\s*(?<skill>[a-zA-Z\s]+)\b:\s*(?<rank>\d+)\s+(?<percent>\d+)%\s+(?<rate>[a-zA-Z\s]+)\b)/.freeze
        BriefExpOn = %r{<component id='exp .*?<d cmd='skill (?<skill>[a-zA-Z\s]+)'.*:\s+(?<rank>\d+)\s+(?<percent>\d+)%\s*\[\s?(?<rate>\d+)\/34\].*?<\/component>}.freeze
        BriefExpOff = %r{<component id='exp .*?\b(?<skill>[a-zA-Z\s]+)\b:\s+(?<rank>\d+)\s+(?<percent>\d+)%\s+\b(?<rate>[a-zA-Z\s]+)\b.*?<\/component>}.freeze
        NameRaceGuild = /^Name:\s+\b(?<name>.+)\b\s+Race:\s+\b(?<race>.+)\b\s+Guild:\s+\b(?<guild>.+)\b\s+/.freeze
        GenderAgeCircle = /^Gender:\s+\b(?<gender>.+)\b\s+Age:\s+\b(?<age>.+)\b\s+Circle:\s+\b(?<circle>.+)/.freeze
        StatValue = /(?<stat>Strength|Agility|Discipline|Intelligence|Reflex|Charisma|Wisdom|Stamina|Favors|TDPs)\s+:\s+(?<value>\d+)/.freeze
        TDPValue = /You have (\d+) TDPs\./.freeze
        EncumbranceValue = /^\s*Encumbrance\s+:\s+(?<encumbrance>[\w\s'?!]+)$/.freeze
        LuckValue = /^\s*Luck\s+:\s+.*\((?<luck>[-\d]+)\/3\)/.freeze
        BalanceValue = /^(?:You are|\[You're) (?<balance>#{Regexp.union(DR_BALANCE_VALUES)}) balanced?/.freeze
        ExpClearMindstate = %r{<component id='exp (?<skill>[a-zA-Z\s]+)'><\/component>}.freeze
        RoomPlayers = %r{\'room players\'>Also here: (.*)\.</component>}.freeze
        RoomPlayersEmpty = %r{\'room players\'></component>}.freeze
        RoomObjs = %r{\'room objs\'>(.*)</component>}.freeze
        RoomObjsEmpty = %r{\'room objs\'></component>}.freeze
        GroupMembers = %r{<pushStream id="group"/>  (\w+):}.freeze
        GroupMembersEmpty = %r{<pushStream id="group"/>Members of your group:}.freeze
        ExpModsStart = /^(<.*?\/>)?The following skills are currently under the influence of a modifier/.freeze
        KnownSpellsStart = /^You recall the spells you have learned/.freeze
        BarbarianAbilitiesStart = /^You know the (Berserks:)/.freeze
        ThiefKhriStart = /^From the Subtlety tree, you know the following khri:/.freeze
        SpellBookFormat = /^You will .* (?<format>column-formatted|non-column) output for the SPELLS verb/.freeze
        PlayedAccount = /^(?:<.*?\/>)?Account Info for (?<account>.+):/.freeze
        PlayedSubscription = /Current Account Status: (?<subscription>F2P|Basic|Premium|Platinum)/.freeze
        LastLogoff = /^\s+Logoff :  (?<weekday>[A-Z][a-z]{2}) (?<month>[A-Z][a-z]{2}) (?<day>[\s\d]{2}) (?<hour>\d{2}):(?<minute>\d{2}):(?<second>\d{2}) ET (?<year>\d{4})/.freeze
<<<<<<< HEAD
        InventoryGetStart = %r{You rummage about your person, looking for}.freeze
=======
        RoomIDOff = /^You will no longer see room IDs when LOOKing in the game and room windows\./.freeze
>>>>>>> ae7ce102
      end

      @parsing_inventory_get = false
      @parsing_exp_mods_output = false

      def self.check_events(server_string)
        Flags.matchers.each do |key, regexes|
          regexes.each do |regex|
            if (matches = server_string.match(regex))
              Flags.flags[key] = matches
              break
            end
          end
        end
        server_string
      end

      def self.populate_inventory_get(server_string)
        case server_string
        when %r{^<output class=""/>}
          if @parsing_inventory_get
            @parsing_inventory_get = false
          end
        else
          if @parsing_inventory_get && server_string.strip.start_with?('<d cmd=')
            document = REXML::Document.new(server_string.strip)
            item = document.elements["d"].text.downcase.sub(/^(?:a|an|some)\s/, '').strip
            cmd = document.elements["d"].attributes["cmd"].downcase.strip
            full_description = "#{document.elements["d"].text}#{document.text}"
            DRItems.update_item(item, cmd, full_description)
          end
        end
        server_string
      end

      def self.check_exp_mods(server_string)
        # This method parses the output from `exp mods` command
        # and updates the DRSkill.exp_modifiers hash with the skill and value.
        # This is primarily used by the `skill-recorder` script.
        #
        # Example output without any modifiers:
        #     The following skills are currently under the influence of a modifier:
        #     <output class="mono"/>
        #       None
        #     <output class=""/>
        #
        # Example output with modifiers:
        #     The following skills are currently under the influence of a modifier:
        #     <output class="mono"/>
        #     +75 Athletics
        #     -10 Evasion
        #     <output class=""/>
        #
        # Zero or more skills may be listed between the <output> tags
        # but exactly one skill and its skill modifier are listed per line.
        # The number is signed to indicate a buff (+) or debuff (-).
        #
        case server_string
        when %r{^<output class=""/>}
          if @parsing_exp_mods_output
            @parsing_exp_mods_output = false
          end
        else
          if @parsing_exp_mods_output
            # https://regex101.com/r/5ZE8lq/1
            match = /^(?<sign>[+-])(?<value>\d+)\s+(?<skill>[\w\s]+)$/.match(server_string)
            if match
              skill = match[:skill].strip
              sign = match[:sign]
              value = match[:value].to_i
              value = (value * -1) if sign == '-'
              DRSkill.update_mods(skill, value)
            end
          end
        end
        server_string
      end

      def self.check_known_spells(server_string)
        # This method parses the output from `spells` command for magic users
        # and populates the known spells/feats based on the output.
        #
        # As of June 2022, There are two different output formats: column-formatted and non-column.
        # https://elanthipedia.play.net/Post:Tuesday_Tidings_-_120_-_Spells_-_06/07/2022_-_18:34
        #
        # The XML stream for DragonRealms is whack at best.
        #
        # Examples of non-column output:
        #     You recall the spells you have learned from your training.
        #     In the chapter entitled "Analogous Patterns", you have notes on the Manifest Force [maf] and Gauge Flow [gaf] spells.
        #     You have temporarily memorized the Tailwind [tw] spell.
        #     You recall proficiency with the magic feats of Sorcerous Patterns, Alternate Preparation and Augmentation Mastery.
        #     You are NOT currently set to recognize known spells when prepared by someone else in the area.  (Use SPELL RECOGNIZE ON to change this.)
        #     You are currently set to display full cast messaging.  (Use SPELL BRIEFMSG ON to change this.)
        #     You are currently attempting to hide your spell preparing.  (Use PREPARE /HIDE to change this.)
        #     You can use SPELL STANCE [HELP] to view or modify your spellcasting preferences.
        #
        # Examples of column-formatted output:
        #     You recall the spells you have learned from your training.
        #     <output class="mono"/>
        #     <pushBold/>
        #     Analogous Patterns:
        #     <popBold/>     maf  Manifest Force                  Slot(s): 1   Min Prep: 1     Max Prep: 100
        #          gaf  Gauge Flow                      Slot(s): 2   Min Prep: 5     Max Prep: 100
        #     <pushBold/>
        #     Synthetic Creation:
        #     <popBold/>     acs  Acid Splash                     Slot(s): 1   Min Prep: 1     Max Prep: 50
        #           vs  Viscous Solution                Slot(s): 2   Min Prep: 10    Max Prep: 66
        #     <output class=""/>
        #     <output class="mono"/>
        #     <pushBold/>
        #     Temporarily Memorized:
        #     <popBold/>      tw  Tailwind                        Slot(s): 1   Min Prep: 5     Max Prep: 100
        #     <output class=""/>
        #     You recall proficiency with the magic feats of Sorcerous Patterns, Alternate Preparation and Augmentation Mastery.
        #     You are NOT currently set to recognize known spells when prepared by someone else in the area.  (Use SPELL RECOGNIZE ON to change this.)
        #     You are currently set to display full cast messaging.  (Use SPELL BRIEFMSG ON to change this.)
        #     You are currently attempting to hide your spell preparing.  (Use PREPARE /HIDE to change this.)
        #     You can use SPELL STANCE [HELP] to view or modify your spellcasting preferences.
        #
        # One or more spells may be listed between a <popBold/> <pushBold/> pair,
        # but only one spell and its information are ever listed per line.
        case server_string
        when /^<output class="mono"\/>/
          # Matched an xml tag while parsing spells, must be column-formatted output
          if DRSpells.grabbing_known_spells
            DRSpells.spellbook_format = 'column-formatted'
          end
        when /^[\w\s]+:/
          # Matched the spellbook name in column-formatted output, ignore
        when /Slot\(s\): \d+ \s+ Min Prep: \d+ \s+ Max Prep: \d+/
          # Matched the spell info in column-formatted output, parse
          if DRSpells.grabbing_known_spells && DRSpells.spellbook_format == 'column-formatted'
            spell = server_string
                    .sub('<popBold/>', '') # remove xml tag at start of some lines
                    .slice(10, 32) # grab the spell name, after the alias and before Slots
                    .strip
            if !spell.empty?
              DRSpells.known_spells[spell] = true
            end
          end
          # Preserve the pop bold command we removed from start of spell line
          # otherwise lots of game text suddenly are highlighted yellow
        when /^In the chapter entitled|^You have temporarily memorized|^From your apprenticeship you remember practicing/
          if DRSpells.grabbing_known_spells
            server_string
              .sub(/^In the chapter entitled "[\w\s\'-]+", you have notes on the /, '')
              .sub(/^You have temporarily memorized the /, '')
              .sub(/^From your apprenticeship you remember practicing with the /, '')
              .sub(/ spells?\./, '')
              .sub(/,? and /, ',')
              .split(',')
              .map { |mapped_spell| mapped_spell.include?('[') ? mapped_spell.slice(0, mapped_spell.index('[')) : mapped_spell }
              .map(&:strip)
              .reject { |rejected_spell| rejected_spell.nil? || rejected_spell.empty? }
              .each { |each_spell| DRSpells.known_spells[each_spell] = true }
          end
        when /^You recall proficiency with the magic feats of/
          if DRSpells.grabbing_known_spells
            # The feats are listed without the Oxford comma separating the last item.
            # This makes splitting the string by comma difficult because the next to last and last
            # items would be captured together. The workaround is we'll replace ' and ' with a comma
            # and hope no feats ever have the word 'and' in them...
            server_string
              .sub(/^You recall proficiency with the magic feats of/, '')
              .sub(/,? and /, ',')
              .sub('.', '')
              .split(',')
              .map(&:strip)
              .reject { |feat| feat.nil? || feat.empty? }
              .each { |feat| DRSpells.known_feats[feat] = true }
          end
        when /^You can use SPELL STANCE|^You have (no|yet to receive any) training in the magical arts|You have no desire to soil yourself with magical trickery|^You really shouldn't be loitering here|\(Use SPELL|\(Use PREPARE/
          DRSpells.grabbing_known_spells = false
        end
        server_string
      end

      def self.check_known_barbarian_abilities(server_string)
        # This method parses the output from `ability` command for Barbarians
        # and populates the known spells/feats based on the known abilities/masteries.
        #
        # The XML stream for DragonRealms is whack at best.
        #
        # Examples of the data we're looking for:
        #     You know the Berserks:<pushBold/> Avalanche, Drought.
        #     <popBold/>You know the Forms:<pushBold/> Monkey.
        #     <popBold/>You know the Roars:<pushBold/> Anger the Earth.
        #     <popBold/>You know the Meditations:<pushBold/> Flame, Power, Contemplation.
        #     <popBold/>You know the Masteries:<pushBold/> Juggernaut, Duelist.
        #     <popBold/>
        #     You recall that you have 0 training sessions remaining with the Guild.
        case server_string
        when /^(<(push|pop)Bold\/>)?You know the (Berserks|Forms|Roars|Meditations):(<(push|pop)Bold\/>)?/
          if DRSpells.check_known_barbarian_abilities
            server_string
              .sub(/^(<(push|pop)Bold\/>)?You know the (Berserks|Forms|Roars|Meditations):(<(push|pop)Bold\/>)?/, '')
              .sub('.', '')
              .split(',')
              .map(&:strip)
              .reject { |ability| ability.nil? || ability.empty? }
              .each { |ability| DRSpells.known_spells[ability] = true }
          end
        when /^(<(push|pop)Bold\/>)?You know the (Masteries):(<(push|pop)Bold\/>)?/
          # Barbarian masteries are the equivalent of magical feats.
          if DRSpells.check_known_barbarian_abilities
            server_string
              .sub(/^(<(push|pop)Bold\/>)?You know the (Masteries):(<(push|pop)Bold\/>)?/, '')
              .sub('.', '')
              .split(',')
              .map(&:strip)
              .reject { |mastery| mastery.nil? || mastery.empty? }
              .each { |mastery| DRSpells.known_feats[mastery] = true }
          end
        when /^You recall that you have (\d+) training sessions? remaining with the Guild/
          DRSpells.check_known_barbarian_abilities = false
        end
        server_string
      end

      def self.check_known_thief_khri(server_string)
        # This method parses the output from `ability` command for Thieves
        # and populates the known spells/feats based on the known khri.
        #
        # The XML stream for DragonRealms is whack at best.
        #
        # Examples of the data we're looking for:
        #     From the Subtlety tree, you know the following khri: Darken (Aug), Dampen (Util/Ward), Strike (Aug), Silence (Util), Shadowstep (Util), Harrier (Aug)
        #     From the Finesse tree, you know the following khri: Hasten (Util), Safe (Aug), Avoidance (Aug), Plunder (Aug), Flight (Aug/Ward), Elusion (Aug), Slight (Util)
        #     From the Potence tree, you know the following khri: Focus (Aug), Prowess (Debil), Sight (Aug), Calm (Util), Steady (Aug), Eliminate (Debil), Serenity (Ward), Sagacity (Ward), Terrify (Debil)
        #     You have 7 available slots.
        case server_string
        when /^From the (Subtlety|Finesse|Potence) tree, you know the following khri:/
          if DRSpells.grabbing_known_khri
            server_string
              .sub(/^From the (Subtlety|Finesse|Potence) tree, you know the following khri:/, '')
              .sub('.', '')
              .gsub(/\(.+?\)/, '')
              .split(',')
              .map(&:strip)
              .reject { |ability| ability.nil? || ability.empty? }
              .each { |ability| DRSpells.known_spells[ability] = true }
          end
        when /^You have (\d+) available slots?/
          DRSpells.grabbing_known_khri = false
        end
        server_string
      end

      def self.parse(line)
        check_events(line)
        begin
          case line
          when Pattern::InventoryGetStart
            @parsing_inventory_get = true
            DRItems.reset
          when Pattern::GenderAgeCircle
            DRStats.gender = Regexp.last_match[:gender]
            DRStats.age = Regexp.last_match[:age].to_i
            DRStats.circle = Regexp.last_match[:circle].to_i
          when Pattern::NameRaceGuild
            DRStats.race = Regexp.last_match[:race]
            DRStats.guild = Regexp.last_match[:guild]
          when Pattern::EncumbranceValue
            DRStats.encumbrance = Regexp.last_match[:encumbrance]
          when Pattern::LuckValue
            DRStats.luck = Regexp.last_match[:luck].to_i
          when Pattern::StatValue
            line.scan(Pattern::StatValue) do |stat, value|
              DRStats.send("#{stat.downcase}=", value.to_i)
            end
          when Pattern::TDPValue
            DRStats.tdps = Regexp.last_match(1).to_i
            # CharSettings['Stats'] = DRStats.serialize
          when Pattern::BalanceValue
            DRStats.balance = DR_BALANCE_VALUES.index(Regexp.last_match[:balance])
          when Pattern::RoomPlayersEmpty
            DRRoom.pcs = []
          when Pattern::RoomPlayers
            DRRoom.pcs = find_pcs(Regexp.last_match(1).dup)
            DRRoom.pcs_prone = find_pcs_prone(Regexp.last_match(1).dup)
            DRRoom.pcs_sitting = find_pcs_sitting(Regexp.last_match(1).dup)
          when Pattern::RoomObjs
            DRRoom.npcs = find_npcs(Regexp.last_match(1).dup)
            UserVars.npcs = DRRoom.npcs
            DRRoom.dead_npcs = find_dead_npcs(Regexp.last_match(1).dup)
            DRRoom.room_objs = find_objects(Regexp.last_match(1).dup)
          when Pattern::RoomObjsEmpty
            DRRoom.npcs = []
            DRRoom.dead_npcs = []
            DRRoom.room_objs = []
          when Pattern::GroupMembersEmpty
            DRRoom.group_members = []
          when Pattern::GroupMembers
            DRRoom.group_members << Regexp.last_match(1)
          when Pattern::BriefExpOn, Pattern::BriefExpOff
            skill   = Regexp.last_match[:skill]
            rank    = Regexp.last_match[:rank].to_i
            rate    = Regexp.last_match[:rate].to_i > 0 ? Regexp.last_match[:rate] : DR_LEARNING_RATES.index(Regexp.last_match[:rate])
            percent = Regexp.last_match[:percent]
            DRSkill.update(skill, rank, rate, percent)
          when Pattern::ExpClearMindstate
            skill = Regexp.last_match[:skill]
            DRSkill.clear_mind(skill)
          when Pattern::ExpColumns
            line.scan(Pattern::ExpColumns) do |skill_value, rank_value, percent_value, rate_as_word|
              rate_as_number = DR_LEARNING_RATES.index(rate_as_word) # convert word to number
              DRSkill.update(skill_value, rank_value, rate_as_number, percent_value)
            end
          when Pattern::ExpModsStart
            @parsing_exp_mods_output = true
            DRSkill.exp_modifiers.clear
          when Pattern::SpellBookFormat
            # Parse `toggle spellbook` command
            DRSpells.spellbook_format = Regexp.last_match[:format]
          when Pattern::KnownSpellsStart
            DRSpells.grabbing_known_spells = true
            DRSpells.known_spells.clear()
            DRSpells.known_feats.clear()
            DRSpells.spellbook_format = 'non-column' # assume original format
          when Pattern::BarbarianAbilitiesStart
            DRSpells.check_known_barbarian_abilities = true
            DRSpells.known_spells.clear()
            DRSpells.known_feats.clear()
          when Pattern::ThiefKhriStart
            DRSpells.grabbing_known_khri = true
            DRSpells.known_spells.clear()
            DRSpells.known_feats.clear()
          when Pattern::PlayedAccount
            if Account.name.nil?
              Account.name = Regexp.last_match[:account].upcase
            end
          when Pattern::PlayedSubscription
            matches = Regexp.last_match
            if Account.subscription.nil?
              Account.subscription = matches[:subscription].gsub('Basic', 'Normal').gsub('F2P', 'Free').gsub('Platinum', 'Premium').upcase
            end
            UserVars.account_type = matches[:subscription].gsub('Basic', 'Normal').gsub('F2P', 'Free').upcase
            if Account.subscription == 'PREMIUM' || XMLData.game == 'DRX' || XMLData.game == 'DRF'
              UserVars.premium = true
            else
              UserVars.premium = false
            end
          when Pattern::LastLogoff
            matches = Regexp.last_match
            month = Date::ABBR_MONTHNAMES.find_index(matches[:month])
            weekdays = [nil, 'Mon', 'Tue', 'Wed', 'Thu', 'Fri', 'Sat', 'Sun']
            dst_check = matches[:day].to_i - weekdays.find_index(matches[:weekday])
            if month.between?(4, 10) || (month == 3 && dst_check >= 7) || (month == 11 && dst_check < 0)
              tz = '-0400'
            else
              tz = '-0500'
            end
            $last_logoff = Time.new(matches[:year].to_i, month, matches[:day].to_i, matches[:hour].to_i, matches[:minute].to_i, matches[:second].to_i, tz).getlocal
          when Pattern::RoomIDOff
            put("flag showroomid on")
            respond("Lich requires ShowRoomID to be ON for mapping to work, please do not turn this off.")
            respond("If you wish to hide the Real ID#, you can toggle it off by doing ;display flaguid")
          else
            :noop
          end

          populate_inventory_get(line) if @parsing_inventory_get
          check_exp_mods(line) if @parsing_exp_mods_output
          check_known_barbarian_abilities(line) if DRSpells.check_known_barbarian_abilities
          check_known_thief_khri(line) if DRSpells.grabbing_known_khri
          check_known_spells(line) if DRSpells.grabbing_known_spells
        rescue StandardError
          respond "--- Lich: error: DRParser.parse: #{$!}"
          respond "--- Lich: error: line: #{line}"
          Lich.log "error: DRParser.parse: #{$!}\n\t#{$!.backtrace.join("\n\t")}"
          Lich.log "error: line: #{line}\n\t"
        end
      end
    end
  end
end<|MERGE_RESOLUTION|>--- conflicted
+++ resolved
@@ -29,11 +29,8 @@
         PlayedAccount = /^(?:<.*?\/>)?Account Info for (?<account>.+):/.freeze
         PlayedSubscription = /Current Account Status: (?<subscription>F2P|Basic|Premium|Platinum)/.freeze
         LastLogoff = /^\s+Logoff :  (?<weekday>[A-Z][a-z]{2}) (?<month>[A-Z][a-z]{2}) (?<day>[\s\d]{2}) (?<hour>\d{2}):(?<minute>\d{2}):(?<second>\d{2}) ET (?<year>\d{4})/.freeze
-<<<<<<< HEAD
         InventoryGetStart = %r{You rummage about your person, looking for}.freeze
-=======
         RoomIDOff = /^You will no longer see room IDs when LOOKing in the game and room windows\./.freeze
->>>>>>> ae7ce102
       end
 
       @parsing_inventory_get = false

# The root namespace for Lich scripting extensions.
module Lich
  # Namespace for Gemstone IV-specific modules and helpers.
  module Gemstone
    # Provides logic for detecting, checking, and using PSM3 armor techniques in GemStone IV.
    #
    # This module defines a registry of available armor-related abilities and wraps common queries
    # like whether a technique is known, affordable, or currently usable. It also provides the
    # `use` method to execute the appropriate command in-game, handling roundtime and feedback matching.
    #
    # Techniques are stored in a constant hash, and dynamic methods are defined for both long and short
    # names of each technique.
    #
    # Example:
    #   if Armor.available?("armor_blessing")
    #     Armor.use("armor_blessing")
    #   end
    module Armor
      # Mapping of armor technique identifiers to their associated data, including:
      # - short name
      # - usage command
      # - regex to match expected in-game output
      # - cost to use
      # - type of technique (buff, passive, etc.)
      #
      # @return [Hash<String, Hash>] A lookup table of armor techniques
      @@armor_techniques = {
        "armor_blessing"      => {
          :short_name => "blessing",
          :type       => :buff,
          :cost       => 0,
          :regex      => /As \w+ prays? over \w+(?:'s)? [\w\s]+, you sense that (?:the Arkati's|a) blessing will be granted against magical attacks\./i,
          :usage      => "blessing"
        },
        "armor_reinforcement" => {
          :short_name => "reinforcement",
          :type       => :buff,
          :cost       => 0,
          :regex      => /\w+ adjusts? \w+(?:'s)? [\w\s]+, reinforcing weak spots\./i,
          :usage      => "reinforcement"
        },
        "armor_spike_mastery" => {
          :short_name => "spikemastery",
          :type       => :passive,
          :cost       => 0,
          :regex      => /Armor Spike Mastery is passive and always active once learned\./i,
          :usage      => "spikemastery"
        },
        "armor_support"       => {
          :short_name => "support",
          :type       => :buff,
          :cost       => 0,
          :regex      => /\w+ adjusts? \w+(?:'s)? [\w\s]+, improving its ability to support the weight of \w+ gear\./i,
          :usage      => "support"
        },
        "armored_casting"     => {
          :short_name => "casting",
          :type       => :buff,
          :cost       => 0,
          :regex      => /\w+ adjusts? \w+(?:'s)? [\w\s]+, making it easier for \w+ to recover from failed spell casting\./i,
          :usage      => "casting"
        },
        "armored_evasion"     => {
          :short_name => "evasion",
          :type       => :buff,
          :cost       => 0,
          :regex      => /\w+ adjusts? \w+(?:'s)? [\w\s]+, improving its comfort and maneuverability\./i,
          :usage      => "evasion"
        },
        "armored_fluidity"    => {
          :short_name => "fluidity",
          :type       => :buff,
          :cost       => 0,
          :regex      => /\w+ adjusts? \w+(?:'s)? [\w\s]+, making it easier for \w+ to cast spells\./i,
          :usage      => "fluidity"
        },
        "armored_stealth"     => {
          :short_name => "stealth",
          :type       => :buff,
          :cost       => 0,
          :regex      => /\w+ adjusts? \w+(?:'s)? [\w\s]+ to cushion \w+ movements\./i,
          :usage      => "stealth"
        },
        "crush_protection"    => {
          :short_name => "crush",
          :type       => :passive,
          :cost       => 0,
          :regex      => Regexp.union(
            /You adjust \w+(?:'s)? [\w\s]+ with your (?:cloth|leather|scale|chain|plate|accessory) armor fittings, rearranging and reinforcing the armor to better protect against (?:punctur|crush|slash)ing damage\./i,
            /You must specify an armor slot\./,
            /You don't seem to have the necessary armor fittings in hand\./
          ),
          :usage      => "crush"
        },
        "puncture_protection" => {
          :short_name => "puncture",
          :type       => :passive,
          :cost       => 0,
          :regex      => Regexp.union(
            /You adjust \w+(?:'s)? [\w\s]+ with your (?:cloth|leather|scale|chain|plate|accessory) armor fittings, rearranging and reinforcing the armor to better protect against (?:punctur|crush|slash)ing damage\./i,
            /You must specify an armor slot\./,
            /You don't seem to have the necessary armor fittings in hand\./
          ),
          :usage      => "puncture"
        },
        "slash_protection"    => {
          :short_name => "slash",
          :type       => :passive,
          :cost       => 0,
          :regex      => Regexp.union(
            /You adjust \w+(?:'s)? [\w\s]+ with your (?:cloth|leather|scale|chain|plate|accessory) armor fittings, rearranging and reinforcing the armor to better protect against (?:punctur|crush|slash)ing damage\./i,
            /You must specify an armor slot\./,
            /You don't seem to have the necessary armor fittings in hand\./
          ),
          :usage      => "slash"
        }
      }

      # Returns a simplified array, for lookup purposes, of armor technique hashes with
      # long name, short name, and cost.
      #
      # @return [Array<Hash>] An array of hashes with keys :long_name, :short_name, and :cost
      def self.armor_lookups
        @@armor_techniques.map do |long_name, psm|
          {
            long_name: long_name,
            short_name: psm[:short_name],
            cost: psm[:cost]
          }
        end
      end

      # Looks up the rank known of an armor technique.
      #
      # @param name [String] The name of the armor technique
      # @return [Integer] The rank of the technique, or 0 if unknown
      # @example
      #   Armor["armor_blessing"] => 2
      #   Armor["armor_blessing"] => 0 # if not known
      def Armor.[](name)
        return PSMS.assess(name, 'Armor')
      end

      # Determines if the character knows an armor technique at all, and
      # optionally if the character knows it at the specified rank.
      #
      # @param name [String] The name of the armor technique
      # @param min_rank [Integer] Optionally, the minimum rank to test against (default: 1, so known)
      # @return [Boolean] True if the technique is known at or above the given rank
      # @example
      #   Armor.known?("armor_blessing") => true # if any number of ranks is known
      #   Armor.known?("armor_blessing", min_rank: 2) => false # if only rank 1 is known
      def Armor.known?(name, min_rank: 1)
        min_rank = 1 unless min_rank >= 1 # in case a 0 or below is passed
        Armor[name] >= min_rank
      end

      # Determines if an armor technique is affordable, and optionally tests
      # affordability with a given number of FORCERTs having been used (including the current one).
      #
      # @param name [String] The name of the armor technique
      # @param forcert_count [Integer] Optionally, the count of FORCERTs being used, including for this execution (default: 0)
      # @return [Boolean] True if the technique can be used with available FORCERTs
      # @example
      #   Armor.affordable?("armor_blessing") => true # if enough skill and stamina
      #   Armor.affordable?("armor_blessing", forcert_count: 1) => false  # if not enough skill or stamina
      def Armor.affordable?(name, forcert_count: 0)
        return PSMS.assess(name, 'Armor', true, forcert_count: forcert_count)
      end

      # Determines if an armor technique is available to use right now by testing:
      # - if the technique is known
      # - if the technique is affordable
      # - if the technique is not on cooldown
      # - if the character is not overexerted
      # - if the character is capable of performing the number of FORCERTs specified
      #
      # @param name [String] The name of the armor technique
      # @param min_rank [Integer] Optionally, the minimum rank to check (default: 1)
      # @param forcert_count [Integer] Optionally, the count of FORCERTs being used (default: 0)
      # @return [Boolean] True if the technique is known, affordable, and not on cooldown or
      # blocked by overexertion
      # @example
      #   Armor.available?("armor_blessing") => true # if known, affordable, not on cooldown, and not overexerted
      def Armor.available?(name, min_rank: 1, forcert_count: 0)
        Armor.known?(name, min_rank: min_rank) &&
          Armor.affordable?(name, forcert_count: forcert_count) &&
          PSMS.available?(name)
      end

      # Checks whether the technique's buff is currently active.
      #
      # @param name [String] The technique's name
      # @return [Boolean] True if buff is already active
      def Armor.buff_active?(name)
        name = PSMS.name_normal(name)
        return unless @@armor_techniques.fetch(name).key?(:buff)
        Effects::Buffs.active?(@@armor_techniques.fetch(name)[:buff])
      end

      # Attempts to use an armor technique, optionally on a target.
      #
      # @param name [String] The name of the armor technique
<<<<<<< HEAD
      # @param target [String, Integer, GameObj] The target of the technique (optional).  If unspecified, the technique will be used on the character.
=======
      # @param target [String, Integer, GameObj] The target of the technique (optional). If unspecified, the technique will be used on the character, i.e. the user.
>>>>>>> a7391295
      # then assume the target is the user.
      # @param results_of_interest [Regexp, nil] Additional regex to capture from result (optional)
      # @param forcert_count [Integer] Number of FORCERTs to use (default: 0)
      # @return [String, nil] The result of the regex match, or nil if unavailable
      # @example
      #   Armor.use("armor_blessing") # attempt to use armor blessing on self
      #   Armor.use("armor_blessing", "Dissonance") # attempt to use armor blessing on Dissonance
      def Armor.use(name, target = "", results_of_interest: nil, forcert_count: 0)
        return unless Armor.available?(name, forcert_count: forcert_count)
        name_normalized = PSMS.name_normal(name)
        technique = @@armor_techniques.fetch(name_normalized)
        usage = technique[:usage]
        return if usage.nil?

        in_cooldown_regex = /^#{name} is still in cooldown\./i

        results_regex = Regexp.union(
          PSMS::FAILURES_REGEXES,
          /^#{name} what\?$/i,
          in_cooldown_regex,
          technique[:regex],
          /^Roundtime: [0-9]+ sec\.$/,
          /^\w+ [a-z]+ not wearing any armor that you can work with\.$/
        )

        results_regex = Regexp.union(results_regex, results_of_interest) if results_of_interest.is_a?(Regexp)

        usage_cmd = "armor #{usage}"
        if target.is_a?(GameObj)
          usage_cmd += " ##{target.id}"
        elsif target.is_a?(Integer)
          usage_cmd += " ##{target}"
        elsif target != ""
          usage_cmd += " #{target}"
        end

        if forcert_count > 0
          usage_cmd += " forcert"
        else # if we're using forcert, we don't want to wait for rt, but we need to otherwise
          waitrt?
          waitcastrt?
        end

        usage_result = dothistimeout usage_cmd, 5, results_regex
        if usage_result == "You don't seem to be able to move to do that."
          100.times { break if clear.any? { |line| line =~ /^You regain control of your senses!$/ }; sleep 0.1 }
          usage_result = dothistimeout usage_cmd, 5, results_regex
        end
        usage_result
      end

      # Returns the "success" regex associated with a given armor technique name.
      # This regex is used to match the expected output when the technique is successfully *attempted*.
      # It does not necessarily indicate that the technique was successful in its effect, or even
      # that the technique was executed at all.
      #
      # @param name [String] The technique name
      # @return [Regexp] The regex used to match technique success or effects
      # @example
      #   Armor.regexp("armor_blessing") => /As \w+ prays? over \w+(?:'s)? [\w\s]+, you sense that (?:the Arkati's|a) blessing will be granted against magical attacks\./i
      def Armor.regexp(name)
        @@armor_techniques.fetch(PSMS.name_normal(name))[:regex]
      end

      # Defines dynamic getter methods for both long and short names of each armor technique.
      #
      # @note This block dynamically defines methods like `Armor.blessing` and `Armor.armor_blessing`
      # @example
      #   Armor.blessing # returns the rank of armor_blessing based on the short name
      #   Armor.armor_blessing # returns the rank of armor_blessing based on the long name
      Armor.armor_lookups.each { |armor|
        self.define_singleton_method(armor[:short_name]) do
          Armor[armor[:short_name]]
        end

        self.define_singleton_method(armor[:long_name]) do
          Armor[armor[:short_name]]
        end
      }
    end
  end
end<|MERGE_RESOLUTION|>--- conflicted
+++ resolved
@@ -201,11 +201,7 @@
       # Attempts to use an armor technique, optionally on a target.
       #
       # @param name [String] The name of the armor technique
-<<<<<<< HEAD
-      # @param target [String, Integer, GameObj] The target of the technique (optional).  If unspecified, the technique will be used on the character.
-=======
       # @param target [String, Integer, GameObj] The target of the technique (optional). If unspecified, the technique will be used on the character, i.e. the user.
->>>>>>> a7391295
       # then assume the target is the user.
       # @param results_of_interest [Regexp, nil] Additional regex to capture from result (optional)
       # @param forcert_count [Integer] Number of FORCERTs to use (default: 0)

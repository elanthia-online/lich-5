--- conflicted
+++ resolved
@@ -1715,424 +1715,13 @@
       end
     end
 
-<<<<<<< HEAD
-    class Skills
-      @@twoweaponcombat ||= 0
-      @@armoruse ||= 0
-      @@shielduse ||= 0
-      @@combatmaneuvers ||= 0
-      @@edgedweapons ||= 0
-      @@bluntweapons ||= 0
-      @@twohandedweapons ||= 0
-      @@rangedweapons ||= 0
-      @@thrownweapons ||= 0
-      @@polearmweapons ||= 0
-      @@brawling ||= 0
-      @@ambush ||= 0
-      @@multiopponentcombat ||= 0
-      @@combatleadership ||= 0
-      @@physicalfitness ||= 0
-      @@dodging ||= 0
-      @@arcanesymbols ||= 0
-      @@magicitemuse ||= 0
-      @@spellaiming ||= 0
-      @@harnesspower ||= 0
-      @@emc ||= 0
-      @@mmc ||= 0
-      @@smc ||= 0
-      @@elair ||= 0
-      @@elearth ||= 0
-      @@elfire ||= 0
-      @@elwater ||= 0
-      @@slblessings ||= 0
-      @@slreligion ||= 0
-      @@slsummoning ||= 0
-      @@sldemonology ||= 0
-      @@slnecromancy ||= 0
-      @@mldivination ||= 0
-      @@mlmanipulation ||= 0
-      @@mltelepathy ||= 0
-      @@mltransference ||= 0
-      @@mltransformation ||= 0
-      @@survival ||= 0
-      @@disarmingtraps ||= 0
-      @@pickinglocks ||= 0
-      @@stalkingandhiding ||= 0
-      @@perception ||= 0
-      @@climbing ||= 0
-      @@swimming ||= 0
-      @@firstaid ||= 0
-      @@trading ||= 0
-      @@pickpocketing ||= 0
-
-      def Skills.twoweaponcombat;           @@twoweaponcombat; end
-
-      def Skills.twoweaponcombat=(val);     @@twoweaponcombat = val; end
-
-      def Skills.armoruse;                  @@armoruse; end
-
-      def Skills.armoruse=(val);            @@armoruse = val; end
-
-      def Skills.shielduse;                 @@shielduse; end
-
-      def Skills.shielduse=(val);           @@shielduse = val; end
-
-      def Skills.combatmaneuvers;           @@combatmaneuvers; end
-
-      def Skills.combatmaneuvers=(val);     @@combatmaneuvers = val; end
-
-      def Skills.edgedweapons;              @@edgedweapons; end
-
-      def Skills.edgedweapons=(val);        @@edgedweapons = val; end
-
-      def Skills.bluntweapons;              @@bluntweapons; end
-
-      def Skills.bluntweapons=(val);        @@bluntweapons = val; end
-
-      def Skills.twohandedweapons;          @@twohandedweapons; end
-
-      def Skills.twohandedweapons=(val);    @@twohandedweapons = val; end
-
-      def Skills.rangedweapons;             @@rangedweapons; end
-
-      def Skills.rangedweapons=(val);       @@rangedweapons = val; end
-
-      def Skills.thrownweapons;             @@thrownweapons; end
-
-      def Skills.thrownweapons=(val);       @@thrownweapons = val; end
-
-      def Skills.polearmweapons;            @@polearmweapons; end
-
-      def Skills.polearmweapons=(val);      @@polearmweapons = val; end
-
-      def Skills.brawling;                  @@brawling; end
-
-      def Skills.brawling=(val);            @@brawling = val; end
-
-      def Skills.ambush;                    @@ambush; end
-
-      def Skills.ambush=(val);              @@ambush = val; end
-
-      def Skills.multiopponentcombat;       @@multiopponentcombat; end
-
-      def Skills.multiopponentcombat=(val); @@multiopponentcombat = val; end
-
-      def Skills.combatleadership;          @@combatleadership; end
-
-      def Skills.combatleadership=(val);    @@combatleadership = val; end
-
-      def Skills.physicalfitness;           @@physicalfitness; end
-
-      def Skills.physicalfitness=(val);     @@physicalfitness = val; end
-
-      def Skills.dodging;                   @@dodging; end
-
-      def Skills.dodging=(val);             @@dodging = val; end
-
-      def Skills.arcanesymbols;             @@arcanesymbols; end
-
-      def Skills.arcanesymbols=(val);       @@arcanesymbols = val; end
-
-      def Skills.magicitemuse;              @@magicitemuse; end
-
-      def Skills.magicitemuse=(val);        @@magicitemuse = val; end
-
-      def Skills.spellaiming;               @@spellaiming; end
-
-      def Skills.spellaiming=(val);         @@spellaiming = val; end
-
-      def Skills.harnesspower;              @@harnesspower; end
-
-      def Skills.harnesspower=(val);        @@harnesspower = val; end
-
-      def Skills.emc;                       @@emc; end
-
-      def Skills.emc=(val);                 @@emc = val; end
-
-      def Skills.mmc;                       @@mmc; end
-
-      def Skills.mmc=(val);                 @@mmc = val; end
-
-      def Skills.smc;                       @@smc; end
-
-      def Skills.smc=(val);                 @@smc = val; end
-
-      def Skills.elair;                     @@elair; end
-
-      def Skills.elair=(val);               @@elair = val; end
-
-      def Skills.elearth;                   @@elearth; end
-
-      def Skills.elearth=(val);             @@elearth = val; end
-
-      def Skills.elfire;                    @@elfire; end
-
-      def Skills.elfire=(val);              @@elfire = val; end
-
-      def Skills.elwater;                   @@elwater; end
-
-      def Skills.elwater=(val);             @@elwater = val; end
-
-      def Skills.slblessings;               @@slblessings; end
-
-      def Skills.slblessings=(val);         @@slblessings = val; end
-
-      def Skills.slreligion;                @@slreligion; end
-
-      def Skills.slreligion=(val);          @@slreligion = val; end
-
-      def Skills.slsummoning;               @@slsummoning; end
-
-      def Skills.slsummoning=(val);         @@slsummoning = val; end
-
-      def Skills.sldemonology;              @@sldemonology; end
-
-      def Skills.sldemonology=(val);        @@sldemonology = val; end
-
-      def Skills.slnecromancy;              @@slnecromancy; end
-
-      def Skills.slnecromancy=(val);        @@slnecromancy = val; end
-
-      def Skills.mldivination;              @@mldivination; end
-
-      def Skills.mldivination=(val);        @@mldivination = val; end
-
-      def Skills.mlmanipulation;            @@mlmanipulation; end
-
-      def Skills.mlmanipulation=(val);      @@mlmanipulation = val; end
-
-      def Skills.mltelepathy;               @@mltelepathy; end
-
-      def Skills.mltelepathy=(val);         @@mltelepathy = val; end
-
-      def Skills.mltransference;            @@mltransference; end
-
-      def Skills.mltransference=(val);      @@mltransference = val; end
-
-      def Skills.mltransformation;          @@mltransformation; end
-
-      def Skills.mltransformation=(val);    @@mltransformation = val; end
-
-      def Skills.survival;                  @@survival; end
-
-      def Skills.survival=(val);            @@survival = val; end
-
-      def Skills.disarmingtraps;            @@disarmingtraps; end
-
-      def Skills.disarmingtraps=(val);      @@disarmingtraps = val; end
-
-      def Skills.pickinglocks;              @@pickinglocks; end
-
-      def Skills.pickinglocks=(val);        @@pickinglocks = val; end
-
-      def Skills.stalkingandhiding;         @@stalkingandhiding; end
-
-      def Skills.stalkingandhiding=(val);   @@stalkingandhiding = val; end
-
-      def Skills.perception;                @@perception; end
-
-      def Skills.perception=(val);          @@perception = val; end
-
-      def Skills.climbing;                  @@climbing; end
-
-      def Skills.climbing=(val);            @@climbing = val; end
-
-      def Skills.swimming;                  @@swimming; end
-
-      def Skills.swimming=(val);            @@swimming = val; end
-
-      def Skills.firstaid;                  @@firstaid; end
-
-      def Skills.firstaid=(val);            @@firstaid = val; end
-
-      def Skills.trading;                   @@trading; end
-
-      def Skills.trading=(val);             @@trading = val; end
-
-      def Skills.pickpocketing;             @@pickpocketing; end
-
-      def Skills.pickpocketing=(val);       @@pickpocketing = val; end
-
-      def Skills.serialize
-        [@@twoweaponcombat, @@armoruse, @@shielduse, @@combatmaneuvers, @@edgedweapons, @@bluntweapons, @@twohandedweapons, @@rangedweapons, @@thrownweapons, @@polearmweapons, @@brawling, @@ambush, @@multiopponentcombat, @@combatleadership, @@physicalfitness, @@dodging, @@arcanesymbols, @@magicitemuse, @@spellaiming, @@harnesspower, @@emc, @@mmc, @@smc, @@elair, @@elearth, @@elfire, @@elwater, @@slblessings, @@slreligion, @@slsummoning, @@sldemonology, @@slnecromancy, @@mldivination, @@mlmanipulation, @@mltelepathy, @@mltransference, @@mltransformation, @@survival, @@disarmingtraps, @@pickinglocks, @@stalkingandhiding, @@perception, @@climbing, @@swimming, @@firstaid, @@trading, @@pickpocketing]
-      end
-
-      def Skills.load_serialized=(array)
-        @@twoweaponcombat, @@armoruse, @@shielduse, @@combatmaneuvers, @@edgedweapons, @@bluntweapons, @@twohandedweapons, @@rangedweapons, @@thrownweapons, @@polearmweapons, @@brawling, @@ambush, @@multiopponentcombat, @@combatleadership, @@physicalfitness, @@dodging, @@arcanesymbols, @@magicitemuse, @@spellaiming, @@harnesspower, @@emc, @@mmc, @@smc, @@elair, @@elearth, @@elfire, @@elwater, @@slblessings, @@slreligion, @@slsummoning, @@sldemonology, @@slnecromancy, @@mldivination, @@mlmanipulation, @@mltelepathy, @@mltransference, @@mltransformation, @@survival, @@disarmingtraps, @@pickinglocks, @@stalkingandhiding, @@perception, @@climbing, @@swimming, @@firstaid, @@trading, @@pickpocketing = array
-      end
-
-      def Skills.to_bonus(ranks)
-        bonus = 0
-        while ranks > 0
-          if ranks > 40
-            bonus += (ranks - 40)
-            ranks = 40
-          elsif ranks > 30
-            bonus += (ranks - 30) * 2
-            ranks = 30
-          elsif ranks > 20
-            bonus += (ranks - 20) * 3
-            ranks = 20
-          elsif ranks > 10
-            bonus += (ranks - 10) * 4
-            ranks = 10
-          else
-            bonus += (ranks * 5)
-            ranks = 0
-          end
-        end
-        bonus
-=======
-    class Spells
-      @@minorelemental ||= 0
-      @@minormental    ||= 0
-      @@majorelemental ||= 0
-      @@minorspiritual ||= 0
-      @@majorspiritual ||= 0
-      @@wizard         ||= 0
-      @@sorcerer       ||= 0
-      @@ranger         ||= 0
-      @@paladin        ||= 0
-      @@empath         ||= 0
-      @@cleric         ||= 0
-      @@bard           ||= 0
-      def Spells.minorelemental=(val); @@minorelemental = val; end
-
-      def Spells.minorelemental;       @@minorelemental;       end
-
-      def Spells.minormental=(val);    @@minormental = val;    end
-
-      def Spells.minormental;          @@minormental;          end
-
-      def Spells.majorelemental=(val); @@majorelemental = val; end
-
-      def Spells.majorelemental;       @@majorelemental;       end
-
-      def Spells.minorspiritual=(val); @@minorspiritual = val; end
-
-      def Spells.minorspiritual;       @@minorspiritual;       end
-
-      def Spells.minorspirit=(val);    @@minorspiritual = val; end
-
-      def Spells.minorspirit;          @@minorspiritual;       end
-
-      def Spells.majorspiritual=(val); @@majorspiritual = val; end
-
-      def Spells.majorspiritual;       @@majorspiritual;       end
-
-      def Spells.majorspirit=(val);    @@majorspiritual = val; end
-
-      def Spells.majorspirit;          @@majorspiritual;       end
-
-      def Spells.wizard=(val);         @@wizard = val;         end
-
-      def Spells.wizard;               @@wizard;               end
-
-      def Spells.sorcerer=(val);       @@sorcerer = val;       end
-
-      def Spells.sorcerer;             @@sorcerer;             end
-
-      def Spells.ranger=(val);         @@ranger = val;         end
-
-      def Spells.ranger;               @@ranger;               end
-
-      def Spells.paladin=(val);        @@paladin = val;        end
-
-      def Spells.paladin;              @@paladin;              end
-
-      def Spells.empath=(val);         @@empath = val;         end
-
-      def Spells.empath;               @@empath;               end
-
-      def Spells.cleric=(val);         @@cleric = val;         end
-
-      def Spells.cleric;               @@cleric;               end
-
-      def Spells.bard=(val);           @@bard = val;           end
-
-      def Spells.bard;                 @@bard;                 end
-
-      def Spells.get_circle_name(num)
-        val = num.to_s
-        if val == '1'
-          'Minor Spirit'
-        elsif val == '2'
-          'Major Spirit'
-        elsif val == '3'
-          'Cleric'
-        elsif val == '4'
-          'Minor Elemental'
-        elsif val == '5'
-          'Major Elemental'
-        elsif val == '6'
-          'Ranger'
-        elsif val == '7'
-          'Sorcerer'
-        elsif val == '9'
-          'Wizard'
-        elsif val == '10'
-          'Bard'
-        elsif val == '11'
-          'Empath'
-        elsif val == '12'
-          'Minor Mental'
-        elsif val == '16'
-          'Paladin'
-        elsif val == '17'
-          'Arcane'
-        elsif val == '66'
-          'Death'
-        elsif val == '65'
-          'Imbedded Enchantment'
-        elsif val == '90'
-          'Miscellaneous'
-        elsif val == '95'
-          'Armor Specialization'
-        elsif val == '96'
-          'Combat Maneuvers'
-        elsif val == '97'
-          'Guardians of Sunfist'
-        elsif val == '98'
-          'Order of Voln'
-        elsif val == '99'
-          'Council of Light'
-        else
-          'Unknown Circle'
-        end
-      end
-
-      def Spells.active
-        Spell.active
-      end
-
-      def Spells.known
-        known_spells = Array.new
-        Spell.list.each { |spell| known_spells.push(spell) if spell.known? }
-        return known_spells
-      end
-
-      def Spells.serialize
-        [@@minorelemental, @@majorelemental, @@minorspiritual, @@majorspiritual, @@wizard, @@sorcerer, @@ranger, @@paladin, @@empath, @@cleric, @@bard, @@minormental]
-      end
-
-      def Spells.load_serialized=(val)
-        @@minorelemental, @@majorelemental, @@minorspiritual, @@majorspiritual, @@wizard, @@sorcerer, @@ranger, @@paladin, @@empath, @@cleric, @@bard, @@minormental = val
-        # new spell circle added 2012-07-18; old data files will make @@minormental nil
-        @@minormental ||= 0
->>>>>>> 4bcdf2ea
-      end
-    end
-
     require_relative("./lib/spell.rb")
     require_relative("./lib/bounty.rb")
     require_relative("./lib/gameobj.rb")
     require_relative("./lib/infomon/infomon.rb")
     require_relative("./lib/stats/stats.rb")
-<<<<<<< HEAD
     require_relative("./lib/stats/spells.rb")
-=======
     require_relative("./lib/stats/skills.rb")
->>>>>>> 4bcdf2ea
     require_relative("./lib/infomon/status.rb")
     require_relative("./lib/experience.rb")
     require_relative("./lib/infomon/activespell.rb")

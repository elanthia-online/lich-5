#!/usr/bin/env ruby
# encoding: US-ASCII

#####
# Copyright (C) 2005-2006 Murray Miron
# All rights reserved.
#
# Redistribution and use in source and binary forms, with or without
# modification, are permitted provided that the following conditions
# are met:
#
#   Redistributions of source code must retain the above copyright
# notice, this list of conditions and the following disclaimer.
#
#   Redistributions in binary form must reproduce the above copyright
# notice, this list of conditions and the following disclaimer in the
# documentation and/or other materials provided with the distribution.
#
#   Neither the name of the organization nor the names of its contributors
# may be used to endorse or promote products derived from this software
# without specific prior written permission.
#
# THIS SOFTWARE IS PROVIDED BY THE COPYRIGHT HOLDERS AND CONTRIBUTORS
# "AS IS" AND ANY EXPRESS OR IMPLIED WARRANTIES, INCLUDING, BUT NOT
# LIMITED TO, THE IMPLIED WARRANTIES OF MERCHANTABILITY AND FITNESS FOR
# A PARTICULAR PURPOSE ARE DISCLAIMED.  IN NO EVENT SHALL THE COPYRIGHT OWNER OR
# CONTRIBUTORS BE LIABLE FOR ANY DIRECT, INDIRECT, INCIDENTAL, SPECIAL,
# EXEMPLARY, OR CONSEQUENTIAL DAMAGES (INCLUDING, BUT NOT LIMITED TO,
# PROCUREMENT OF SUBSTITUTE GOODS OR SERVICES; LOSS OF USE, DATA, OR
# PROFITS; OR BUSINESS INTERRUPTION) HOWEVER CAUSED AND ON ANY THEORY OF
# LIABILITY, WHETHER IN CONTRACT, STRICT LIABILITY, OR TORT (INCLUDING
# NEGLIGENCE OR OTHERWISE) ARISING IN ANY WAY OUT OF THE USE OF THIS
# SOFTWARE, EVEN IF ADVISED OF THE POSSIBILITY OF SUCH DAMAGE.
#####

# Lich is maintained by Matt Lowe (tillmen@lichproject.org)
# Lich version 5 and higher maintained by Elanthia Online and only supports GTK3 Ruby

require 'time'
require 'socket'
require 'rexml/document'
require 'rexml/streamlistener'
require 'stringio'
require 'zlib'
require 'drb'
require 'resolv'
require 'digest/md5'
require 'json'

# TODO: Move all local requires to top of file
require_relative('./lib/constants')
require 'lib/version'

require 'lib/lich'
require 'lib/init'

# TODO: Need to split out initiatilzation functions to move require to top of file
require 'lib/gtk'
require 'lib/gui-login'

class NilClass
  def dup
    nil
  end

  def method_missing(*args)
    nil
  end

  def split(*val)
    Array.new
  end

  def to_s
    ""
  end

  def strip
    ""
  end

  def +(val)
    val
  end

  def closed?
    true
  end
end

class Numeric
  def as_time
    sprintf("%d:%02d:%02d", (self / 60).truncate, self.truncate % 60, ((self % 1) * 60).truncate)
  end

  def with_commas
    self.to_s.reverse.scan(/(?:\d*\.)?\d{1,3}-?/).join(',').reverse
  end
end

class TrueClass
  def method_missing(*usersave)
    true
  end
end

class FalseClass
  def method_missing(*usersave)
    nil
  end
end

class String
  @@elevated_untaint = proc { |what| what.orig_untaint }
  alias :orig_untaint :untaint
  def untaint
    @@elevated_untaint.call(self)
  end

  def to_s
    self.dup
  end

  def stream
    @stream
  end

  def stream=(val)
    @stream ||= val
  end
end

class StringProc
  def initialize(string)
    @string = string
    @string.untaint
  end

  def kind_of?(type)
    Proc.new {}.kind_of? type
  end

  def class
    Proc
  end

  def call(*a)
    proc { begin; $SAFE = 3; rescue; nil; end; eval(@string) }.call
  end

  def _dump(d = nil)
    @string
  end

  def inspect
    "StringProc.new(#{@string.inspect})"
  end

  def to_json(*args)
    ";e #{_dump}".to_json(args)
  end
end

class SynchronizedSocket
  def initialize(o)
    @delegate = o
    @mutex = Mutex.new
    self
  end

  def puts(*args, &block)
    @mutex.synchronize {
      @delegate.puts *args, &block
    }
  end

  def write(*args, &block)
    @mutex.synchronize {
      @delegate.write *args, &block
    }
  end

  def method_missing(method, *args, &block)
    @delegate.__send__ method, *args, &block
  end
end

class LimitedArray < Array
  attr_accessor :max_size

  def initialize(size = 0, obj = nil)
    @max_size = 200
    super
  end

  def push(line)
    self.shift while self.length >= @max_size
    super
  end

  def shove(line)
    push(line)
  end

  def history
    Array.new
  end
end

require_relative("./lib/xmlparser.rb")

class UpstreamHook
  @@upstream_hooks ||= Hash.new
  def UpstreamHook.add(name, action)
    unless action.class == Proc
      echo "UpstreamHook: not a Proc (#{action})"
      return false
    end
    @@upstream_hooks[name] = action
  end

  def UpstreamHook.run(client_string)
    for key in @@upstream_hooks.keys
      begin
        client_string = @@upstream_hooks[key].call(client_string)
      rescue
        @@upstream_hooks.delete(key)
        respond "--- Lich: UpstreamHook: #{$!}"
        respond $!.backtrace.first
      end
      return nil if client_string.nil?
    end
    return client_string
  end

  def UpstreamHook.remove(name)
    @@upstream_hooks.delete(name)
  end

  def UpstreamHook.list
    @@upstream_hooks.keys.dup
  end
end

class DownstreamHook
  @@downstream_hooks ||= Hash.new
  def DownstreamHook.add(name, action)
    unless action.class == Proc
      echo "DownstreamHook: not a Proc (#{action})"
      return false
    end
    @@downstream_hooks[name] = action
  end

  def DownstreamHook.run(server_string)
    for key in @@downstream_hooks.keys
      begin
        server_string = @@downstream_hooks[key].call(server_string.dup)
      rescue
        @@downstream_hooks.delete(key)
        respond "--- Lich: DownstreamHook: #{$!}"
        respond $!.backtrace.first
      end
      return nil if server_string.nil?
    end
    return server_string
  end

  def DownstreamHook.remove(name)
    @@downstream_hooks.delete(name)
  end

  def DownstreamHook.list
    @@downstream_hooks.keys.dup
  end
end

module Setting
  @@load = proc { |args|
    unless script = Script.current
      respond '--- error: Setting.load: calling script is unknown'
      respond $!.backtrace[0..2]
      next nil
    end
    if script.class == ExecScript
      respond "--- Lich: error: Setting.load: exec scripts can't have settings"
      respond $!.backtrace[0..2]
      exit
    end
    if args.empty?
      respond '--- error: Setting.load: no setting specified'
      respond $!.backtrace[0..2]
      exit
    end
    if args.any? { |a| a.class != String }
      respond "--- Lich: error: Setting.load: non-string given as setting name"
      respond $!.backtrace[0..2]
      exit
    end
    values = Array.new
    for setting in args
      begin
        v = Lich.db.get_first_value('SELECT value FROM script_setting WHERE script=? AND name=?;', script.name.encode('UTF-8'), setting.encode('UTF-8'))
      rescue SQLite3::BusyException
        sleep 0.1
        retry
      end
      if v.nil?
        values.push(v)
      else
        begin
          values.push(Marshal.load(v))
        rescue
          respond "--- Lich: error: Setting.load: #{$!}"
          respond $!.backtrace[0..2]
          exit
        end
      end
    end
    if args.length == 1
      next values[0]
    else
      next values
    end
  }
  @@save = proc { |hash|
    unless script = Script.current
      respond '--- error: Setting.save: calling script is unknown'
      respond $!.backtrace[0..2]
      next nil
    end
    if script.class == ExecScript
      respond "--- Lich: error: Setting.load: exec scripts can't have settings"
      respond $!.backtrace[0..2]
      exit
    end
    if hash.class != Hash
      respond "--- Lich: error: Setting.save: invalid arguments: use Setting.save('setting1' => 'value1', 'setting2' => 'value2')"
      respond $!.backtrace[0..2]
      exit
    end
    if hash.empty?
      next nil
    end

    if hash.keys.any? { |k| k.class != String }
      respond "--- Lich: error: Setting.save: non-string given as a setting name"
      respond $!.backtrace[0..2]
      exit
    end
    if hash.length > 1
      begin
        Lich.db.execute('BEGIN')
      rescue SQLite3::BusyException
        sleep 0.1
        retry
      end
    end
    hash.each { |setting, value|
      begin
        if value.nil?
          begin
            Lich.db.execute('DELETE FROM script_setting WHERE script=? AND name=?;', script.name.encode('UTF-8'), setting.encode('UTF-8'))
          rescue SQLite3::BusyException
            sleep 0.1
            retry
          end
        else
          v = SQLite3::Blob.new(Marshal.dump(value))
          begin
            Lich.db.execute('INSERT OR REPLACE INTO script_setting(script,name,value) VALUES(?,?,?);', script.name.encode('UTF-8'), setting.encode('UTF-8'), v)
          rescue SQLite3::BusyException
            sleep 0.1
            retry
          end
        end
      rescue SQLite3::BusyException
        sleep 0.1
        retry
      end
    }
    if hash.length > 1
      begin
        Lich.db.execute('END')
      rescue SQLite3::BusyException
        sleep 0.1
        retry
      end
    end
    true
  }
  @@list = proc {
    unless script = Script.current
      respond '--- error: Setting: unknown calling script'
      next nil
    end
    if script.class == ExecScript
      respond "--- Lich: error: Setting.load: exec scripts can't have settings"
      respond $!.backtrace[0..2]
      exit
    end
    begin
      rows = Lich.db.execute('SELECT name FROM script_setting WHERE script=?;', script.name.encode('UTF-8'))
    rescue SQLite3::BusyException
      sleep 0.1
      retry
    end
    if rows
      # fixme
      next rows.inspect
    else
      next nil
    end
  }
  def Setting.load(*args)
    @@load.call(args)
  end

  def Setting.save(hash)
    @@save.call(hash)
  end

  def Setting.list
    @@list.call
  end
end

module GameSetting
  def GameSetting.load(*args)
    Setting.load(args.collect { |a| "#{XMLData.game}:#{a}" })
  end

  def GameSetting.save(hash)
    game_hash = Hash.new
    hash.each_pair { |k, v| game_hash["#{XMLData.game}:#{k}"] = v }
    Setting.save(game_hash)
  end
end

module CharSetting
  def CharSetting.load(*args)
    Setting.load(args.collect { |a| "#{XMLData.game}:#{XMLData.name}:#{a}" })
  end

  def CharSetting.save(hash)
    game_hash = Hash.new
    hash.each_pair { |k, v| game_hash["#{XMLData.game}:#{XMLData.name}:#{k}"] = v }
    Setting.save(game_hash)
  end
end

module Settings
  settings    = Hash.new
  md5_at_load = Hash.new
  mutex       = Mutex.new
  @@settings = proc { |scope|
    unless script = Script.current
      respond '--- error: Settings: unknown calling script'
      next nil
    end
    unless scope =~ /^#{XMLData.game}\:#{XMLData.name}$|^#{XMLData.game}$|^\:$/
      respond '--- error: Settings: invalid scope'
      next nil
    end
    mutex.synchronize {
      unless settings[script.name] and settings[script.name][scope]
        begin
          _hash = Lich.db.get_first_value('SELECT hash FROM script_auto_settings WHERE script=? AND scope=?;', script.name.encode('UTF-8'), scope.encode('UTF-8'))
        rescue SQLite3::BusyException
          sleep 0.1
          retry
        end
        settings[script.name] ||= Hash.new
        if _hash.nil?
          settings[script.name][scope] = Hash.new
        else
          begin
            hash = Marshal.load(_hash)
          rescue
            respond "--- Lich: error: #{$!}"
            respond $!.backtrace[0..1]
            exit
          end
          settings[script.name][scope] = hash
        end
        md5_at_load[script.name] ||= Hash.new
        md5_at_load[script.name][scope] = Digest::MD5.hexdigest(settings[script.name][scope].to_s)
      end
    }
    settings[script.name][scope]
  }
  @@save = proc {
    mutex.synchronize {
      sql_began = false
      settings.each_pair { |script_name, scopedata|
        scopedata.each_pair { |scope, data|
          if Digest::MD5.hexdigest(data.to_s) != md5_at_load[script_name][scope]
            unless sql_began
              begin
                Lich.db.execute('BEGIN')
              rescue SQLite3::BusyException
                sleep 0.1
                retry
              end
              sql_began = true
            end
            blob = SQLite3::Blob.new(Marshal.dump(data))
            begin
              Lich.db.execute('INSERT OR REPLACE INTO script_auto_settings(script,scope,hash) VALUES(?,?,?);', script_name.encode('UTF-8'), scope.encode('UTF-8'), blob)
            rescue SQLite3::BusyException
              sleep 0.1
              retry
            rescue
              respond "--- Lich: error: #{$!}"
              respond $!.backtrace[0..1]
              next
            end
          end
        }
        unless Script.running?(script_name)
          settings.delete(script_name)
          md5_at_load.delete(script_name)
        end
      }
      if sql_began
        begin
          Lich.db.execute('END')
        rescue SQLite3::BusyException
          sleep 0.1
          retry
        end
      end
    }
  }
  Thread.new {
    loop {
      sleep 300
      begin
        @@save.call
      rescue
        Lich.log "error: #{$!}\n\t#{$!.backtrace.join("\n\t")}"
        respond "--- Lich: error: #{$!}\n\t#{$!.backtrace[0..1].join("\n\t")}"
      end
    }
  }
  def Settings.[](name)
    @@settings.call(':')[name]
  end

  def Settings.[]=(name, value)
    @@settings.call(':')[name] = value
  end

  def Settings.to_hash(scope = ':')
    @@settings.call(scope)
  end

  def Settings.char
    @@settings.call("#{XMLData.game}:#{XMLData.name}")
  end

  def Settings.save
    @@save.call
  end
end

module GameSettings
  def GameSettings.[](name)
    Settings.to_hash(XMLData.game)[name]
  end

  def GameSettings.[]=(name, value)
    Settings.to_hash(XMLData.game)[name] = value
  end

  def GameSettings.to_hash
    Settings.to_hash(XMLData.game)
  end
end

module CharSettings
  def CharSettings.[](name)
    Settings.to_hash("#{XMLData.game}:#{XMLData.name}")[name]
  end

  def CharSettings.[]=(name, value)
    Settings.to_hash("#{XMLData.game}:#{XMLData.name}")[name] = value
  end

  def CharSettings.to_hash
    Settings.to_hash("#{XMLData.game}:#{XMLData.name}")
  end
end

module Vars
  @@vars   = Hash.new
  md5      = nil
  mutex    = Mutex.new
  @@loaded = false
  @@load = proc {
    mutex.synchronize {
      unless @@loaded
        begin
          h = Lich.db.get_first_value('SELECT hash FROM uservars WHERE scope=?;', "#{XMLData.game}:#{XMLData.name}".encode('UTF-8'))
        rescue SQLite3::BusyException
          sleep 0.1
          retry
        end
        if h
          begin
            hash = Marshal.load(h)
            hash.each { |k, v| @@vars[k] = v }
            md5 = Digest::MD5.hexdigest(hash.to_s)
          rescue
            respond "--- Lich: error: #{$!}"
            respond $!.backtrace[0..2]
          end
        end
        @@loaded = true
      end
    }
    nil
  }
  @@save = proc {
    mutex.synchronize {
      if @@loaded
        if Digest::MD5.hexdigest(@@vars.to_s) != md5
          md5 = Digest::MD5.hexdigest(@@vars.to_s)
          blob = SQLite3::Blob.new(Marshal.dump(@@vars))
          begin
            Lich.db.execute('INSERT OR REPLACE INTO uservars(scope,hash) VALUES(?,?);', "#{XMLData.game}:#{XMLData.name}".encode('UTF-8'), blob)
          rescue SQLite3::BusyException
            sleep 0.1
            retry
          end
        end
      end
    }
    nil
  }
  Thread.new {
    loop {
      sleep 300
      begin
        @@save.call
      rescue
        Lich.log "error: #{$!}\n\t#{$!.backtrace.join("\n\t")}"
        respond "--- Lich: error: #{$!}\n\t#{$!.backtrace[0..1].join("\n\t")}"
      end
    }
  }
  def Vars.[](name)
    @@load.call unless @@loaded
    @@vars[name]
  end

  def Vars.[]=(name, val)
    @@load.call unless @@loaded
    if val.nil?
      @@vars.delete(name)
    else
      @@vars[name] = val
    end
  end

  def Vars.list
    @@load.call unless @@loaded
    @@vars.dup
  end

  def Vars.save
    @@save.call
  end

  def Vars.method_missing(arg1, arg2 = '')
    @@load.call unless @@loaded
    if arg1[-1, 1] == '='
      if arg2.nil?
        @@vars.delete(arg1.to_s.chop)
      else
        @@vars[arg1.to_s.chop] = arg2
      end
    else
      @@vars[arg1.to_s]
    end
  end
end

#
# script bindings are convoluted, but don't change them without testing if:
#    class methods such as Script.start and ExecScript.start become accessible without specifying the class name (which is just a syptom of a problem that will break scripts)
#    local variables become shared between scripts
#    local variable 'file' is shared between scripts, even though other local variables aren't
#    defined methods are instantly inaccessible
# also, don't put 'untrusted' in the name of the untrusted binding; it shows up in error messages and makes people think the error is caused by not trusting the script
#
class Scripting
  def script
    Proc.new {}.binding
  end
end
def _script
  Proc.new {}.binding
end

TRUSTED_SCRIPT_BINDING = proc { _script }

class Script
  @@elevated_script_start = proc { |args|
    if args.empty?
      # fixme: error
      next nil
    elsif args[0].class == String
      script_name = args[0]
      if args[1]
        if args[1].class == String
          script_args = args[1]
          if args[2]
            if args[2].class == Hash
              options = args[2]
            else
              # fixme: error
              next nil
            end
          end
        elsif args[1].class == Hash
          options = args[1]
          script_args = (options[:args] || String.new)
        else
          # fixme: error
          next nil
        end
      else
        options = Hash.new
      end
    elsif args[0].class == Hash
      options = args[0]
      if options[:name]
        script_name = options[:name]
      else
        # fixme: error
        next nil
      end
      script_args = (options[:args] || String.new)
    end

    # fixme: look in wizard script directory
    # fixme: allow subdirectories?
    file_list = Dir.entries(SCRIPT_DIR).delete_if { |fn| (fn == '.') or (fn == '..') }
    file_list = file_list.sort_by { |fn| fn.sub(/[.](lic|rb|cmd|wiz)$/, '') }
    if file_name = (file_list.find { |val| val =~ /^#{Regexp.escape(script_name)}\.(?:lic|rb|cmd|wiz)(?:\.gz|\.Z)?$/ || val =~ /^#{Regexp.escape(script_name)}\.(?:lic|rb|cmd|wiz)(?:\.gz|\.Z)?$/i } || file_list.find { |val| val =~ /^#{Regexp.escape(script_name)}[^.]+\.(?i:lic|rb|cmd|wiz)(?:\.gz|\.Z)?$/ } || file_list.find { |val| val =~ /^#{Regexp.escape(script_name)}[^.]+\.(?:lic|rb|cmd|wiz)(?:\.gz|\.Z)?$/i })
      script_name = file_name.sub(/\..{1,3}$/, '')
    end
    file_list = nil
    if file_name.nil?
      respond "--- Lich: could not find script '#{script_name}' in directory #{SCRIPT_DIR}"
      next nil
    end
    if (options[:force] != true) and (Script.running + Script.hidden).find { |s| s.name =~ /^#{Regexp.escape(script_name)}$/i }
      respond "--- Lich: #{script_name} is already running (use #{$clean_lich_char}force [scriptname] if desired)."
      next nil
    end
    begin
      if file_name =~ /\.(?:cmd|wiz)(?:\.gz)?$/i
        trusted = false
        script_obj = WizardScript.new("#{SCRIPT_DIR}/#{file_name}", script_args)
      else
        if script_obj.labels.length > 1
          trusted = false
        elsif proc { begin; $SAFE = 3; true; rescue; false; end }.call
          begin
            trusted = Lich.db.get_first_value('SELECT name FROM trusted_scripts WHERE name=?;', script_name.encode('UTF-8'))
          rescue SQLite3::BusyException
            sleep 0.1
            retry
          end
        else
          trusted = true
        end
        script_obj = Script.new(:file => "#{SCRIPT_DIR}/#{file_name}", :args => script_args, :quiet => options[:quiet])
      end
      if trusted
        script_binding = TRUSTED_SCRIPT_BINDING.call
      else
        script_binding = Scripting.new.script
      end
    rescue
      respond "--- Lich: error: #{$!}\n\t#{$!.backtrace.join("\n\t")}"
      next nil
    end
    unless script_obj
      respond "--- Lich: error: failed to start script (#{script_name})"
      next nil
    end
    script_obj.quiet = true if options[:quiet]
    new_thread = Thread.new {
      100.times { break if Script.current == script_obj; sleep 0.01 }

      if script = Script.current
        eval('script = Script.current', script_binding, script.name)
        Thread.current.priority = 1
        respond("--- Lich: #{script.name} active.") unless script.quiet
        if trusted
          begin
            eval(script.labels[script.current_label].to_s, script_binding, script.name)
          rescue SystemExit
            nil
          rescue SyntaxError
            respond "--- Lich: error: #{$!}\n\t#{$!.backtrace[0..1].join("\n\t")}"
            Lich.log "error: #{$!}\n\t#{$!.backtrace.join("\n\t")}"
          rescue ScriptError
            respond "--- Lich: error: #{$!}\n\t#{$!.backtrace[0..1].join("\n\t")}"
            Lich.log "error: #{$!}\n\t#{$!.backtrace.join("\n\t")}"
          rescue NoMemoryError
            respond "--- Lich: error: #{$!}\n\t#{$!.backtrace[0..1].join("\n\t")}"
            Lich.log "error: #{$!}\n\t#{$!.backtrace.join("\n\t")}"
          rescue LoadError
            respond "--- Lich: error: #{$!}\n\t#{$!.backtrace[0..1].join("\n\t")}"
            Lich.log "error: #{$!}\n\t#{$!.backtrace.join("\n\t")}"
          rescue SecurityError
            respond "--- Lich: error: #{$!}\n\t#{$!.backtrace[0..1].join("\n\t")}"
            Lich.log "error: #{$!}\n\t#{$!.backtrace.join("\n\t")}"
          rescue ThreadError
            respond "--- Lich: error: #{$!}\n\t#{$!.backtrace[0..1].join("\n\t")}"
            Lich.log "error: #{$!}\n\t#{$!.backtrace.join("\n\t")}"
          rescue SystemStackError
            respond "--- Lich: error: #{$!}\n\t#{$!.backtrace[0..1].join("\n\t")}"
            Lich.log "error: #{$!}\n\t#{$!.backtrace.join("\n\t")}"
          rescue Exception
            if $! == JUMP
              retry if Script.current.get_next_label != JUMP_ERROR
              respond "--- label error: `#{Script.current.jump_label}' was not found, and no `LabelError' label was found!"
              respond $!.backtrace.first
              Lich.log "label error: `#{Script.current.jump_label}' was not found, and no `LabelError' label was found!\n\t#{$!.backtrace.join("\n\t")}"
              Script.current.kill
            else
              respond "--- Lich: error: #{$!}\n\t#{$!.backtrace[0..1].join("\n\t")}"
              Lich.log "error: #{$!}\n\t#{$!.backtrace.join("\n\t")}"
            end
          rescue
            respond "--- Lich: error: #{$!}\n\t#{$!.backtrace[0..1].join("\n\t")}"
            Lich.log "error: #{$!}\n\t#{$!.backtrace.join("\n\t")}"
          ensure
            Script.current.kill
          end
        else
          begin
            while (script = Script.current) and script.current_label
              proc { foo = script.labels[script.current_label]; foo.untaint; begin; $SAFE = 3; rescue; nil; end; eval(foo, script_binding, script.name, 1) }.call
              Script.current.get_next_label
            end
          rescue SystemExit
            nil
          rescue SyntaxError
            respond "--- Lich: error: #{$!}\n\t#{$!.backtrace[0..1].join("\n\t")}"
            Lich.log "error: #{$!}\n\t#{$!.backtrace.join("\n\t")}"
          rescue ScriptError
            respond "--- Lich: error: #{$!}\n\t#{$!.backtrace[0..1].join("\n\t")}"
            Lich.log "error: #{$!}\n\t#{$!.backtrace.join("\n\t")}"
          rescue NoMemoryError
            respond "--- Lich: error: #{$!}\n\t#{$!.backtrace[0..1].join("\n\t")}"
            Lich.log "error: #{$!}\n\t#{$!.backtrace.join("\n\t")}"
          rescue LoadError
            respond "--- Lich: error: #{$!}\n\t#{$!.backtrace[0..1].join("\n\t")}"
            Lich.log "error: #{$!}\n\t#{$!.backtrace.join("\n\t")}"
          rescue SecurityError
            respond "--- Lich: error: #{$!}\n\t#{$!.backtrace[0..1].join("\n\t")}"
            if name = Script.current.name
              respond "--- Lich: review this script (#{name}) to make sure it isn't malicious, and type #{$clean_lich_char}trust #{name}"
            end
            Lich.log "error: #{$!}\n\t#{$!.backtrace.join("\n\t")}"
          rescue ThreadError
            respond "--- Lich: error: #{$!}\n\t#{$!.backtrace[0..1].join("\n\t")}"
            Lich.log "error: #{$!}\n\t#{$!.backtrace.join("\n\t")}"
          rescue SystemStackError
            respond "--- Lich: error: #{$!}\n\t#{$!.backtrace[0..1].join("\n\t")}"
            Lich.log "error: #{$!}\n\t#{$!.backtrace.join("\n\t")}"
          rescue Exception
            if $! == JUMP
              retry if Script.current.get_next_label != JUMP_ERROR
              respond "--- label error: `#{Script.current.jump_label}' was not found, and no `LabelError' label was found!"
              respond $!.backtrace.first
              Lich.log "label error: `#{Script.current.jump_label}' was not found, and no `LabelError' label was found!\n\t#{$!.backtrace.join("\n\t")}"
              Script.current.kill
            else
              respond "--- Lich: error: #{$!}\n\t#{$!.backtrace[0..1].join("\n\t")}"
              Lich.log "error: #{$!}\n\t#{$!.backtrace.join("\n\t")}"
            end
          rescue
            respond "--- Lich: error: #{$!}\n\t#{$!.backtrace[0..1].join("\n\t")}"
            Lich.log "error: #{$!}\n\t#{$!.backtrace.join("\n\t")}"
          ensure
            Script.current.kill
          end
        end
      else
        respond '--- error: out of cheese'
      end
    }
    script_obj.thread_group.add(new_thread)
    script_obj
  }
  @@elevated_exists = proc { |script_name|
    if script_name =~ /\\|\//
      nil
    elsif script_name =~ /\.(?:lic|lich|rb|cmd|wiz)(?:\.gz)?$/i
      File.exists?("#{SCRIPT_DIR}/#{script_name}")
    else
      File.exists?("#{SCRIPT_DIR}/#{script_name}.lic") || File.exists?("#{SCRIPT_DIR}/#{script_name}.lich") || File.exists?("#{SCRIPT_DIR}/#{script_name}.rb") || File.exists?("#{SCRIPT_DIR}/#{script_name}.cmd") || File.exists?("#{SCRIPT_DIR}/#{script_name}.wiz") || File.exists?("#{SCRIPT_DIR}/#{script_name}.lic.gz") || File.exists?("#{SCRIPT_DIR}/#{script_name}.rb.gz") || File.exists?("#{SCRIPT_DIR}/#{script_name}.cmd.gz") || File.exists?("#{SCRIPT_DIR}/#{script_name}.wiz.gz")
    end
  }
  @@elevated_log = proc { |data|
    if script = Script.current
      if script.name =~ /\\|\//
        nil
      else
        begin
          Dir.mkdir("#{LICH_DIR}/logs") unless File.exists?("#{LICH_DIR}/logs")
          File.open("#{LICH_DIR}/logs/#{script.name}.log", 'a') { |f| f.puts data }
          true
        rescue
          respond "--- Lich: error: Script.log: #{$!}"
          false
        end
      end
    else
      respond '--- error: Script.log: unable to identify calling script'
      false
    end
  }
  @@elevated_db = proc {
    if script = Script.current
      if script.name =~ /^lich$/i
        respond '--- error: Script.db cannot be used by a script named lich'
        nil
      elsif script.class == ExecScript
        respond '--- error: Script.db cannot be used by exec scripts'
        nil
      else
        SQLite3::Database.new("#{DATA_DIR}/#{script.name.gsub(/\/|\\/, '_')}.db3")
      end
    else
      respond '--- error: Script.db called by an unknown script'
      nil
    end
  }
  @@elevated_open_file = proc { |ext, mode, block|
    if script = Script.current
      if script.name =~ /^lich$/i
        respond '--- error: Script.open_file cannot be used by a script named lich'
        nil
      elsif script.name =~ /^entry$/i
        respond '--- error: Script.open_file cannot be used by a script named entry'
        nil
      elsif script.class == ExecScript
        respond '--- error: Script.open_file cannot be used by exec scripts'
        nil
      elsif ext.downcase == 'db3'
        SQLite3::Database.new("#{DATA_DIR}/#{script.name.gsub(/\/|\\/, '_')}.db3")
        # fixme: block gets elevated... why?
        #         elsif block
        #            File.open("#{DATA_DIR}/#{script.name.gsub(/\/|\\/, '_')}.#{ext.gsub(/\/|\\/, '_')}", mode, &block)
      else
        File.open("#{DATA_DIR}/#{script.name.gsub(/\/|\\/, '_')}.#{ext.gsub(/\/|\\/, '_')}", mode)
      end
    else
      respond '--- error: Script.open_file called by an unknown script'
      nil
    end
  }
  @@running = Array.new

  attr_reader :name, :vars, :safe, :file_name, :label_order, :at_exit_procs
  attr_accessor :quiet, :no_echo, :jump_label, :current_label, :want_downstream, :want_downstream_xml, :want_upstream, :want_script_output, :hidden, :paused, :silent, :no_pause_all, :no_kill_all, :downstream_buffer, :upstream_buffer, :unique_buffer, :die_with, :match_stack_labels, :match_stack_strings, :watchfor, :command_line, :ignore_pause

  def Script.list
    @@running.dup
  end

  def Script.current
    if script = @@running.find { |s| s.has_thread?(Thread.current) }
      sleep 0.2 while script.paused? and not script.ignore_pause
      script
    else
      nil
    end
  end

  def Script.start(*args)
    @@elevated_script_start.call(args)
  end

  def Script.run(*args)
    if s = @@elevated_script_start.call(args)
      sleep 0.1 while @@running.include?(s)
    end
  end

  def Script.running?(name)
    @@running.any? { |i| (i.name =~ /^#{name}$/i) }
  end

  def Script.pause(name = nil)
    if name.nil?
      Script.current.pause
      Script.current
    else
      if s = (@@running.find { |i| (i.name == name) and not i.paused? }) || (@@running.find { |i| (i.name =~ /^#{name}$/i) and not i.paused? })
        s.pause
        true
      else
        false
      end
    end
  end

  def Script.unpause(name)
    if s = (@@running.find { |i| (i.name == name) and i.paused? }) || (@@running.find { |i| (i.name =~ /^#{name}$/i) and i.paused? })
      s.unpause
      true
    else
      false
    end
  end

  def Script.kill(name)
    if s = (@@running.find { |i| i.name == name }) || (@@running.find { |i| i.name =~ /^#{name}$/i })
      s.kill
      true
    else
      false
    end
  end

  def Script.paused?(name)
    if s = (@@running.find { |i| i.name == name }) || (@@running.find { |i| i.name =~ /^#{name}$/i })
      s.paused?
    else
      nil
    end
  end

  def Script.exists?(script_name)
    @@elevated_exists.call(script_name)
  end

  def Script.new_downstream_xml(line)
    for script in @@running
      script.downstream_buffer.push(line.chomp) if script.want_downstream_xml
    end
  end

  def Script.new_upstream(line)
    for script in @@running
      script.upstream_buffer.push(line.chomp) if script.want_upstream
    end
  end

  def Script.new_downstream(line)
    @@running.each { |script|
      script.downstream_buffer.push(line.chomp) if script.want_downstream
      unless script.watchfor.empty?
        script.watchfor.each_pair { |trigger, action|
          if line =~ trigger
            new_thread = Thread.new {
              sleep 0.011 until Script.current
              begin
                action.call
              rescue
                echo "watchfor error: #{$!}"
              end
            }
            script.thread_group.add(new_thread)
          end
        }
      end
    }
  end

  def Script.new_script_output(line)
    for script in @@running
      script.downstream_buffer.push(line.chomp) if script.want_script_output
    end
  end

  def Script.log(data)
    @@elevated_log.call(data)
  end

  def Script.db
    @@elevated_db.call
  end

  def Script.open_file(ext, mode = 'r', &block)
    @@elevated_open_file.call(ext, mode, block)
  end

  def Script.at_exit(&block)
    if script = Script.current
      script.at_exit(&block)
    else
      respond "--- Lich: error: Script.at_exit: can't identify calling script"
      return false
    end
  end

  def Script.clear_exit_procs
    if script = Script.current
      script.clear_exit_procs
    else
      respond "--- Lich: error: Script.clear_exit_procs: can't identify calling script"
      return false
    end
  end

  def Script.exit!
    if script = Script.current
      script.exit!
    else
      respond "--- Lich: error: Script.exit!: can't identify calling script"
      return false
    end
  end
  if (RUBY_VERSION =~ /^2\.[012]\./)
    def Script.trust(script_name)
      # fixme: case sensitive blah blah
      if ($SAFE == 0) and not caller.any? { |c| c =~ /eval|run/ }
        begin
          Lich.db.execute('INSERT OR REPLACE INTO trusted_scripts(name) values(?);', script_name.encode('UTF-8'))
        rescue SQLite3::BusyException
          sleep 0.1
          retry
        end
        true
      else
        respond '--- error: scripts may not trust scripts'
        false
      end
    end

    def Script.distrust(script_name)
      begin
        there = Lich.db.get_first_value('SELECT name FROM trusted_scripts WHERE name=?;', script_name.encode('UTF-8'))
      rescue SQLite3::BusyException
        sleep 0.1
        retry
      end
      if there
        begin
          Lich.db.execute('DELETE FROM trusted_scripts WHERE name=?;', script_name.encode('UTF-8'))
        rescue SQLite3::BusyException
          sleep 0.1
          retry
        end
        true
      else
        false
      end
    end

    def Script.list_trusted
      list = Array.new
      begin
        Lich.db.execute('SELECT name FROM trusted_scripts;').each { |name| list.push(name[0]) }
      rescue SQLite3::BusyException
        sleep 0.1
        retry
      end
      list
    end
  else
    def Script.trust(script_name)
      true
    end

    def Script.distrust(script_name)
      false
    end

    def Script.list_trusted
      []
    end
  end
  def initialize(args)
    @file_name = args[:file]
    @name = /.*[\/\\]+([^\.]+)\./.match(@file_name).captures.first
    if args[:args].class == String
      if args[:args].empty?
        @vars = Array.new
      else
        @vars = [args[:args]]
        @vars.concat args[:args].scan(/[^\s"]*(?<!\\)"(?:\\"|[^"])+(?<!\\)"[^\s]*|(?:\\"|[^"\s])+/).collect { |s| s.gsub(/(?<!\\)"/, '').gsub('\\"', '"') }
      end
    elsif args[:args].class == Array
      @vars = args[:args] # fixme: set @vars[0] ?
    else
      @vars = Array.new
    end
    @quiet = (args[:quiet] ? true : false)
    @downstream_buffer = LimitedArray.new
    @want_downstream = true
    @want_downstream_xml = false
    @want_script_output = false
    @upstream_buffer = LimitedArray.new
    @want_upstream = false
    @unique_buffer = LimitedArray.new
    @watchfor = Hash.new
    @at_exit_procs = Array.new
    @die_with = Array.new
    @paused = false
    @hidden = false
    @no_pause_all = false
    @no_kill_all = false
    @silent = false
    @safe = false
    @no_echo = false
    @match_stack_labels = Array.new
    @match_stack_strings = Array.new
    @label_order = Array.new
    @labels = Hash.new
    @killer_mutex = Mutex.new
    @ignore_pause = false
    data = nil
    if @file_name =~ /\.gz$/i
      begin
        Zlib::GzipReader.open(@file_name) { |f| data = f.readlines.collect { |line| line.chomp } }
      rescue
        respond "--- Lich: error reading script file (#{@file_name}): #{$!}"
        return nil
      end
    else
      begin
        File.open(@file_name) { |f| data = f.readlines.collect { |line| line.chomp } }
      rescue
        respond "--- Lich: error reading script file (#{@file_name}): #{$!}"
        return nil
      end
    end
    @quiet = true if data[0] =~ /^[\t\s]*#?[\t\s]*(?:quiet|hush)$/i
    @current_label = '~start'
    @labels[@current_label] = String.new
    @label_order.push(@current_label)
    for line in data
      if line =~ /^([\d_\w]+):$/
        @current_label = $1
        @label_order.push(@current_label)
        @labels[@current_label] = String.new
      else
        @labels[@current_label].concat "#{line}\n"
      end
    end
    data = nil
    @current_label = @label_order[0]
    @thread_group = ThreadGroup.new
    @@running.push(self)
    return self
  end

  def kill
    Thread.new {
      @killer_mutex.synchronize {
        if @@running.include?(self)
          begin
            @thread_group.list.dup.each { |t|
              unless t == Thread.current
                t.kill rescue nil
              end
            }
            @thread_group.add(Thread.current)
            @die_with.each { |script_name| Script.kill(script_name) }
            @paused = false
            @at_exit_procs.each { |p| report_errors { p.call } }
            @die_with = @at_exit_procs = @downstream_buffer = @upstream_buffer = @match_stack_labels = @match_stack_strings = nil
            @@running.delete(self)
            respond("--- Lich: #{@name} has exited.") unless @quiet
            GC.start
          rescue
            respond "--- Lich: error: #{$!}"
            Lich.log "error: #{$!}\n\t#{$!.backtrace.join("\n\t")}"
          end
        end
      }
    }
    @name
  end

  def at_exit(&block)
    if block
      @at_exit_procs.push(block)
      return true
    else
      respond '--- warning: Script.at_exit called with no code block'
      return false
    end
  end

  def clear_exit_procs
    @at_exit_procs.clear
    true
  end

  def exit
    kill
  end

  def exit!
    @at_exit_procs.clear
    kill
  end

  def instance_variable_get(*a); nil; end

  def instance_eval(*a);         nil; end

  def labels
    ($SAFE == 0) ? @labels : nil
  end

  def thread_group
    ($SAFE == 0) ? @thread_group : nil
  end

  def has_thread?(t)
    @thread_group.list.include?(t)
  end

  def pause
    respond "--- Lich: #{@name} paused."
    @paused = true
  end

  def unpause
    respond "--- Lich: #{@name} unpaused."
    @paused = false
  end

  def paused?
    @paused
  end

  def get_next_label
    if !@jump_label
      @current_label = @label_order[@label_order.index(@current_label) + 1]
    else
      if label = @labels.keys.find { |val| val =~ /^#{@jump_label}$/ }
        @current_label = label
      elsif label = @labels.keys.find { |val| val =~ /^#{@jump_label}$/i }
        @current_label = label
      elsif label = @labels.keys.find { |val| val =~ /^labelerror$/i }
        @current_label = label
      else
        @current_label = nil
        return JUMP_ERROR
      end
      @jump_label = nil
      @current_label
    end
  end

  def clear
    to_return = @downstream_buffer.dup
    @downstream_buffer.clear
    to_return
  end

  def to_s
    @name
  end

  def gets
    # fixme: no xml gets
    if @want_downstream or @want_downstream_xml or @want_script_output
      sleep 0.05 while @downstream_buffer.empty?
      @downstream_buffer.shift
    else
      echo 'this script is set as unique but is waiting for game data...'
      sleep 2
      false
    end
  end

  def gets?
    if @want_downstream or @want_downstream_xml or @want_script_output
      if @downstream_buffer.empty?
        nil
      else
        @downstream_buffer.shift
      end
    else
      echo 'this script is set as unique but is waiting for game data...'
      sleep 2
      false
    end
  end

  def upstream_gets
    sleep 0.05 while @upstream_buffer.empty?
    @upstream_buffer.shift
  end

  def upstream_gets?
    if @upstream_buffer.empty?
      nil
    else
      @upstream_buffer.shift
    end
  end

  def unique_gets
    sleep 0.05 while @unique_buffer.empty?
    @unique_buffer.shift
  end

  def unique_gets?
    if @unique_buffer.empty?
      nil
    else
      @unique_buffer.shift
    end
  end

  def safe?
    @safe
  end

  def feedme_upstream
    @want_upstream = !@want_upstream
  end

  def match_stack_add(label, string)
    @match_stack_labels.push(label)
    @match_stack_strings.push(string)
  end

  def match_stack_clear
    @match_stack_labels.clear
    @match_stack_strings.clear
  end
end

class ExecScript < Script
  @@name_exec_mutex = Mutex.new
  @@elevated_start = proc { |cmd_data, options|
    options[:trusted] = false
    unless new_script = ExecScript.new(cmd_data, options)
      respond '--- Lich: failed to start exec script'
      return false
    end
    new_thread = Thread.new {
      100.times { break if Script.current == new_script; sleep 0.01 }

      if script = Script.current
        Thread.current.priority = 1
        respond("--- Lich: #{script.name} active.") unless script.quiet
        begin
          script_binding = Scripting.new.script
          eval('script = Script.current', script_binding, script.name.to_s)
          proc { cmd_data.untaint; $SAFE = 3; eval(cmd_data, script_binding, script.name.to_s) }.call
          Script.current.kill
        rescue SystemExit
          Script.current.kill
        rescue SyntaxError
          respond "--- SyntaxError: #{$!}"
          respond $!.backtrace.first
          Lich.log "SyntaxError: #{$!}\n\t#{$!.backtrace.join("\n\t")}"
          Script.current.kill
        rescue ScriptError
          respond "--- ScriptError: #{$!}"
          respond $!.backtrace.first
          Lich.log "ScriptError: #{$!}\n\t#{$!.backtrace.join("\n\t")}"
          Script.current.kill
        rescue NoMemoryError
          respond "--- NoMemoryError: #{$!}"
          respond $!.backtrace.first
          Lich.log "NoMemoryError: #{$!}\n\t#{$!.backtrace.join("\n\t")}"
          Script.current.kill
        rescue LoadError
          respond("--- LoadError: #{$!}")
          respond "--- LoadError: #{$!}"
          respond $!.backtrace.first
          Lich.log "LoadError: #{$!}\n\t#{$!.backtrace.join("\n\t")}"
          Script.current.kill
        rescue SecurityError
          respond "--- SecurityError: #{$!}"
          respond $!.backtrace[0..1]
          Lich.log "SecurityError: #{$!}\n\t#{$!.backtrace.join("\n\t")}"
          Script.current.kill
        rescue ThreadError
          respond "--- ThreadError: #{$!}"
          respond $!.backtrace.first
          Lich.log "ThreadError: #{$!}\n\t#{$!.backtrace.join("\n\t")}"
          Script.current.kill
        rescue SystemStackError
          respond "--- SystemStackError: #{$!}"
          respond $!.backtrace.first
          Lich.log "SystemStackError: #{$!}\n\t#{$!.backtrace.join("\n\t")}"
          Script.current.kill
        rescue Exception
          respond "--- Exception: #{$!}"
          respond $!.backtrace.first
          Lich.log "Exception: #{$!}\n\t#{$!.backtrace.join("\n\t")}"
          Script.current.kill
        rescue
          respond "--- Lich: error: #{$!}"
          respond $!.backtrace.first
          Lich.log "Error: #{$!}\n\t#{$!.backtrace.join("\n\t")}"
          Script.current.kill
        end
      else
        respond '--- Lich: error: ExecScript.start: out of cheese'
      end
    }
    new_script.thread_group.add(new_thread)
    new_script
  }
  attr_reader :cmd_data

  def ExecScript.start(cmd_data, options = {})
    options = { :quiet => true } if options == true
    if ($SAFE < 2) and (options[:trusted] or (RUBY_VERSION !~ /^2\.[012]\./))
      unless new_script = ExecScript.new(cmd_data, options)
        respond '--- Lich: failed to start exec script'
        return false
      end
      new_thread = Thread.new {
        100.times { break if Script.current == new_script; sleep 0.01 }

        if script = Script.current
          Thread.current.priority = 1
          respond("--- Lich: #{script.name} active.") unless script.quiet
          begin
            script_binding = TRUSTED_SCRIPT_BINDING.call
            eval('script = Script.current', script_binding, script.name.to_s)
            eval(cmd_data, script_binding, script.name.to_s)
            Script.current.kill
          rescue SystemExit
            Script.current.kill
          rescue SyntaxError
            respond "--- SyntaxError: #{$!}"
            respond $!.backtrace.first
            Lich.log "SyntaxError: #{$!}\n\t#{$!.backtrace.join("\n\t")}"
            Script.current.kill
          rescue ScriptError
            respond "--- ScriptError: #{$!}"
            respond $!.backtrace.first
            Lich.log "ScriptError: #{$!}\n\t#{$!.backtrace.join("\n\t")}"
            Script.current.kill
          rescue NoMemoryError
            respond "--- NoMemoryError: #{$!}"
            respond $!.backtrace.first
            Lich.log "NoMemoryError: #{$!}\n\t#{$!.backtrace.join("\n\t")}"
            Script.current.kill
          rescue LoadError
            respond("--- LoadError: #{$!}")
            respond "--- LoadError: #{$!}"
            respond $!.backtrace.first
            Lich.log "LoadError: #{$!}\n\t#{$!.backtrace.join("\n\t")}"
            Script.current.kill
          rescue SecurityError
            respond "--- SecurityError: #{$!}"
            respond $!.backtrace[0..1]
            Lich.log "SecurityError: #{$!}\n\t#{$!.backtrace.join("\n\t")}"
            Script.current.kill
          rescue ThreadError
            respond "--- ThreadError: #{$!}"
            respond $!.backtrace.first
            Lich.log "ThreadError: #{$!}\n\t#{$!.backtrace.join("\n\t")}"
            Script.current.kill
          rescue SystemStackError
            respond "--- SystemStackError: #{$!}"
            respond $!.backtrace.first
            Lich.log "SystemStackError: #{$!}\n\t#{$!.backtrace.join("\n\t")}"
            Script.current.kill
          rescue Exception
            respond "--- Exception: #{$!}"
            respond $!.backtrace.first
            Lich.log "Exception: #{$!}\n\t#{$!.backtrace.join("\n\t")}"
            Script.current.kill
          rescue
            respond "--- Lich: error: #{$!}"
            respond $!.backtrace.first
            Lich.log "Error: #{$!}\n\t#{$!.backtrace.join("\n\t")}"
            Script.current.kill
          end
        else
          respond 'start_exec_script screwed up...'
        end
      }
      new_script.thread_group.add(new_thread)
      new_script
    else
      @@elevated_start.call(cmd_data, options)
    end
  end

  def initialize(cmd_data, flags = Hash.new)
    @cmd_data = cmd_data
    @vars = Array.new
    @downstream_buffer = LimitedArray.new
    @killer_mutex = Mutex.new
    @want_downstream = true
    @want_downstream_xml = false
    @upstream_buffer = LimitedArray.new
    @want_upstream = false
    @at_exit_procs = Array.new
    @watchfor = Hash.new
    @hidden = false
    @paused = false
    @silent = false
    if flags[:quiet].nil?
      @quiet = false
    else
      @quiet = flags[:quiet]
    end
    @safe = false
    @no_echo = false
    @thread_group = ThreadGroup.new
    @unique_buffer = LimitedArray.new
    @die_with = Array.new
    @no_pause_all = false
    @no_kill_all = false
    @match_stack_labels = Array.new
    @match_stack_strings = Array.new
    num = '1'; num.succ! while @@running.any? { |s| s.name == "exec#{num}" }
    @name = "exec#{num}"
    @@running.push(self)
    self
  end

  def get_next_label
    echo 'goto labels are not available in exec scripts.'
    nil
  end
end

class WizardScript < Script
  def initialize(file_name, cli_vars = [])
    @name = /.*[\/\\]+([^\.]+)\./.match(file_name).captures.first
    @file_name = file_name
    @vars = Array.new
    @killer_mutex = Mutex.new
    unless cli_vars.empty?
      if cli_vars.is_a?(String)
        cli_vars = cli_vars.split(' ')
      end
      cli_vars.each_index { |idx| @vars[idx + 1] = cli_vars[idx] }
      @vars[0] = @vars[1..-1].join(' ')
      cli_vars = nil
    end
    if @vars.first =~ /^quiet$/i
      @quiet = true
      @vars.shift
    else
      @quiet = false
    end
    @downstream_buffer = LimitedArray.new
    @want_downstream = true
    @want_downstream_xml = false
    @upstream_buffer = LimitedArray.new
    @want_upstream = false
    @unique_buffer = LimitedArray.new
    @at_exit_procs = Array.new
    @patchfor = Hash.new
    @die_with = Array.new
    @paused = false
    @hidden = false
    @no_pause_all = false
    @no_kill_all = false
    @silent = false
    @safe = false
    @no_echo = false
    @match_stack_labels = Array.new
    @match_stack_strings = Array.new
    @label_order = Array.new
    @labels = Hash.new
    data = nil
    begin
      Zlib::GzipReader.open(file_name) { |f| data = f.readlines.collect { |line| line.chomp } }
    rescue
      begin
        File.open(file_name) { |f| data = f.readlines.collect { |line| line.chomp } }
      rescue
        respond "--- Lich: error reading script file (#{file_name}): #{$!}"
        return nil
      end
    end
    @quiet = true if data[0] =~ /^[\t\s]*#?[\t\s]*(?:quiet|hush)$/i

    counter_action = {
      'add' => '+',
      'sub' => '-',
      'subtract' => '-',
      'multiply' => '*',
      'divide' => '/',
      'set' => ''
    }

    setvars = Array.new
    data.each { |line| setvars.push($1) if line =~ /[\s\t]*setvariable\s+([^\s\t]+)[\s\t]/i and not setvars.include?($1) }
    has_counter = data.find { |line| line =~ /%c/i }
    has_save = data.find { |line| line =~ /%s/i }
    has_nextroom = data.find { |line| line =~ /nextroom/i }

    fixstring = proc { |str|
      while not setvars.empty? and str =~ /%(#{setvars.join('|')})%/io
        str.gsub!('%' + $1 + '%', '#{' + $1.downcase + '}')
      end
      str.gsub!(/%c(?:%)?/i, '#{c}')
      str.gsub!(/%s(?:%)?/i, '#{sav}')
      while str =~ /%([0-9])(?:%)?/
        str.gsub!(/%#{$1}(?:%)?/, '#{script.vars[' + $1 + ']}')
      end
      str
    }

    fixline = proc { |line|
      if line =~ /^[\s\t]*[A-Za-z0-9_\-']+:/i
        line = line.downcase.strip
      elsif line =~ /^([\s\t]*)counter\s+(add|sub|subtract|divide|multiply|set)\s+([0-9]+)/i
        line = "#{$1}c #{counter_action[$2]}= #{$3}"
      elsif line =~ /^([\s\t]*)counter\s+(add|sub|subtract|divide|multiply|set)\s+(.*)/i
        indent, action, arg = $1, $2, $3
        line = "#{indent}c #{counter_action[action]}= #{fixstring.call(arg.inspect)}.to_i"
      elsif line =~ /^([\s\t]*)save[\s\t]+"?(.*?)"?[\s\t]*$/i
        indent, arg = $1, $2
        line = "#{indent}sav = #{fixstring.call(arg.inspect)}"
      elsif line =~ /^([\s\t]*)echo[\s\t]+(.+)/i
        indent, arg = $1, $2
        line = "#{indent}echo #{fixstring.call(arg.inspect)}"
      elsif line =~ /^([\s\t]*)waitfor[\s\t]+(.+)/i
        indent, arg = $1, $2
        line = "#{indent}waitfor #{fixstring.call(Regexp.escape(arg).inspect.gsub("\\\\ ", ' '))}"
      elsif line =~ /^([\s\t]*)put[\s\t]+\.(.+)$/i
        indent, arg = $1, $2
        if arg.include?(' ')
          line = "#{indent}start_script(#{Regexp.escape(fixstring.call(arg.split[0].inspect))}, #{fixstring.call(arg.split[1..-1].join(' ').scan(/"[^"]+"|[^"\s]+/).inspect)})\n#{indent}exit"
        else
          line = "#{indent}start_script(#{Regexp.escape(fixstring.call(arg.inspect))})\n#{indent}exit"
        end
      elsif line =~ /^([\s\t]*)put[\s\t]+;(.+)$/i
        indent, arg = $1, $2
        if arg.include?(' ')
          line = "#{indent}start_script(#{Regexp.escape(fixstring.call(arg.split[0].inspect))}, #{fixstring.call(arg.split[1..-1].join(' ').scan(/"[^"]+"|[^"\s]+/).inspect)})"
        else
          line = "#{indent}start_script(#{Regexp.escape(fixstring.call(arg.inspect))})"
        end
      elsif line =~ /^([\s\t]*)(put|move)[\s\t]+(.+)/i
        indent, cmd, arg = $1, $2, $3
        line = "#{indent}waitrt?\n#{indent}clear\n#{indent}#{cmd.downcase} #{fixstring.call(arg.inspect)}"
      elsif line =~ /^([\s\t]*)goto[\s\t]+(.+)/i
        indent, arg = $1, $2
        line = "#{indent}goto #{fixstring.call(arg.inspect).downcase}"
      elsif line =~ /^([\s\t]*)waitforre[\s\t]+(.+)/i
        indent, arg = $1, $2
        line = "#{indent}waitforre #{arg}"
      elsif line =~ /^([\s\t]*)pause[\s\t]*(.*)/i
        indent, arg = $1, $2
        arg = '1' if arg.empty?
        arg = '0' + arg.strip if arg.strip =~ /^\.[0-9]+$/
        line = "#{indent}pause #{arg}"
      elsif line =~ /^([\s\t]*)match[\s\t]+([^\s\t]+)[\s\t]+(.+)/i
        indent, label, arg = $1, $2, $3
        line = "#{indent}match #{fixstring.call(label.inspect).downcase}, #{fixstring.call(Regexp.escape(arg).inspect.gsub("\\\\ ", ' '))}"
      elsif line =~ /^([\s\t]*)matchre[\s\t]+([^\s\t]+)[\s\t]+(.+)/i
        indent, label, regex = $1, $2, $3
        line = "#{indent}matchre #{fixstring.call(label.inspect).downcase}, #{regex}"
      elsif line =~ /^([\s\t]*)setvariable[\s\t]+([^\s\t]+)[\s\t]+(.+)/i
        indent, var, arg = $1, $2, $3
        line = "#{indent}#{var.downcase} = #{fixstring.call(arg.inspect)}"
      elsif line =~ /^([\s\t]*)deletevariable[\s\t]+(.+)/i
        line = "#{$1}#{$2.downcase} = nil"
      elsif line =~ /^([\s\t]*)(wait|nextroom|exit|echo)\b/i
        line = "#{$1}#{$2.downcase}"
      elsif line =~ /^([\s\t]*)matchwait\b/i
        line = "#{$1}matchwait"
      elsif line =~ /^([\s\t]*)if_([0-9])[\s\t]+(.*)/i
        indent, num, stuff = $1, $2, $3
        line = "#{indent}if script.vars[#{num}]\n#{indent}\t#{fixline.call($3)}\n#{indent}end"
      elsif line =~ /^([\s\t]*)shift\b/i
        line = "#{$1}script.vars.shift"
      else
        respond "--- Lich: unknown line: #{line}"
        line = '#' + line
      end
    }

    lich_block = false

    data.each_index { |idx|
      if lich_block
        if data[idx] =~ /\}[\s\t]*LICH[\s\t]*$/
          data[idx] = data[idx].sub(/\}[\s\t]*LICH[\s\t]*$/, '')
          lich_block = false
        else
          next
        end
      elsif data[idx] =~ /^[\s\t]*#|^[\s\t]*$/
        next
      elsif data[idx] =~ /^[\s\t]*LICH[\s\t]*\{/
        data[idx] = data[idx].sub(/LICH[\s\t]*\{/, '')
        if data[idx] =~ /\}[\s\t]*LICH[\s\t]*$/
          data[idx] = data[idx].sub(/\}[\s\t]*LICH[\s\t]*$/, '')
        else
          lich_block = true
        end
      else
        data[idx] = fixline.call(data[idx])
      end
    }

    if has_counter or has_save or has_nextroom
      data.each_index { |idx|
        next if data[idx] =~ /^[\s\t]*#/

        data.insert(idx, '')
        data.insert(idx, 'c = 0') if has_counter
        data.insert(idx, "sav = Settings['sav'] || String.new\nbefore_dying { Settings['sav'] = sav }") if has_save
        data.insert(idx, "def nextroom\n\troom_count = XMLData.room_count\n\twait_while { room_count == XMLData.room_count }\nend") if has_nextroom
        data.insert(idx, '')
        break
      }
    end

    @current_label = '~start'
    @labels[@current_label] = String.new
    @label_order.push(@current_label)
    for line in data
      if line =~ /^([\d_\w]+):$/
        @current_label = $1
        @label_order.push(@current_label)
        @labels[@current_label] = String.new
      else
        @labels[@current_label] += "#{line}\n"
      end
    end
    data = nil
    @current_label = @label_order[0]
    @thread_group = ThreadGroup.new
    @@running.push(self)
    return self
  end
end

class Watchfor
  def initialize(line, theproc = nil, &block)
    return nil unless script = Script.current

    if line.class == String
      line = Regexp.new(Regexp.escape(line))
    elsif line.class != Regexp
      echo 'watchfor: no string or regexp given'
      return nil
    end
    if block.nil?
      if theproc.respond_to? :call
        block = theproc
      else
        echo 'watchfor: no block or proc given'
        return nil
      end
    end
    script.watchfor[line] = block
  end

  def Watchfor.clear
    script.watchfor = Hash.new
  end
end

class Map
  @@loaded                   = false
  @@load_mutex               = Mutex.new
  @@list                   ||= Array.new
  @@tags                   ||= Array.new
  @@current_room_mutex       = Mutex.new
  @@current_room_id        ||= 0
  @@current_room_count     ||= -1
  @@fuzzy_room_mutex         = Mutex.new
  @@fuzzy_room_id          ||= 0
  @@fuzzy_room_count       ||= -1
  @@current_location       ||= nil
  @@current_location_count ||= -1
  @@elevated_load            = proc { Map.load }
  @@elevated_load_dat        = proc { Map.load_dat }
  @@elevated_load_json       = proc { Map.load_json }
  @@elevated_load_xml        = proc { Map.load_xml }
  @@elevated_save            = proc { Map.save }
  @@elevated_save_xml        = proc { Map.save_xml }
  attr_reader :id
  attr_accessor :title, :description, :paths, :location, :climate, :terrain, :wayto, :timeto, :image, :image_coords, :tags, :check_location, :unique_loot

  def initialize(id, title, description, paths, location = nil, climate = nil, terrain = nil, wayto = {}, timeto = {}, image = nil, image_coords = nil, tags = [], check_location = nil, unique_loot = nil)
    @id, @title, @description, @paths, @location, @climate, @terrain, @wayto, @timeto, @image, @image_coords, @tags, @check_location, @unique_loot = id, title, description, paths, location, climate, terrain, wayto, timeto, image, image_coords, tags, check_location, unique_loot
    @@list[@id] = self
  end

  def outside?
    @paths.first =~ /Obvious paths:/
  end

  def to_i
    @id
  end

  def to_s
    "##{@id}:\n#{@title[-1]}\n#{@description[-1]}\n#{@paths[-1]}"
  end

  def inspect
    self.instance_variables.collect { |var| var.to_s + "=" + self.instance_variable_get(var).inspect }.join("\n")
  end

  def Map.get_free_id
    Map.load unless @@loaded
    free_id = 0
    until @@list[free_id].nil?
      free_id += 1
    end
    free_id
  end

  def Map.list
    Map.load unless @@loaded
    @@list
  end

  def Map.[](val)
    Map.load unless @@loaded
    if (val.class == Integer) or (val.class == Bignum) or val =~ /^[0-9]+$/
      @@list[val.to_i]
    else
      chkre = /#{val.strip.sub(/\.$/, '').gsub(/\.(?:\.\.)?/, '|')}/i
      chk = /#{Regexp.escape(val.strip)}/i
      @@list.find { |room| room.title.find { |title| title =~ chk } } || @@list.find { |room| room.description.find { |desc| desc =~ chk } } || @@list.find { |room| room.description.find { |desc| desc =~ chkre } }
    end
  end

  def Map.get_location
    unless XMLData.room_count == @@current_location_count
      if script = Script.current
        save_want_downstream = script.want_downstream
        script.want_downstream = true
        waitrt?
        location_result = dothistimeout 'location', 15, /^You carefully survey your surroundings and guess that your current location is .*? or somewhere close to it\.$|^You can't do that while submerged under water\.$|^You can't do that\.$|^It would be rude not to give your full attention to the performance\.$|^You can't do that while hanging around up here!$|^You are too distracted by the difficulty of staying alive in these treacherous waters to do that\.$|^You carefully survey your surroundings but are unable to guess your current location\.$|^Not in pitch darkness you don't\.$|^That is too difficult to consider here\.$/
        script.want_downstream = save_want_downstream
        @@current_location_count = XMLData.room_count
        if location_result =~ /^You can't do that while submerged under water\.$|^You can't do that\.$|^It would be rude not to give your full attention to the performance\.$|^You can't do that while hanging around up here!$|^You are too distracted by the difficulty of staying alive in these treacherous waters to do that\.$|^You carefully survey your surroundings but are unable to guess your current location\.$|^Not in pitch darkness you don't\.$|^That is too difficult to consider here\.$/
          @@current_location = false
        else
          @@current_location = /^You carefully survey your surroundings and guess that your current location is (.*?) or somewhere close to it\.$/.match(location_result).captures.first
        end
      else
        nil
      end
    end
    @@current_location
  end

  def Map.current
    Map.load unless @@loaded
    if script = Script.current
      @@current_room_mutex.synchronize {
        if XMLData.room_count == @@current_room_count
          if @@current_room_id.nil?
            return nil
          else
            return @@list[@@current_room_id]
          end
        else
          peer_history = Hash.new
          need_set_desc_off = false
          check_peer_tag = proc { |r|
            begin
              script.ignore_pause = true
              peer_room_count = XMLData.room_count
              if peer_tag = r.tags.find { |tag| tag =~ /^(set desc on; )?peer [a-z]+ =~ \/.+\/$/ }
                good = false
                need_desc, peer_direction, peer_requirement = /^(set desc on; )?peer ([a-z]+) =~ \/(.+)\/$/.match(peer_tag).captures
                need_desc = need_desc ? true : false
                if peer_history[peer_room_count][peer_direction][need_desc].nil?
                  if need_desc
                    unless last_roomdesc = $_SERVERBUFFER_.reverse.find { |line| line =~ /<style id="roomDesc"\/>/ } and (last_roomdesc =~ /<style id="roomDesc"\/>[^<]/)
                      put 'set description on'
                      need_set_desc_off = true
                    end
                  end
                  save_want_downstream = script.want_downstream
                  script.want_downstream = true
                  squelch_started = false
                  squelch_proc = proc { |server_string|
                    if squelch_started
                      if server_string =~ /<prompt/
                        DownstreamHook.remove('squelch-peer')
                      end
                      nil
                    elsif server_string =~ /^You peer/
                      squelch_started = true
                      nil
                    else
                      server_string
                    end
                  }
                  DownstreamHook.add('squelch-peer', squelch_proc)
                  result = dothistimeout "peer #{peer_direction}", 3, /^You peer|^\[Usage: PEER/
                  if result =~ /^You peer/
                    peer_results = Array.new
                    5.times {
                      if line = get?
                        peer_results.push line
                        break if line =~ /^Obvious/
                      end
                    }
                    if XMLData.room_count == peer_room_count
                      peer_history[peer_room_count] ||= Hash.new
                      peer_history[peer_room_count][peer_direction] ||= Hash.new
                      if need_desc
                        peer_history[peer_room_count][peer_direction][true] = peer_results
                        peer_history[peer_room_count][peer_direction][false] = peer_results
                      else
                        peer_history[peer_room_count][peer_direction][false] = peer_results
                      end
                    end
                  end
                  script.want_downstream = save_want_downstream
                end
                if peer_history[peer_room_count][peer_direction][need_desc].any? { |line| line =~ /#{peer_requirement}/ }
                  good = true
                else
                  good = false
                end
              else
                good = true
              end
            ensure
              script.ignore_pause = false
            end
            good
          }
          begin
            1.times {
              @@current_room_count = XMLData.room_count
              foggy_exits = (XMLData.room_exits_string =~ /^Obvious (?:exits|paths): obscured by a thick fog$/)
              if room = @@list.find { |r| r.title.include?(XMLData.room_title) and r.description.include?(XMLData.room_description.strip) and (r.unique_loot.nil? or (r.unique_loot.to_a - GameObj.loot.to_a.collect { |obj| obj.name }).empty?) and (foggy_exits or r.paths.include?(XMLData.room_exits_string.strip) or r.tags.include?('random-paths')) and (not r.check_location or r.location == Map.get_location) and check_peer_tag.call(r) }
                redo unless @@current_room_count == XMLData.room_count
                @@current_room_id = room.id
                return room
              else
                redo unless @@current_room_count == XMLData.room_count
                desc_regex = /#{Regexp.escape(XMLData.room_description.strip.sub(/\.+$/, '')).gsub(/\\\.(?:\\\.\\\.)?/, '|')}/
                if room = @@list.find { |r| r.title.include?(XMLData.room_title) and (foggy_exits or r.paths.include?(XMLData.room_exits_string.strip) or r.tags.include?('random-paths')) and (XMLData.room_window_disabled or r.description.any? { |desc| desc =~ desc_regex }) and (r.unique_loot.nil? or (r.unique_loot.to_a - GameObj.loot.to_a.collect { |obj| obj.name }).empty?) and (not r.check_location or r.location == Map.get_location) and check_peer_tag.call(r) }
                  redo unless @@current_room_count == XMLData.room_count
                  @@current_room_id = room.id
                  return room
                else
                  redo unless @@current_room_count == XMLData.room_count
                  @@current_room_id = nil
                  return nil
                end
              end
            }
          ensure
            put 'set description off' if need_set_desc_off
          end
        end
      }
    else
      @@fuzzy_room_mutex.synchronize {
        if XMLData.room_count == @@current_room_count
          if @@current_room_id.nil?
            return nil
          else
            return @@list[@@current_room_id]
          end
        elsif XMLData.room_count == @@fuzzy_room_count
          if @@fuzzy_room_id.nil?
            return nil
          else
            return @@list[@@fuzzy_room_id]
          end
        else
          1.times {
            @@fuzzy_room_count = XMLData.room_count
            foggy_exits = (XMLData.room_exits_string =~ /^Obvious (?:exits|paths): obscured by a thick fog$/)
            if (room = @@list.find { |r| r.title.include?(XMLData.room_title) and r.description.include?(XMLData.room_description.strip) and (r.unique_loot.nil? or (r.unique_loot.to_a - GameObj.loot.to_a.collect { |obj| obj.name }).empty?) and (foggy_exits or r.paths.include?(XMLData.room_exits_string.strip) or r.tags.include?('random-paths')) and (not r.check_location or r.location == Map.get_location) })
              redo unless @@fuzzy_room_count == XMLData.room_count
              if room.tags.any? { |tag| tag =~ /^(set desc on; )?peer [a-z]+ =~ \/.+\/$/ }
                @@fuzzy_room_id = nil
                return nil
              else
                @@fuzzy_room_id = room.id
                return room
              end
            else
              redo unless @@fuzzy_room_count == XMLData.room_count
              desc_regex = /#{Regexp.escape(XMLData.room_description.strip.sub(/\.+$/, '')).gsub(/\\\.(?:\\\.\\\.)?/, '|')}/
              if room = @@list.find { |r| r.title.include?(XMLData.room_title) and (foggy_exits or r.paths.include?(XMLData.room_exits_string.strip) or r.tags.include?('random-paths')) and (XMLData.room_window_disabled or r.description.any? { |desc| desc =~ desc_regex }) and (r.unique_loot.nil? or (r.unique_loot.to_a - GameObj.loot.to_a.collect { |obj| obj.name }).empty?) and (not r.check_location or r.location == Map.get_location) }
                redo unless @@fuzzy_room_count == XMLData.room_count
                if room.tags.any? { |tag| tag =~ /^(set desc on; )?peer [a-z]+ =~ \/.+\/$/ }
                  @@fuzzy_room_id = nil
                  return nil
                else
                  @@fuzzy_room_id = room.id
                  return room
                end
              else
                redo unless @@fuzzy_room_count == XMLData.room_count
                @@fuzzy_room_id = nil
                return nil
              end
            end
          }
        end
      }
    end
  end

  def Map.current_or_new
    return nil unless Script.current

    if XMLData.game =~ /DR/
      @@current_room_count = -1
      @@fuzzy_room_count = -1
      Map.current || Map.new(Map.get_free_id, [XMLData.room_title], [XMLData.room_description.strip], [XMLData.room_exits_string.strip])
    else
      check_peer_tag = proc { |r|
        if peer_tag = r.tags.find { |tag| tag =~ /^(set desc on; )?peer [a-z]+ =~ \/.+\/$/ }
          good = false
          need_desc, peer_direction, peer_requirement = /^(set desc on; )?peer ([a-z]+) =~ \/(.+)\/$/.match(peer_tag).captures
          if need_desc
            unless last_roomdesc = $_SERVERBUFFER_.reverse.find { |line| line =~ /<style id="roomDesc"\/>/ } and (last_roomdesc =~ /<style id="roomDesc"\/>[^<]/)
              put 'set description on'
            end
          end
          script = Script.current
          save_want_downstream = script.want_downstream
          script.want_downstream = true
          squelch_started = false
          squelch_proc = proc { |server_string|
            if squelch_started
              if server_string =~ /<prompt/
                DownstreamHook.remove('squelch-peer')
              end
              nil
            elsif server_string =~ /^You peer/
              squelch_started = true
              nil
            else
              server_string
            end
          }
          DownstreamHook.add('squelch-peer', squelch_proc)
          result = dothistimeout "peer #{peer_direction}", 3, /^You peer|^\[Usage: PEER/
          if result =~ /^You peer/
            peer_results = Array.new
            5.times {
              if line = get?
                peer_results.push line
                break if line =~ /^Obvious/
              end
            }
            if peer_results.any? { |line| line =~ /#{peer_requirement}/ }
              good = true
            end
          end
          script.want_downstream = save_want_downstream
        else
          good = true
        end
        good
      }
      current_location = Map.get_location
      if room = @@list.find { |r| (r.location == current_location) and r.title.include?(XMLData.room_title) and r.description.include?(XMLData.room_description.strip) and (r.unique_loot.nil? or (r.unique_loot.to_a - GameObj.loot.to_a.collect { |obj| obj.name }).empty?) and (r.paths.include?(XMLData.room_exits_string.strip) or r.tags.include?('random-paths')) and check_peer_tag.call(r) }
        return room
      elsif room = @@list.find { |r| r.location.nil? and r.title.include?(XMLData.room_title) and r.description.include?(XMLData.room_description.strip) and (r.unique_loot.nil? or (r.unique_loot.to_a - GameObj.loot.to_a.collect { |obj| obj.name }).empty?) and (r.paths.include?(XMLData.room_exits_string.strip) or r.tags.include?('random-paths')) and check_peer_tag.call(r) }
        room.location = current_location
        return room
      else
        title = [XMLData.room_title]
        description = [XMLData.room_description.strip]
        paths = [XMLData.room_exits_string.strip]
        room = Map.new(Map.get_free_id, title, description, paths, current_location)
        identical_rooms = @@list.find_all { |r| (r.location != current_location) and r.title.include?(XMLData.room_title) and r.description.include?(XMLData.room_description.strip) and (r.unique_loot.nil? or (r.unique_loot.to_a - GameObj.loot.to_a.collect { |obj| obj.name }).empty?) and (r.paths.include?(XMLData.room_exits_string.strip) or r.tags.include?('random-paths')) }
        if identical_rooms.length > 0
          room.check_location = true
          identical_rooms.each { |r| r.check_location = true }
        end
        return room
      end
    end
  end

  def Map.tags
    Map.load unless @@loaded
    if @@tags.empty?
      @@list.each { |r| r.tags.each { |t| @@tags.push(t) unless @@tags.include?(t) } }
    end
    @@tags.dup
  end

  def Map.clear
    @@load_mutex.synchronize {
      @@list.clear
      @@tags.clear
      @@loaded = false
      GC.start
    }
    true
  end

  def Map.reload
    Map.clear
    Map.load
  end

  def Map.load(filename = nil)
    if $SAFE == 0
      if filename.nil?
        file_list = Dir.entries("#{DATA_DIR}/#{XMLData.game}").find_all { |filename| filename =~ /^map\-[0-9]+\.(?:dat|xml|json)$/i }.collect { |filename| "#{DATA_DIR}/#{XMLData.game}/#{filename}" }.sort.reverse
      else
        file_list = [filename]
      end
      if file_list.empty?
        respond "--- Lich: error: no map database found"
        return false
      end
      while filename = file_list.shift
        if filename =~ /\.json$/i
          if Map.load_json(filename)
            return true
          end
        elsif filename =~ /\.xml$/
          if Map.load_xml(filename)
            return true
          end
        else
          if Map.load_dat(filename)
            return true
          end
        end
      end
      return false
    else
      @@elevated_load.call
    end
  end

  def Map.load_json(filename = nil)
    if $SAFE == 0
      @@load_mutex.synchronize {
        if @@loaded
          return true
        else
          if filename
            file_list = [filename]
          else
            file_list = Dir.entries("#{DATA_DIR}/#{XMLData.game}").find_all { |filename|
              filename =~ /^map\-[0-9]+\.json$/i
            }.collect { |filename|
              "#{DATA_DIR}/#{XMLData.game}/#{filename}"
            }.sort.reverse
          end
          if file_list.empty?
            respond "--- Lich: error: no map database found"
            return false
          end
          error = false
          while filename = file_list.shift
            if File.exists?(filename)
              File.open(filename) { |f|
                JSON.parse(f.read).each { |room|
                  room['wayto'].keys.each { |k|
                    if room['wayto'][k][0..2] == ';e '
                      room['wayto'][k] = StringProc.new(room['wayto'][k][3..-1])
                    end
                  }
                  room['timeto'].keys.each { |k|
                    if (room['timeto'][k].class == String) and (room['timeto'][k][0..2] == ';e ')
                      room['timeto'][k] = StringProc.new(room['timeto'][k][3..-1])
                    end
                  }
                  room['tags'] ||= []
                  Map.new(room['id'], room['title'], room['description'], room['paths'], room['location'], room['climate'], room['terrain'], room['wayto'], room['timeto'], room['image'], room['image_coords'], room['tags'], room['check_location'], room['unique_loot'])
                }
              }
              @@tags.clear
              @@loaded = true
              return true
            end
          end
        end
      }
    else
      @@elevated_load_json.call
    end
  end

  def Map.load_dat(filename = nil)
    if $SAFE == 0
      @@load_mutex.synchronize {
        if @@loaded
          return true
        else
          if filename.nil?
            file_list = Dir.entries("#{DATA_DIR}/#{XMLData.game}").find_all { |filename| filename =~ /^map\-[0-9]+\.dat$/ }.collect { |filename| "#{DATA_DIR}/#{XMLData.game}/#{filename}" }.sort.reverse
          else
            file_list = [filename]
          end
          if file_list.empty?
            respond "--- Lich: error: no map database found"
            return false
          end
          error = false
          while filename = file_list.shift
            begin
              @@list = File.open(filename, 'rb') { |f| Marshal.load(f.read) }
              respond "--- loaded #{filename}" if error
              @@loaded = true
              return true
            rescue
              error = true
              if file_list.empty?
                respond "--- Lich: error: failed to load #{filename}: #{$!}"
              else
                respond "--- warning: failed to load #{filename}: #{$!}"
              end
            end
          end
          return false
        end
      }
    else
      @@elevated_load_dat.call
    end
  end

  def Map.load_xml(filename = "#{DATA_DIR}/#{XMLData.game}/map.xml")
    if $SAFE == 0
      @@load_mutex.synchronize {
        if @@loaded
          return true
        else
          unless File.exists?(filename)
            raise Exception.exception("MapDatabaseError"), "Fatal error: file `#{filename}' does not exist!"
          end

          missing_end = false
          current_tag = nil
          current_attributes = nil
          room = nil
          buffer = String.new
          unescape = { 'lt' => '<', 'gt' => '>', 'quot' => '"', 'apos' => "'", 'amp' => '&' }
          tag_start = proc { |element, attributes|
            current_tag = element
            current_attributes = attributes
            if element == 'room'
              room = Hash.new
              room['id'] = attributes['id'].to_i
              room['location'] = attributes['location']
              room['climate'] = attributes['climate']
              room['terrain'] = attributes['terrain']
              room['wayto'] = Hash.new
              room['timeto'] = Hash.new
              room['title'] = Array.new
              room['description'] = Array.new
              room['paths'] = Array.new
              room['tags'] = Array.new
              room['unique_loot'] = Array.new
            elsif element =~ /^(?:image|tsoran)$/ and attributes['name'] and attributes['x'] and attributes['y'] and attributes['size']
              room['image'] = attributes['name']
              room['image_coords'] = [(attributes['x'].to_i - (attributes['size'] / 2.0).round), (attributes['y'].to_i - (attributes['size'] / 2.0).round), (attributes['x'].to_i + (attributes['size'] / 2.0).round), (attributes['y'].to_i + (attributes['size'] / 2.0).round)]
            elsif (element == 'image') and attributes['name'] and attributes['coords'] and (attributes['coords'] =~ /[0-9]+,[0-9]+,[0-9]+,[0-9]+/)
              room['image'] = attributes['name']
              room['image_coords'] = attributes['coords'].split(',').collect { |num| num.to_i }
            elsif element == 'map'
              missing_end = true
            end
          }
          text = proc { |text_string|
            if current_tag == 'tag'
              room['tags'].push(text_string)
            elsif current_tag =~ /^(?:title|description|paths|tag|unique_loot)$/
              room[current_tag].push(text_string)
            elsif current_tag == 'exit' and current_attributes['target']
              if current_attributes['type'].downcase == 'string'
                room['wayto'][current_attributes['target']] = text_string
              elsif room['wayto'][current_attributes['target']] = StringProc.new(text_string)
              end
              if current_attributes['cost'] =~ /^[0-9\.]+$/
                room['timeto'][current_attributes['target']] = current_attributes['cost'].to_f
              elsif current_attributes['cost'].length > 0
                room['timeto'][current_attributes['target']] = StringProc.new(current_attributes['cost'])
              else
                room['timeto'][current_attributes['target']] = 0.2
              end
            end
          }
          tag_end = proc { |element|
            if element == 'room'
              room['unique_loot'] = nil if room['unique_loot'].empty?
              Map.new(room['id'], room['title'], room['description'], room['paths'], room['location'], room['climate'], room['terrain'], room['wayto'], room['timeto'], room['image'], room['image_coords'], room['tags'], room['check_location'], room['unique_loot'])
            elsif element == 'map'
              missing_end = false
            end
            current_tag = nil
          }
          begin
            File.open(filename) { |file|
              while line = file.gets
                buffer.concat(line)
                # fixme: remove   (?=<)   ?
                while str = buffer.slice!(/^<([^>]+)><\/\1>|^[^<]+(?=<)|^<[^<]+>/)
                  if str[0, 1] == '<'
                    if str[1, 1] == '/'
                      element = /^<\/([^\s>\/]+)/.match(str).captures.first
                      tag_end.call(element)
                    else
                      if str =~ /^<([^>]+)><\/\1>/
                        element = $1
                        tag_start.call(element)
                        text.call('')
                        tag_end.call(element)
                      else
                        element = /^<([^\s>\/]+)/.match(str).captures.first
                        attributes = Hash.new
                        str.scan(/([A-z][A-z0-9_\-]*)=(["'])(.*?)\2/).each { |attr| attributes[attr[0]] = attr[2].gsub(/&(#{unescape.keys.join('|')});/) { unescape[$1] } }
                        tag_start.call(element, attributes)
                        tag_end.call(element) if str[-2, 1] == '/'
                      end
                    end
                  else
                    text.call(str.gsub(/&(#{unescape.keys.join('|')});/) { unescape[$1] })
                  end
                end
              end
            }
            if missing_end
              respond "--- Lich: error: failed to load #{filename}: unexpected end of file"
              return false
            end
            @@tags.clear
            @@loaded = true
            return true
          rescue
            respond "--- Lich: error: failed to load #{filename}: #{$!}"
            return false
          end
        end
      }
    else
      @@elevated_load_xml.call
    end
  end

  def Map.save(filename = "#{DATA_DIR}/#{XMLData.game}/map-#{Time.now.to_i}.dat")
    if $SAFE == 0
      if File.exists?(filename)
        respond "--- Backing up map database"
        begin
          # fixme: does this work on all platforms? File.rename(filename, "#{filename}.bak")
          File.open(filename, 'rb') { |infile|
            File.open("#{filename}.bak", 'wb') { |outfile|
              outfile.write(infile.read)
            }
          }
        rescue
          respond "--- Lich: error: #{$!}"
        end
      end
      begin
        File.open(filename, 'wb') { |f| f.write(Marshal.dump(@@list)) }
        @@tags.clear
        respond "--- Map database saved"
      rescue
        respond "--- Lich: error: #{$!}"
      end
    else
      @@elevated_save.call
    end
  end

  def Map.to_json(*args)
    @@list.delete_if { |r| r.nil? }
    @@list.to_json(args)
  end

  def to_json(*args)
    ({
      :id => @id,
      :title => @title,
      :description => @description,
      :paths => @paths,
      :location => @location,
      :climate => @climate,
      :terrain => @terrain,
      :wayto => @wayto,
      :timeto => @timeto,
      :image => @image,
      :image_coords => @image_coords,
      :tags => @tags,
      :check_location => @check_location,
      :unique_loot => @unique_loot
    }).delete_if { |a, b| b.nil? or (b.class == Array and b.empty?) }.to_json(args)
  end

  def Map.save_json(filename = "#{DATA_DIR}/#{XMLData.game}/map-#{Time.now.to_i}.json")
    if File.exists?(filename)
      respond "File exists!  Backing it up before proceeding..."
      begin
        File.open(filename, 'rb') { |infile|
          File.open("#{filename}.bak", "wb") { |outfile|
            outfile.write(infile.read)
          }
        }
      rescue
        respond "--- Lich: error: #{$!}\n\t#{$!.backtrace[0..1].join("\n\t")}"
        Lich.log "error: #{$!}\n\t#{$!.backtrace.join("\n\t")}"
      end
    end
    File.open(filename, 'wb') { |file|
      file.write(Map.to_json)
    }
  end

  def Map.save_xml(filename = "#{DATA_DIR}/#{XMLData.game}/map-#{Time.now.to_i}.xml")
    if $SAFE == 0
      if File.exists?(filename)
        respond "File exists!  Backing it up before proceeding..."
        begin
          File.open(filename, 'rb') { |infile|
            File.open("#{filename}.bak", "wb") { |outfile|
              outfile.write(infile.read)
            }
          }
        rescue
          respond "--- Lich: error: #{$!}\n\t#{$!.backtrace[0..1].join("\n\t")}"
          Lich.log "error: #{$!}\n\t#{$!.backtrace.join("\n\t")}"
        end
      end
      begin
        escape = { '<' => '&lt;', '>' => '&gt;', '"' => '&quot;', "'" => "&apos;", '&' => '&amp;' }
        File.open(filename, 'w') { |file|
          file.write "<map>\n"
          @@list.each { |room|
            next if room == nil

            if room.location
              location = " location=#{(room.location.gsub(/(<|>|"|'|&)/) { escape[$1] }).inspect}"
            else
              location = ''
            end
            if room.climate
              climate = " climate=#{(room.climate.gsub(/(<|>|"|'|&)/) { escape[$1] }).inspect}"
            else
              climate = ''
            end
            if room.terrain
              terrain = " terrain=#{(room.terrain.gsub(/(<|>|"|'|&)/) { escape[$1] }).inspect}"
            else
              terrain = ''
            end
            file.write "   <room id=\"#{room.id}\"#{location}#{climate}#{terrain}>\n"
            room.title.each { |title| file.write "      <title>#{title.gsub(/(<|>|"|'|&)/) { escape[$1] }}</title>\n" }
            room.description.each { |desc| file.write "      <description>#{desc.gsub(/(<|>|"|'|&)/) { escape[$1] }}</description>\n" }
            room.paths.each { |paths| file.write "      <paths>#{paths.gsub(/(<|>|"|'|&)/) { escape[$1] }}</paths>\n" }
            room.tags.each { |tag| file.write "      <tag>#{tag.gsub(/(<|>|"|'|&)/) { escape[$1] }}</tag>\n" }
            room.unique_loot.to_a.each { |loot| file.write "      <unique_loot>#{loot.gsub(/(<|>|"|'|&)/) { escape[$1] }}</unique_loot>\n" }
            file.write "      <image name=\"#{room.image.gsub(/(<|>|"|'|&)/) { escape[$1] }}\" coords=\"#{room.image_coords.join(',')}\" />\n" if room.image and room.image_coords
            room.wayto.keys.each { |target|
              if room.timeto[target].class == Proc
                cost = " cost=\"#{room.timeto[target]._dump.gsub(/(<|>|"|'|&)/) { escape[$1] }}\""
              elsif room.timeto[target]
                cost = " cost=\"#{room.timeto[target]}\""
              else
                cost = ''
              end
              if room.wayto[target].class == Proc
                file.write "      <exit target=\"#{target}\" type=\"Proc\"#{cost}>#{room.wayto[target]._dump.gsub(/(<|>|"|'|&)/) { escape[$1] }}</exit>\n"
              else
                file.write "      <exit target=\"#{target}\" type=\"#{room.wayto[target].class}\"#{cost}>#{room.wayto[target].gsub(/(<|>|"|'|&)/) { escape[$1] }}</exit>\n"
              end
            }
            file.write "   </room>\n"
          }
          file.write "</map>\n"
        }
        @@tags.clear
        respond "--- map database saved to: #{filename}"
      rescue
        respond $!
      end
      GC.start
    else
      @@elevated_save_xml.call
    end
  end

  def Map.estimate_time(array)
    Map.load unless @@loaded
    unless array.class == Array
      raise Exception.exception("MapError"), "Map.estimate_time was given something not an array!"
    end

    time = 0.to_f
    until array.length < 2
      room = array.shift
      if t = Map[room].timeto[array.first.to_s]
        if t.class == Proc
          time += t.call.to_f
        else
          time += t.to_f
        end
      else
        time += "0.2".to_f
      end
    end
    time
  end

  def Map.dijkstra(source, destination = nil)
    if source.class == Map
      source.dijkstra(destination)
    elsif room = Map[source]
      room.dijkstra(destination)
    else
      echo "Map.dijkstra: error: invalid source room"
      nil
    end
  end

  def dijkstra(destination = nil)
    begin
      Map.load unless @@loaded
      source = @id
      visited = Array.new
      shortest_distances = Array.new
      previous = Array.new
      pq = [source]
      pq_push = proc { |val|
        for i in 0...pq.size
          if shortest_distances[val] <= shortest_distances[pq[i]]
            pq.insert(i, val)
            break
          end
        end
        pq.push(val) if i.nil? or (i == pq.size - 1)
      }
      visited[source] = true
      shortest_distances[source] = 0
      if destination.nil?
        until pq.size == 0
          v = pq.shift
          visited[v] = true
          @@list[v].wayto.keys.each { |adj_room|
            adj_room_i = adj_room.to_i
            unless visited[adj_room_i]
              if @@list[v].timeto[adj_room].class == Proc
                nd = @@list[v].timeto[adj_room].call
              else
                nd = @@list[v].timeto[adj_room]
              end
              if nd
                nd += shortest_distances[v]
                if shortest_distances[adj_room_i].nil? or (shortest_distances[adj_room_i] > nd)
                  shortest_distances[adj_room_i] = nd
                  previous[adj_room_i] = v
                  pq_push.call(adj_room_i)
                end
              end
            end
          }
        end
      elsif destination.class == Integer
        until pq.size == 0
          v = pq.shift
          break if v == destination

          visited[v] = true
          @@list[v].wayto.keys.each { |adj_room|
            adj_room_i = adj_room.to_i
            unless visited[adj_room_i]
              if @@list[v].timeto[adj_room].class == Proc
                nd = @@list[v].timeto[adj_room].call
              else
                nd = @@list[v].timeto[adj_room]
              end
              if nd
                nd += shortest_distances[v]
                if shortest_distances[adj_room_i].nil? or (shortest_distances[adj_room_i] > nd)
                  shortest_distances[adj_room_i] = nd
                  previous[adj_room_i] = v
                  pq_push.call(adj_room_i)
                end
              end
            end
          }
        end
      elsif destination.class == Array
        dest_list = destination.collect { |dest| dest.to_i }
        until pq.size == 0
          v = pq.shift
          break if dest_list.include?(v) and (shortest_distances[v] < 20)

          visited[v] = true
          @@list[v].wayto.keys.each { |adj_room|
            adj_room_i = adj_room.to_i
            unless visited[adj_room_i]
              if @@list[v].timeto[adj_room].class == Proc
                nd = @@list[v].timeto[adj_room].call
              else
                nd = @@list[v].timeto[adj_room]
              end
              if nd
                nd += shortest_distances[v]
                if shortest_distances[adj_room_i].nil? or (shortest_distances[adj_room_i] > nd)
                  shortest_distances[adj_room_i] = nd
                  previous[adj_room_i] = v
                  pq_push.call(adj_room_i)
                end
              end
            end
          }
        end
      end
      return previous, shortest_distances
    rescue
      echo "Map.dijkstra: error: #{$!}"
      respond $!.backtrace
      nil
    end
  end

  def Map.findpath(source, destination)
    if source.class == Map
      source.path_to(destination)
    elsif room = Map[source]
      room.path_to(destination)
    else
      echo "Map.findpath: error: invalid source room"
      nil
    end
  end

  def path_to(destination)
    Map.load unless @@loaded
    destination = destination.to_i
    previous, shortest_distances = dijkstra(destination)
    return nil unless previous[destination]

    path = [destination]
    path.push(previous[path[-1]]) until previous[path[-1]] == @id
    path.reverse!
    path.pop
    return path
  end

  def find_nearest_by_tag(tag_name)
    target_list = Array.new
    @@list.each { |room| target_list.push(room.id) if room.tags.include?(tag_name) }
    previous, shortest_distances = Map.dijkstra(@id, target_list)
    if target_list.include?(@id)
      @id
    else
      target_list.delete_if { |room_num| shortest_distances[room_num].nil? }
      target_list.sort { |a, b| shortest_distances[a] <=> shortest_distances[b] }.first
    end
  end

  def find_all_nearest_by_tag(tag_name)
    target_list = Array.new
    @@list.each { |room| target_list.push(room.id) if room.tags.include?(tag_name) }
    previous, shortest_distances = Map.dijkstra(@id)
    target_list.delete_if { |room_num| shortest_distances[room_num].nil? }
    target_list.sort { |a, b| shortest_distances[a] <=> shortest_distances[b] }
  end

  def find_nearest(target_list)
    target_list = target_list.collect { |num| num.to_i }
    if target_list.include?(@id)
      @id
    else
      previous, shortest_distances = Map.dijkstra(@id, target_list)
      target_list.delete_if { |room_num| shortest_distances[room_num].nil? }
      target_list.sort { |a, b| shortest_distances[a] <=> shortest_distances[b] }.first
    end
  end
end

class Room < Map
  #   private_class_method :new
  def Room.method_missing(*args)
    super(*args)
  end
end

## adding util to the list of defs

require_relative("./lib/util.rb")

def hide_me
  Script.current.hidden = !Script.current.hidden
end

def no_kill_all
  script = Script.current
  script.no_kill_all = !script.no_kill_all
end

def no_pause_all
  script = Script.current
  script.no_pause_all = !script.no_pause_all
end

def toggle_upstream
  unless script = Script.current then echo 'toggle_upstream: cannot identify calling script.'; return nil; end
  script.want_upstream = !script.want_upstream
end

def silence_me
  unless script = Script.current then echo 'silence_me: cannot identify calling script.'; return nil; end
  if script.safe? then echo("WARNING: 'safe' script attempted to silence itself.  Ignoring the request.")
                       sleep 1
                       return true
  end
  script.silent = !script.silent
end

def toggle_echo
  unless script = Script.current then respond('--- toggle_echo: Unable to identify calling script.'); return nil; end
  script.no_echo = !script.no_echo
end

def echo_on
  unless script = Script.current then respond('--- echo_on: Unable to identify calling script.'); return nil; end
  script.no_echo = false
end

def echo_off
  unless script = Script.current then respond('--- echo_off: Unable to identify calling script.'); return nil; end
  script.no_echo = true
end

def upstream_get
  unless script = Script.current then echo 'upstream_get: cannot identify calling script.'; return nil; end
  unless script.want_upstream
    echo("This script wants to listen to the upstream, but it isn't set as receiving the upstream! This will cause a permanent hang, aborting (ask for the upstream with 'toggle_upstream' in the script)")
    sleep 0.3
    return false
  end
  script.upstream_gets
end

def upstream_get?
  unless script = Script.current then echo 'upstream_get: cannot identify calling script.'; return nil; end
  unless script.want_upstream
    echo("This script wants to listen to the upstream, but it isn't set as receiving the upstream! This will cause a permanent hang, aborting (ask for the upstream with 'toggle_upstream' in the script)")
    return false
  end
  script.upstream_gets?
end

def echo(*messages)
  respond if messages.empty?
  if script = Script.current
    unless script.no_echo
      messages.each { |message| respond("[#{script.name}: #{message.to_s.chomp}]") }
    end
  else
    messages.each { |message| respond("[(unknown script): #{message.to_s.chomp}]") }
  end
  nil
end

def _echo(*messages)
  _respond if messages.empty?
  if script = Script.current
    unless script.no_echo
      messages.each { |message| _respond("[#{script.name}: #{message.to_s.chomp}]") }
    end
  else
    messages.each { |message| _respond("[(unknown script): #{message.to_s.chomp}]") }
  end
  nil
end

def goto(label)
  Script.current.jump_label = label.to_s
  raise JUMP
end

def pause_script(*names)
  names.flatten!
  if names.empty?
    Script.current.pause
    Script.current
  else
    names.each { |scr|
      fnd = Script.list.find { |nm| nm.name =~ /^#{scr}/i }
      fnd.pause unless (fnd.paused || fnd.nil?)
    }
  end
end

def unpause_script(*names)
  names.flatten!
  names.each { |scr|
    fnd = Script.list.find { |nm| nm.name =~ /^#{scr}/i }
    fnd.unpause if (fnd.paused and not fnd.nil?)
  }
end

def fix_injury_mode
  unless XMLData.injury_mode == 2
    Game._puts '_injury 2'
    150.times { sleep 0.05; break if XMLData.injury_mode == 2 }
  end
end

def hide_script(*args)
  args.flatten!
  args.each { |name|
    if script = Script.running.find { |scr| scr.name == name }
      script.hidden = !script.hidden
    end
  }
end

def parse_list(string)
  string.split_as_list
end

def waitrt
  wait_until { (XMLData.roundtime_end.to_f - Time.now.to_f + XMLData.server_time_offset.to_f) > 0 }
  sleep checkrt
end

def waitcastrt
  wait_until { (XMLData.cast_roundtime_end.to_f - Time.now.to_f + XMLData.server_time_offset.to_f) > 0 }
  sleep checkcastrt
end

def checkrt
  [0, XMLData.roundtime_end.to_f - Time.now.to_f + XMLData.server_time_offset.to_f].max
end

def checkcastrt
  [0, XMLData.cast_roundtime_end.to_f - Time.now.to_f + XMLData.server_time_offset.to_f].max
end

def waitrt?
  sleep checkrt
end

def waitcastrt?
  sleep checkcastrt
end

def checkpoison
  XMLData.indicator['IconPOISONED'] == 'y'
end

def checkdisease
  XMLData.indicator['IconDISEASED'] == 'y'
end

def checksitting
  XMLData.indicator['IconSITTING'] == 'y'
end

def checkkneeling
  XMLData.indicator['IconKNEELING'] == 'y'
end

def checkstunned
  XMLData.indicator['IconSTUNNED'] == 'y'
end

def checkbleeding
  XMLData.indicator['IconBLEEDING'] == 'y'
end

def checkgrouped
  XMLData.indicator['IconJOINED'] == 'y'
end

def checkdead
  XMLData.indicator['IconDEAD'] == 'y'
end

def checkreallybleeding
  checkbleeding and !(Spell[9909].active? or Spell[9905].active?)
end

def muckled?
  muckled = checkwebbed || checkdead || checkstunned
  if defined?(checksleeping)
    muckled = muckled || checksleeping
  end
  if defined?(checkbound)
    muckled = muckled || checkbound
  end
  return muckled
end

def checkhidden
  XMLData.indicator['IconHIDDEN'] == 'y'
end

def checkinvisible
  XMLData.indicator['IconINVISIBLE'] == 'y'
end

def checkwebbed
  XMLData.indicator['IconWEBBED'] == 'y'
end

def checkprone
  XMLData.indicator['IconPRONE'] == 'y'
end

def checknotstanding
  XMLData.indicator['IconSTANDING'] == 'n'
end

def checkstanding
  XMLData.indicator['IconSTANDING'] == 'y'
end

def checkname(*strings)
  strings.flatten!
  if strings.empty?
    XMLData.name
  else
    XMLData.name =~ /^(?:#{strings.join('|')})/i
  end
end

def checkloot
  GameObj.loot.collect { |item| item.noun }
end

def i_stand_alone
  unless script = Script.current then echo 'i_stand_alone: cannot identify calling script.'; return nil; end
  script.want_downstream = !script.want_downstream
  return !script.want_downstream
end

def debug(*args)
  if $LICH_DEBUG
    if block_given?
      yield(*args)
    else
      echo(*args)
    end
  end
end

def timetest(*contestants)
  contestants.collect { |code| start = Time.now; 5000.times { code.call }; Time.now - start }
end

def dec2bin(n)
  "0" + [n].pack("N").unpack("B32")[0].sub(/^0+(?=\d)/, '')
end

def bin2dec(n)
  [("0" * 32 + n.to_s)[-32..-1]].pack("B32").unpack("N")[0]
end

def idle?(time = 60)
  Time.now - $_IDLETIMESTAMP_ >= time
end

def selectput(string, success, failure, timeout = nil)
  timeout = timeout.to_f if timeout and !timeout.kind_of?(Numeric)
  success = [success] if success.kind_of? String
  failure = [failure] if failure.kind_of? String
  if !string.kind_of?(String) or !success.kind_of?(Array) or !failure.kind_of?(Array) or timeout && !timeout.kind_of?(Numeric)
    raise ArgumentError, "usage is: selectput(game_command,success_array,failure_array[,timeout_in_secs])"
  end

  success.flatten!
  failure.flatten!
  regex = /#{(success + failure).join('|')}/i
  successre = /#{success.join('|')}/i
  failurere = /#{failure.join('|')}/i
  thr = Thread.current

  timethr = Thread.new {
    timeout -= sleep("0.1".to_f) until timeout <= 0
    thr.raise(StandardError)
  } if timeout

  begin
    loop {
      fput(string)
      response = waitforre(regex)
      if successre.match(response.to_s)
        timethr.kill if timethr.alive?
        break(response.string)
      end
      yield(response.string) if block_given?
    }
  rescue
    nil
  end
end

def toggle_unique
  unless script = Script.current then echo 'toggle_unique: cannot identify calling script.'; return nil; end
  script.want_downstream = !script.want_downstream
end

def die_with_me(*vals)
  unless script = Script.current then echo 'die_with_me: cannot identify calling script.'; return nil; end
  script.die_with.push vals
  script.die_with.flatten!
  echo("The following script(s) will now die when I do: #{script.die_with.join(', ')}") unless script.die_with.empty?
end

def upstream_waitfor(*strings)
  strings.flatten!
  script = Script.current
  unless script.want_upstream then echo("This script wants to listen to the upstream, but it isn't set as receiving the upstream! This will cause a permanent hang, aborting (ask for the upstream with 'toggle_upstream' in the script)"); return false end
  regexpstr = strings.join('|')
  while line = script.upstream_gets
    if line =~ /#{regexpstr}/i
      return line
    end
  end
end

def send_to_script(*values)
  values.flatten!
  if script = Script.list.find { |val| val.name =~ /^#{values.first}/i }
    if script.want_downstream
      values[1..-1].each { |val| script.downstream_buffer.push(val) }
    else
      values[1..-1].each { |val| script.unique_buffer.push(val) }
    end
    echo("Sent to #{script.name} -- '#{values[1..-1].join(' ; ')}'")
    return true
  else
    echo("'#{values.first}' does not match any active scripts!")
    return false
  end
end

def unique_send_to_script(*values)
  values.flatten!
  if script = Script.list.find { |val| val.name =~ /^#{values.first}/i }
    values[1..-1].each { |val| script.unique_buffer.push(val) }
    echo("sent to #{script}: #{values[1..-1].join(' ; ')}")
    return true
  else
    echo("'#{values.first}' does not match any active scripts!")
    return false
  end
end

def unique_waitfor(*strings)
  unless script = Script.current then echo 'unique_waitfor: cannot identify calling script.'; return nil; end
  strings.flatten!
  regexp = /#{strings.join('|')}/
  while true
    str = script.unique_gets
    if str =~ regexp
      return str
    end
  end
end

def unique_get
  unless script = Script.current then echo 'unique_get: cannot identify calling script.'; return nil; end
  script.unique_gets
end

def unique_get?
  unless script = Script.current then echo 'unique_get: cannot identify calling script.'; return nil; end
  script.unique_gets?
end

def multimove(*dirs)
  dirs.flatten.each { |dir| move(dir) }
end

def n;    'north';     end

def ne;   'northeast'; end

def e;    'east';      end

def se;   'southeast'; end

def s;    'south';     end

def sw;   'southwest'; end

def w;    'west';      end

def nw;   'northwest'; end

def u;    'up';        end

def up;   'up'; end

def down; 'down';      end

def d;    'down';      end

def o;    'out';       end

def out;  'out';       end

def move(dir = 'none', giveup_seconds = 10, giveup_lines = 30)
  # [LNet]-[Private]-Casis: "You begin to make your way up the steep headland pathway.  Before traveling very far, however, you lose your footing on the loose stones.  You struggle in vain to maintain your balance, then find yourself falling to the bay below!"  (20:35:36)
  # [LNet]-[Private]-Casis: "You smack into the water with a splash and sink far below the surface."  (20:35:50)
  # You approach the entrance and identify yourself to the guard.  The guard checks over a long scroll of names and says, "I'm sorry, the Guild is open to invitees only.  Please do return at a later date when we will be open to the public."
  if dir == 'none'
    echo 'move: no direction given'
    return false
  end

  need_full_hands = false
  tried_open = false
  tried_fix_drag = false
  line_count = 0
  room_count = XMLData.room_count
  giveup_time = Time.now.to_i + giveup_seconds.to_i
  save_stream = Array.new

  put_dir = proc {
    if XMLData.room_count > room_count
      fill_hands if need_full_hands
      Script.current.downstream_buffer.unshift(save_stream)
      Script.current.downstream_buffer.flatten!
      return true
    end
    waitrt?
    wait_while { stunned? }
    giveup_time = Time.now.to_i + giveup_seconds.to_i
    line_count = 0
    save_stream.push(clear)
    put dir
  }

  put_dir.call

  loop {
    line = get?
    unless line.nil?
      save_stream.push(line)
      line_count += 1
    end
    if line.nil?
      sleep 0.1
    elsif line =~ /^You can't do that while engaged!|^You are engaged to /
      # DragonRealms
      fput 'retreat'
      fput 'retreat'
      put_dir.call
    elsif line =~ /^You can't enter .+ and remain hidden or invisible\.|if he can't see you!$|^You can't enter .+ when you can't be seen\.$|^You can't do that without being seen\.$|^How do you intend to get .*? attention\?  After all, no one can see you right now\.$/
      fput 'unhide'
      put_dir.call
    elsif (line =~ /^You (?:take a few steps toward|trudge up to|limp towards|march up to|sashay gracefully up to|skip happily towards|sneak up to|stumble toward) a rusty doorknob/) and (dir =~ /door/)
<<<<<<< HEAD
      which = ['first', 'second', 'third', 'fourth', 'fifth', 'sixth', 'seventh', 'eight', 'ninth', 'tenth', 'eleventh', 'twelfth']
=======
      which = [ 'first', 'second', 'third', 'fourth', 'fifth', 'sixth', 'seventh', 'eight', 'ninth', 'tenth', 'eleventh', 'twelfth' ]
      # avoid stomping the room for the entire session due to a transient failure
      dir = dir.to_s
>>>>>>> fe6a1fc1
      if dir =~ /\b#{which.join('|')}\b/
        dir.sub!(/\b(#{which.join('|')})\b/) { "#{which[which.index($1) + 1]}" }
      else
        dir.sub!('door', 'second door')
      end
      put_dir.call
    elsif line =~ /^You can't go there|^You can't (?:go|swim) in that direction\.|^Where are you trying to go\?|^What were you referring to\?|^I could not find what you were referring to\.|^How do you plan to do that here\?|^You take a few steps towards|^You cannot do that\.|^You settle yourself on|^You shouldn't annoy|^You can't go to|^That's probably not a very good idea|^You can't do that|^Maybe you should look|^You are already|^You walk over to|^You step over to|The [\w\s]+ is too far away|You may not pass\.|become impassable\.|prevents you from entering\.|Please leave promptly\.|is too far above you to attempt that\.$|^Uh, yeah\.  Right\.$|^Definitely NOT a good idea\.$|^Your attempt fails|^There doesn't seem to be any way to do that at the moment\.$/
      echo 'move: failed'
      fill_hands if need_full_hands
      Script.current.downstream_buffer.unshift(save_stream)
      Script.current.downstream_buffer.flatten!
      return false
    elsif line =~ /^[A-z\s-] is unable to follow you\.$|^An unseen force prevents you\.$|^Sorry, you aren't allowed to enter here\.|^That looks like someplace only performers should go\.|^As you climb, your grip gives way and you fall down|^The clerk stops you from entering the partition and says, "I'll need to see your ticket!"$|^The guard stops you, saying, "Only members of registered groups may enter the Meeting Hall\.  If you'd like to visit, ask a group officer for a guest pass\."$|^An? .*? reaches over and grasps [A-Z][a-z]+ by the neck preventing (?:him|her) from being dragged anywhere\.$|^You'll have to wait, [A-Z][a-z]+ .* locker|^As you move toward the gate, you carelessly bump into the guard|^You attempt to enter the back of the shop, but a clerk stops you.  "Your reputation precedes you!|you notice that thick beams are placed across the entry with a small sign that reads, "Abandoned\."$|appears to be closed, perhaps you should try again later\?$/
      echo 'move: failed'
      fill_hands if need_full_hands
      Script.current.downstream_buffer.unshift(save_stream)
      Script.current.downstream_buffer.flatten!
      # return nil instead of false to show the direction shouldn't be removed from the map database
      return nil
    elsif line =~ /^You grab [A-Z][a-z]+ and try to drag h(?:im|er), but s?he (?:is too heavy|doesn't budge)\.$|^Tentatively, you attempt to swim through the nook\.  After only a few feet, you begin to sink!  Your lungs burn from lack of air, and you begin to panic!  You frantically paddle back to safety!$|^Guards(?:wo)?man [A-Z][a-z]+ stops you and says, "(?:Stop\.|Halt!)  You need to make sure you check in|^You step into the root, but can see no way to climb the slippery tendrils inside\.  After a moment, you step back out\.$|^As you start .*? back to safe ground\.$|^You stumble a bit as you try to enter the pool but feel that your persistence will pay off\.$|^A shimmering field of magical crimson and gold energy flows through the area\.$|^You attempt to navigate your way through the fog, but (?:quickly become entangled|get turned around)/
      sleep 1
      waitrt?
      put_dir.call
    elsif line =~ /^Climbing.*(?:plunge|fall)|^Tentatively, you attempt to climb.*(?:fall|slip)|^You start.*but quickly realize|^You.*drop back to the ground|^You leap .* fall unceremoniously to the ground in a heap\.$|^You search for a way to make the climb .*? but without success\.$|^You start to climb .* you fall to the ground|^You attempt to climb .* wrong approach|^You run towards .*? slowly retreat back, reassessing the situation\./
      sleep 1
      waitrt?
      fput 'stand' unless standing?
      waitrt?
      put_dir.call
    elsif line =~ /^You begin to climb up the silvery thread.* you tumble to the ground/
      sleep 0.5
      waitrt?
      fput 'stand' unless standing?
      waitrt?
      if checkleft or checkright
        need_full_hands = true
        empty_hands
      end
      put_dir.call
    elsif line == 'You are too injured to be doing any climbing!'
      if (resolve = Spell[9704]) and resolve.known?
        wait_until { resolve.affordable? }
        resolve.cast
        put_dir.call
      else
        return nil
      end
    elsif line =~ /^You(?:'re going to| will) have to climb that\./
      dir.gsub!('go', 'climb')
      put_dir.call
    elsif line =~ /^You can't climb that\./
      dir.gsub!('climb', 'go')
      put_dir.call
    elsif line =~ /^You can't drag/
      if tried_fix_drag
        fill_hands if need_full_hands
        Script.current.downstream_buffer.unshift(save_stream)
        Script.current.downstream_buffer.flatten!
        return false
      elsif (dir =~ /^(?:go|climb) .+$/) and (drag_line = reget.reverse.find { |l| l =~ /^You grab .*?(?:'s body)? and drag|^You are now automatically attempting to drag .*? when/ })
        tried_fix_drag = true
        name = (/^You grab (.*?)('s body)? and drag/.match(drag_line).captures.first || /^You are now automatically attempting to drag (.*?) when/.match(drag_line).captures.first)
        target = /^(?:go|climb) (.+)$/.match(dir).captures.first
        fput "drag #{name}"
        dir = "drag #{name} #{target}"
        put_dir.call
      else
        tried_fix_drag = true
        dir.sub!(/^climb /, 'go ')
        put_dir.call
      end
    elsif line =~ /^Maybe if your hands were empty|^You figure freeing up both hands might help\.|^You can't .+ with your hands full\.$|^You'll need empty hands to climb that\.$|^It's a bit too difficult to swim holding|^You will need both hands free for such a difficult task\./
      need_full_hands = true
      empty_hands
      put_dir.call
    elsif line =~ /(?:appears|seems) to be closed\.$|^You cannot quite manage to squeeze between the stone doors\.$/
      if tried_open
        fill_hands if need_full_hands
        Script.current.downstream_buffer.unshift(save_stream)
        Script.current.downstream_buffer.flatten!
        return false
      else
        tried_open = true
        fput dir.sub(/go|climb/, 'open')
        put_dir.call
      end
    elsif line =~ /^(\.\.\.w|W)ait ([0-9]+) sec(onds)?\.$/
      if $2.to_i > 1
        sleep ($2.to_i - "0.2".to_f)
      else
        sleep 0.3
      end
      put_dir.call
    elsif line =~ /will have to stand up first|must be standing first|^You'll have to get up first|^But you're already sitting!|^Shouldn't you be standing first|^Try standing up|^Perhaps you should stand up|^Standing up might help|^You should really stand up first/
      fput 'stand'
      waitrt?
      put_dir.call
    elsif line =~ /^Sorry, you may only type ahead/
      sleep 1
      put_dir.call
    elsif line == 'You are still stunned.'
      wait_while { stunned? }
      put_dir.call
    elsif line =~ /you slip (?:on a patch of ice )?and flail uselessly as you land on your rear(?:\.|!)$|You wobble and stumble only for a moment before landing flat on your face!$/
      waitrt?
      fput 'stand' unless standing?
      waitrt?
      put_dir.call
    elsif line =~ /^You flick your hand (?:up|down)wards and focus your aura on your disk, but your disk only wobbles briefly\.$/
      put_dir.call
    elsif line =~ /^You dive into the fast-moving river, but the current catches you and whips you back to shore, wet and battered\.$|^Running through the swampy terrain, you notice a wet patch in the bog/
      waitrt?
      put_dir.call
    elsif line == "You don't seem to be able to move to do that."
      30.times {
        break if clear.include?('You regain control of your senses!')

        sleep 0.1
      }
      put_dir.call
    end
    if XMLData.room_count > room_count
      fill_hands if need_full_hands
      Script.current.downstream_buffer.unshift(save_stream)
      Script.current.downstream_buffer.flatten!
      return true
    end
    if Time.now.to_i >= giveup_time
      echo "move: no recognized response in #{giveup_seconds} seconds.  giving up."
      fill_hands if need_full_hands
      Script.current.downstream_buffer.unshift(save_stream)
      Script.current.downstream_buffer.flatten!
      return nil
    end
    if line_count >= giveup_lines
      echo "move: no recognized response after #{line_count} lines.  giving up."
      fill_hands if need_full_hands
      Script.current.downstream_buffer.unshift(save_stream)
      Script.current.downstream_buffer.flatten!
      return nil
    end
  }
end

def watchhealth(value, theproc = nil, &block)
  value = value.to_i
  if block.nil?
    if !theproc.respond_to? :call
      respond "`watchhealth' was not given a block or a proc to execute!"
      return nil
    else
      block = theproc
    end
  end
  Thread.new {
    wait_while { health(value) }
    block.call
  }
end

def wait_until(announce = nil)
  priosave = Thread.current.priority
  Thread.current.priority = 0
  unless announce.nil? or yield
    respond(announce)
  end
  until yield
    sleep 0.25
  end
  Thread.current.priority = priosave
end

def wait_while(announce = nil)
  priosave = Thread.current.priority
  Thread.current.priority = 0
  unless announce.nil? or !yield
    respond(announce)
  end
  while yield
    sleep 0.25
  end
  Thread.current.priority = priosave
end

def checkpaths(dir = "none")
  if dir == "none"
    if XMLData.room_exits.empty?
      return false
    else
      return XMLData.room_exits.collect { |dir| dir = SHORTDIR[dir] }
    end
  else
    XMLData.room_exits.include?(dir) || XMLData.room_exits.include?(SHORTDIR[dir])
  end
end

def reverse_direction(dir)
  if dir == "n" then 's'
  elsif dir == "ne" then 'sw'
  elsif dir == "e" then 'w'
  elsif dir == "se" then 'nw'
  elsif dir == "s" then 'n'
  elsif dir == "sw" then 'ne'
  elsif dir == "w" then 'e'
  elsif dir == "nw" then 'se'
  elsif dir == "up" then 'down'
  elsif dir == "down" then 'up'
  elsif dir == "out" then 'out'
  elsif dir == 'o' then out
  elsif dir == 'u' then 'down'
  elsif dir == 'd' then up
  elsif dir == n then s
  elsif dir == ne then sw
  elsif dir == e then w
  elsif dir == se then nw
  elsif dir == s then n
  elsif dir == sw then ne
  elsif dir == w then e
  elsif dir == nw then se
  elsif dir == u then d
  elsif dir == d then u
  else echo("Cannot recognize direction to properly reverse it!"); false
  end
end

def walk(*boundaries, &block)
  boundaries.flatten!
  unless block.nil?
    until val = yield
      walk(*boundaries)
    end
    return val
  end
  if $last_dir and !boundaries.empty? and checkroomdescrip =~ /#{boundaries.join('|')}/i
    move($last_dir)
    $last_dir = reverse_direction($last_dir)
    return checknpcs
  end
  dirs = checkpaths
  dirs.delete($last_dir) unless dirs.length < 2
  this_time = rand(dirs.length)
  $last_dir = reverse_direction(dirs[this_time])
  move(dirs[this_time])
  checknpcs
end

def run
  loop { break unless walk }
end

def check_mind(string = nil)
  if string.nil?
    return XMLData.mind_text
  elsif (string.class == String) and (string.to_i == 0)
    if string =~ /#{XMLData.mind_text}/i
      return true
    else
      return false
    end
  elsif string.to_i.between?(0, 100)
    return string.to_i <= XMLData.mind_value.to_i
  else
    echo("check_mind error! You must provide an integer ranging from 0-100, the common abbreviation of how full your head is, or provide no input to have check_mind return an abbreviation of how filled your head is."); sleep 1
    return false
  end
end

def checkmind(string = nil)
  if string.nil?
    return XMLData.mind_text
  elsif string.class == String and string.to_i == 0
    if string =~ /#{XMLData.mind_text}/i
      return true
    else
      return false
    end
  elsif string.to_i.between?(1, 8)
    mind_state = ['clear as a bell', 'fresh and clear', 'clear', 'muddled', 'becoming numbed', 'numbed', 'must rest', 'saturated']
    if mind_state.index(XMLData.mind_text)
      mind = mind_state.index(XMLData.mind_text) + 1
      return string.to_i <= mind
    else
      echo "Bad string in checkmind: mind_state"
      nil
    end
  else
    echo("Checkmind error! You must provide an integer ranging from 1-8 (7 is fried, 8 is 100% fried), the common abbreviation of how full your head is, or provide no input to have checkmind return an abbreviation of how filled your head is."); sleep 1
    return false
  end
end

def percentmind(num = nil)
  if num.nil?
    XMLData.mind_value
  else
    XMLData.mind_value >= num.to_i
  end
end

def checkfried
  if XMLData.mind_text =~ /must rest|saturated/
    true
  else
    false
  end
end

def checksaturated
  if XMLData.mind_text =~ /saturated/
    true
  else
    false
  end
end

def checkmana(num = nil)
  if num.nil?
    XMLData.mana
  else
    XMLData.mana >= num.to_i
  end
end

def maxmana
  XMLData.max_mana
end

def percentmana(num = nil)
  if XMLData.max_mana == 0
    percent = 100
  else
    percent = ((XMLData.mana.to_f / XMLData.max_mana.to_f) * 100).to_i
  end
  if num.nil?
    percent
  else
    percent >= num.to_i
  end
end

def checkhealth(num = nil)
  if num.nil?
    XMLData.health
  else
    XMLData.health >= num.to_i
  end
end

def maxhealth
  XMLData.max_health
end

def percenthealth(num = nil)
  if num.nil?
    ((XMLData.health.to_f / XMLData.max_health.to_f) * 100).to_i
  else
    ((XMLData.health.to_f / XMLData.max_health.to_f) * 100).to_i >= num.to_i
  end
end

def checkspirit(num = nil)
  if num.nil?
    XMLData.spirit
  else
    XMLData.spirit >= num.to_i
  end
end

def maxspirit
  XMLData.max_spirit
end

def percentspirit(num = nil)
  if num.nil?
    ((XMLData.spirit.to_f / XMLData.max_spirit.to_f) * 100).to_i
  else
    ((XMLData.spirit.to_f / XMLData.max_spirit.to_f) * 100).to_i >= num.to_i
  end
end

def checkstamina(num = nil)
  if num.nil?
    XMLData.stamina
  else
    XMLData.stamina >= num.to_i
  end
end

def maxstamina()
  XMLData.max_stamina
end

def percentstamina(num = nil)
  if XMLData.max_stamina == 0
    percent = 100
  else
    percent = ((XMLData.stamina.to_f / XMLData.max_stamina.to_f) * 100).to_i
  end
  if num.nil?
    percent
  else
    percent >= num.to_i
  end
end

def checkstance(num = nil)
  if num.nil?
    XMLData.stance_text
  elsif (num.class == String) and (num.to_i == 0)
    if num =~ /off/i
      XMLData.stance_value == 0
    elsif num =~ /adv/i
      XMLData.stance_value.between?(01, 20)
    elsif num =~ /for/i
      XMLData.stance_value.between?(21, 40)
    elsif num =~ /neu/i
      XMLData.stance_value.between?(41, 60)
    elsif num =~ /gua/i
      XMLData.stance_value.between?(61, 80)
    elsif num =~ /def/i
      XMLData.stance_value == 100
    else
      echo "checkstance: invalid argument (#{num}).  Must be off/adv/for/neu/gua/def or 0-100"
      nil
    end
  elsif (num.class == Integer) or (num =~ /^[0-9]+$/ and num = num.to_i)
    XMLData.stance_value == num.to_i
  else
    echo "checkstance: invalid argument (#{num}).  Must be off/adv/for/neu/gua/def or 0-100"
    nil
  end
end

def percentstance(num = nil)
  if num.nil?
    XMLData.stance_value
  else
    XMLData.stance_value >= num.to_i
  end
end

def checkencumbrance(string = nil)
  if string.nil?
    XMLData.encumbrance_text
  elsif (string.class == Integer) or (string =~ /^[0-9]+$/ and string = string.to_i)
    string <= XMLData.encumbrance_value
  else
    # fixme
    if string =~ /#{XMLData.encumbrance_text}/i
      true
    else
      false
    end
  end
end

def percentencumbrance(num = nil)
  if num.nil?
    XMLData.encumbrance_value
  else
    num.to_i <= XMLData.encumbrance_value
  end
end

def checkarea(*strings)
  strings.flatten!
  if strings.empty?
    XMLData.room_title.split(',').first.sub('[', '')
  else
    XMLData.room_title.split(',').first =~ /#{strings.join('|')}/i
  end
end

def checkroom(*strings)
  strings.flatten!
  if strings.empty?
    XMLData.room_title.chomp
  else
    XMLData.room_title =~ /#{strings.join('|')}/i
  end
end

def outside?
  if XMLData.room_exits_string =~ /Obvious paths:/
    true
  else
    false
  end
end

def checkfamarea(*strings)
  strings.flatten!
  if strings.empty? then return XMLData.familiar_room_title.split(',').first.sub('[', '') end

  XMLData.familiar_room_title.split(',').first =~ /#{strings.join('|')}/i
end

def checkfampaths(dir = "none")
  if dir == "none"
    if XMLData.familiar_room_exits.empty?
      return false
    else
      return XMLData.familiar_room_exits
    end
  else
    XMLData.familiar_room_exits.include?(dir)
  end
end

def checkfamroom(*strings)
  strings.flatten!; if strings.empty? then return XMLData.familiar_room_title.chomp end

  XMLData.familiar_room_title =~ /#{strings.join('|')}/i
end

def checkfamnpcs(*strings)
  parsed = Array.new
  XMLData.familiar_npcs.each { |val| parsed.push(val.split.last) }
  if strings.empty?
    if parsed.empty?
      return false
    else
      return parsed
    end
  else
    if mtch = strings.find { |lookfor| parsed.find { |critter| critter =~ /#{lookfor}/ } }
      return mtch
    else
      return false
    end
  end
end

def checkfampcs(*strings)
  familiar_pcs = Array.new
  XMLData.familiar_pcs.to_s.gsub(/Lord |Lady |Great |High |Renowned |Grand |Apprentice |Novice |Journeyman /, '').split(',').each { |line| familiar_pcs.push(line.slice(/[A-Z][a-z]+/)) }
  if familiar_pcs.empty?
    return false
  elsif strings.empty?
    return familiar_pcs
  else
    regexpstr = strings.join('|\b')
    peeps = familiar_pcs.find_all { |val| val =~ /\b#{regexpstr}/i }
    if peeps.empty?
      return false
    else
      return peeps
    end
  end
end

def checkpcs(*strings)
  pcs = GameObj.pcs.collect { |pc| pc.noun }
  if pcs.empty?
    if strings.empty? then return nil else return false end
  end
  strings.flatten!
  if strings.empty?
    pcs
  else
    regexpstr = strings.join(' ')
    pcs.find { |pc| regexpstr =~ /\b#{pc}/i }
  end
end

def checknpcs(*strings)
  npcs = GameObj.npcs.collect { |npc| npc.noun }
  if npcs.empty?
    if strings.empty? then return nil else return false end
  end
  strings.flatten!
  if strings.empty?
    npcs
  else
    regexpstr = strings.join(' ')
    npcs.find { |npc| regexpstr =~ /\b#{npc}/i }
  end
end

def count_npcs
  checknpcs.length
end

def checkright(*hand)
  if GameObj.right_hand.nil? then return nil end

  hand.flatten!
  if GameObj.right_hand.name == "Empty" or GameObj.right_hand.name.empty?
    nil
  elsif hand.empty?
    GameObj.right_hand.noun
  else
    hand.find { |instance| GameObj.right_hand.name =~ /#{instance}/i }
  end
end

def checkleft(*hand)
  if GameObj.left_hand.nil? then return nil end

  hand.flatten!
  if GameObj.left_hand.name == "Empty" or GameObj.left_hand.name.empty?
    nil
  elsif hand.empty?
    GameObj.left_hand.noun
  else
    hand.find { |instance| GameObj.left_hand.name =~ /#{instance}/i }
  end
end

def checkroomdescrip(*val)
  val.flatten!
  if val.empty?
    return XMLData.room_description
  else
    return XMLData.room_description =~ /#{val.join('|')}/i
  end
end

def checkfamroomdescrip(*val)
  val.flatten!
  if val.empty?
    return XMLData.familiar_room_description
  else
    return XMLData.familiar_room_description =~ /#{val.join('|')}/i
  end
end

def checkspell(*spells)
  spells.flatten!
  return false if Spell.active.empty?

  spells.each { |spell| return false unless Spell[spell].active? }
  true
end

def checkprep(spell = nil)
  if spell.nil?
    XMLData.prepared_spell
  elsif spell.class != String
    echo("Checkprep error, spell # not implemented!  You must use the spell name")
    false
  else
    XMLData.prepared_spell =~ /^#{spell}/i
  end
end

def setpriority(val = nil)
  if val.nil? then return Thread.current.priority end

  if val.to_i > 3
    echo("You're trying to set a script's priority as being higher than the send/recv threads (this is telling Lich to run the script before it even gets data to give the script, and is useless); the limit is 3")
    return Thread.current.priority
  else
    Thread.current.group.list.each { |thr| thr.priority = val.to_i }
    return Thread.current.priority
  end
end

def checkbounty
  if XMLData.bounty_task
    return XMLData.bounty_task
  else
    return nil
  end
end

def checksleeping
  return $infomon_sleeping
end

def sleeping?
  return $infomon_sleeping
end

def checkbound
  return $infomon_bound
end

def bound?
  return $infomon_bound
end

def checksilenced
  $infomon_silenced
end

def silenced?
  $infomon_silenced
end

def checkcalmed
  $infomon_calmed
end

def calmed?
  $infomon_calmed
end

def checkcutthroat
  $infomon_cutthroat
end

def cutthroat?
  $infomon_cutthroat
end

def variable
  unless script = Script.current then echo 'variable: cannot identify calling script.'; return nil; end
  script.vars
end

def pause(num = 1)
  if num =~ /m/
    sleep((num.sub(/m/, '').to_f * 60))
  elsif num =~ /h/
    sleep((num.sub(/h/, '').to_f * 3600))
  elsif num =~ /d/
    sleep((num.sub(/d/, '').to_f * 86400))
  else
    sleep(num.to_f)
  end
end

def cast(spell, target = nil, results_of_interest = nil)
  if spell.class == Spell
    spell.cast(target, results_of_interest)
  elsif ((spell.class == Integer) or (spell.to_s =~ /^[0-9]+$/)) and (find_spell = Spell[spell.to_i])
    find_spell.cast(target, results_of_interest)
  elsif (spell.class == String) and (find_spell = Spell[spell])
    find_spell.cast(target, results_of_interest)
  else
    echo "cast: invalid spell (#{spell})"
    false
  end
end

def clear(opt = 0)
  unless script = Script.current then respond('--- clear: Unable to identify calling script.'); return false; end
  to_return = script.downstream_buffer.dup
  script.downstream_buffer.clear
  to_return
end

def match(label, string)
  strings = [label, string]
  strings.flatten!
  unless script = Script.current then echo("An unknown script thread tried to fetch a game line from the queue, but Lich can't process the call without knowing which script is calling! Aborting..."); Thread.current.kill; return false end
  if strings.empty? then echo("Error! 'match' was given no strings to look for!"); sleep 1; return false end
  unless strings.length == 2
    while line_in = script.gets
      strings.each { |string|
        if line_in =~ /#{string}/ then return $~.to_s end
      }
    end
  else
    if script.respond_to?(:match_stack_add)
      script.match_stack_add(strings.first.to_s, strings.last)
    else
      script.match_stack_labels.push(strings[0].to_s)
      script.match_stack_strings.push(strings[1])
    end
  end
end

def matchtimeout(secs, *strings)
  unless script = Script.current then echo("An unknown script thread tried to fetch a game line from the queue, but Lich can't process the call without knowing which script is calling! Aborting..."); Thread.current.kill; return false end
  unless (secs.class == Float || secs.class == Integer)
    echo('matchtimeout error! You appear to have given it a string, not a #! Syntax:  matchtimeout(30, "You stand up")')
    return false
  end
  strings.flatten!
  if strings.empty?
    echo("matchtimeout without any strings to wait for!")
    sleep 1
    return false
  end
  regexpstr = strings.join('|')
  end_time = Time.now.to_f + secs
  loop {
    line = get?
    if line.nil?
      sleep 0.1
    elsif line =~ /#{regexpstr}/i
      return line
    end
    if (Time.now.to_f > end_time)
      return false
    end
  }
end

def matchbefore(*strings)
  strings.flatten!
  unless script = Script.current then echo("An unknown script thread tried to fetch a game line from the queue, but Lich can't process the call without knowing which script is calling! Aborting..."); Thread.current.kill; return false end
  if strings.empty? then echo("matchbefore without any strings to wait for!"); return false end
  regexpstr = strings.join('|')
  loop { if (line_in = script.gets) =~ /#{regexpstr}/ then return $`.to_s end }
end

def matchafter(*strings)
  strings.flatten!
  unless script = Script.current then echo("An unknown script thread tried to fetch a game line from the queue, but Lich can't process the call without knowing which script is calling! Aborting..."); Thread.current.kill; return false end
  if strings.empty? then echo("matchafter without any strings to wait for!"); return end
  regexpstr = strings.join('|')
  loop { if (line_in = script.gets) =~ /#{regexpstr}/ then return $'.to_s end }
end

def matchboth(*strings)
  strings.flatten!
  unless script = Script.current then echo("An unknown script thread tried to fetch a game line from the queue, but Lich can't process the call without knowing which script is calling! Aborting..."); Thread.current.kill; return false end
  if strings.empty? then echo("matchboth without any strings to wait for!"); return end
  regexpstr = strings.join('|')
  loop { if (line_in = script.gets) =~ /#{regexpstr}/ then break end }
  return [$`.to_s, $'.to_s]
end

def matchwait(*strings)
  unless script = Script.current then respond('--- matchwait: Unable to identify calling script.'); return false; end
  strings.flatten!
  unless strings.empty?
    regexpstr = strings.collect { |str| str.kind_of?(Regexp) ? str.source : str }.join('|')
    regexobj = /#{regexpstr}/
    while line_in = script.gets
      return line_in if line_in =~ regexobj
    end
  else
    strings = script.match_stack_strings
    labels = script.match_stack_labels
    regexpstr = /#{strings.join('|')}/i
    while line_in = script.gets
      if mdata = regexpstr.match(line_in)
        jmp = labels[strings.index(mdata.to_s) || strings.index(strings.find { |str| line_in =~ /#{str}/i })]
        script.match_stack_clear
        goto jmp
      end
    end
  end
end

def waitforre(regexp)
  unless script = Script.current then respond('--- waitforre: Unable to identify calling script.'); return false; end
  unless regexp.class == Regexp then echo("Script error! You have given 'waitforre' something to wait for, but it isn't a Regular Expression! Use 'waitfor' if you want to wait for a string."); sleep 1; return nil end
  regobj = regexp.match(script.gets) until regobj
end

def waitfor(*strings)
  unless script = Script.current then respond('--- waitfor: Unable to identify calling script.'); return false; end
  strings.flatten!
  if (script.class == WizardScript) and (strings.length == 1) and (strings.first.strip == '>')
    return script.gets
  end

  if strings.empty?
    echo 'waitfor: no string to wait for'
    return false
  end
  regexpstr = strings.join('|')
  while true
    line_in = script.gets
    if (line_in =~ /#{regexpstr}/i) then return line_in end
  end
end

def wait
  unless script = Script.current then respond('--- wait: unable to identify calling script.'); return false; end
  script.clear
  return script.gets
end

def get
  Script.current.gets
end

def get?
  Script.current.gets?
end

def reget(*lines)
  unless script = Script.current then respond('--- reget: Unable to identify calling script.'); return false; end
  lines.flatten!
  if caller.find { |c| c =~ /regetall/ }
    history = ($_SERVERBUFFER_.history + $_SERVERBUFFER_).join("\n")
  else
    history = $_SERVERBUFFER_.dup.join("\n")
  end
  unless script.want_downstream_xml
    history.gsub!(/<pushStream id=["'](?:spellfront|inv|bounty|society)["'][^>]*\/>.*?<popStream[^>]*>/m, '')
    history.gsub!(/<stream id="Spells">.*?<\/stream>/m, '')
    history.gsub!(/<(compDef|inv|component|right|left|spell|prompt)[^>]*>.*?<\/\1>/m, '')
    history.gsub!(/<[^>]+>/, '')
    history.gsub!('&gt;', '>')
    history.gsub!('&lt;', '<')
  end
  history = history.split("\n").delete_if { |line| line.nil? or line.empty? or line =~ /^[\r\n\s\t]*$/ }
  if lines.first.kind_of?(Numeric) or lines.first.to_i.nonzero?
    history = history[-([lines.shift.to_i, history.length].min)..-1]
  end
  unless lines.empty? or lines.nil?
    regex = /#{lines.join('|')}/i
    history = history.find_all { |line| line =~ regex }
  end
  if history.empty?
    nil
  else
    history
  end
end

def regetall(*lines)
  reget(*lines)
end

def multifput(*cmds)
  cmds.flatten.compact.each { |cmd| fput(cmd) }
end

def fput(message, *waitingfor)
  unless script = Script.current then respond('--- waitfor: Unable to identify calling script.'); return false; end
  waitingfor.flatten!
  clear
  put(message)

  while string = get
    if string =~ /(?:\.\.\.wait |Wait )[0-9]+/
      hold_up = string.slice(/[0-9]+/).to_i
      sleep(hold_up) unless hold_up.nil?
      clear
      put(message)
      next
    elsif string =~ /^You.+struggle.+stand/
      clear
      fput 'stand'
      next
    elsif string =~ /stunned|can't do that while|cannot seem|^(?!You rummage).*can't seem|don't seem|Sorry, you may only type ahead/
      if dead?
        echo "You're dead...! You can't do that!"
        sleep 1
        script.downstream_buffer.unshift(string)
        return false
      elsif checkstunned
        while checkstunned
          sleep("0.25".to_f)
        end
      elsif checkwebbed
        while checkwebbed
          sleep("0.25".to_f)
        end
      elsif string =~ /Sorry, you may only type ahead/
        sleep 1
      else
        sleep 0.1
        script.downstream_buffer.unshift(string)
        return false
      end
      clear
      put(message)
      next
    else
      if waitingfor.empty?
        script.downstream_buffer.unshift(string)
        return string
      else
        if foundit = waitingfor.find { |val| string =~ /#{val}/i }
          script.downstream_buffer.unshift(string)
          return foundit
        end
        sleep 1
        clear
        put(message)
        next
      end
    end
  end
end

def put(*messages)
  messages.each { |message| Game.puts(message) }
end

def quiet_exit
  script = Script.current
  script.quiet = !(script.quiet)
end

def matchfindexact(*strings)
  strings.flatten!
  unless script = Script.current then echo("An unknown script thread tried to fetch a game line from the queue, but Lich can't process the call without knowing which script is calling! Aborting..."); Thread.current.kill; return false end
  if strings.empty? then echo("error! 'matchfind' with no strings to look for!"); sleep 1; return false end
  looking = Array.new
  strings.each { |str| looking.push(str.gsub('?', '(\b.+\b)')) }
  if looking.empty? then echo("matchfind without any strings to wait for!"); return false end
  regexpstr = looking.join('|')
  while line_in = script.gets
    if gotit = line_in.slice(/#{regexpstr}/)
      matches = Array.new
      looking.each_with_index { |str, idx|
        if gotit =~ /#{str}/i
          strings[idx].count('?').times { |n| matches.push(eval("$#{n + 1}")) }
        end
      }
      break
    end
  end
  if matches.length == 1
    return matches.first
  else
    return matches.compact
  end
end

def matchfind(*strings)
  regex = /#{strings.flatten.join('|').gsub('?', '(.+)')}/i
  unless script = Script.current
    respond "Unknown script is asking to use matchfind!  Cannot process request without identifying the calling script; killing this thread."
    Thread.current.kill
  end
  while true
    if reobj = regex.match(script.gets)
      ret = reobj.captures.compact
      if ret.length < 2
        return ret.first
      else
        return ret
      end
    end
  end
end

def matchfindword(*strings)
  regex = /#{strings.flatten.join('|').gsub('?', '([\w\d]+)')}/i
  unless script = Script.current
    respond "Unknown script is asking to use matchfindword!  Cannot process request without identifying the calling script; killing this thread."
    Thread.current.kill
  end
  while true
    if reobj = regex.match(script.gets)
      ret = reobj.captures.compact
      if ret.length < 2
        return ret.first
      else
        return ret
      end
    end
  end
end

def send_scripts(*messages)
  messages.flatten!
  messages.each { |message|
    Script.new_downstream(message)
  }
  true
end

def status_tags(onoff = "none")
  script = Script.current
  if onoff == "on"
    script.want_downstream = false
    script.want_downstream_xml = true
    echo("Status tags will be sent to this script.")
  elsif onoff == "off"
    script.want_downstream = true
    script.want_downstream_xml = false
    echo("Status tags will no longer be sent to this script.")
  elsif script.want_downstream_xml
    script.want_downstream = true
    script.want_downstream_xml = false
  else
    script.want_downstream = false
    script.want_downstream_xml = true
  end
end

def respond(first = "", *messages)
  str = ''
  begin
    if first.class == Array
      first.flatten.each { |ln| str += sprintf("%s\r\n", ln.to_s.chomp) }
    else
      str += sprintf("%s\r\n", first.to_s.chomp)
    end
    messages.flatten.each { |message| str += sprintf("%s\r\n", message.to_s.chomp) }
    str.split(/\r?\n/).each { |line| Script.new_script_output(line); Buffer.update(line, Buffer::SCRIPT_OUTPUT) }
    if $frontend == 'stormfront'
      str = "<output class=\"mono\"/>\r\n#{str.gsub('&', '&amp;').gsub('<', '&lt;').gsub('>', '&gt;')}<output class=\"\"/>\r\n"
    elsif $frontend == 'profanity'
      str = str.gsub('&', '&amp;').gsub('<', '&lt;').gsub('>', '&gt;')
    end
    wait_while { XMLData.in_stream }
    $_CLIENT_.puts(str)
    if $_DETACHABLE_CLIENT_
      $_DETACHABLE_CLIENT_.puts(str) rescue nil
    end
  rescue
    puts $!
    puts $!.backtrace.first
  end
end

def _respond(first = "", *messages)
  str = ''
  begin
    if first.class == Array
      first.flatten.each { |ln| str += sprintf("%s\r\n", ln.to_s.chomp) }
    else
      str += sprintf("%s\r\n", first.to_s.chomp)
    end
    messages.flatten.each { |message| str += sprintf("%s\r\n", message.to_s.chomp) }
    str.split(/\r?\n/).each { |line| Script.new_script_output(line); Buffer.update(line, Buffer::SCRIPT_OUTPUT) } # fixme: strip/separate script output?
    wait_while { XMLData.in_stream }
    $_CLIENT_.puts(str)
    if $_DETACHABLE_CLIENT_
      $_DETACHABLE_CLIENT_.puts(str) rescue nil
    end
  rescue
    puts $!
    puts $!.backtrace.first
  end
end

def noded_pulse
  if Stats.prof =~ /warrior|rogue|sorcerer/i
    stats = [Skills.smc.to_i, Skills.emc.to_i]
  elsif Stats.prof =~ /empath|bard/i
    stats = [Skills.smc.to_i, Skills.mmc.to_i]
  elsif Stats.prof =~ /wizard/i
    stats = [Skills.emc.to_i, 0]
  elsif Stats.prof =~ /paladin|cleric|ranger/i
    stats = [Skills.smc.to_i, 0]
  else
    stats = [0, 0]
  end
  return (maxmana * 25 / 100) + (stats.max / 10) + (stats.min / 20)
end

def unnoded_pulse
  if Stats.prof =~ /warrior|rogue|sorcerer/i
    stats = [Skills.smc.to_i, Skills.emc.to_i]
  elsif Stats.prof =~ /empath|bard/i
    stats = [Skills.smc.to_i, Skills.mmc.to_i]
  elsif Stats.prof =~ /wizard/i
    stats = [Skills.emc.to_i, 0]
  elsif Stats.prof =~ /paladin|cleric|ranger/i
    stats = [Skills.smc.to_i, 0]
  else
    stats = [0, 0]
  end
  return (maxmana * 15 / 100) + (stats.max / 10) + (stats.min / 20)
end

require_relative("./lib/stash.rb")

def empty_hands
  Lich::Stash::stash_hands(both: true)
end

def empty_hand
  right_hand = GameObj.right_hand
  left_hand = GameObj.left_hand

  unless (right_hand.id.nil? and ([Wounds.rightArm, Wounds.rightHand, Scars.rightArm, Scars.rightHand].max < 3)) or (left_hand.id.nil? and ([Wounds.leftArm, Wounds.leftHand, Scars.leftArm, Scars.leftHand].max < 3))
    if right_hand.id and ([Wounds.rightArm, Wounds.rightHand, Scars.rightArm, Scars.rightHand].max < 3 or [Wounds.leftArm, Wounds.leftHand, Scars.leftArm, Scars.leftHand].max = 3)
      Lich::Stash::stash_hands(right: true)
    else
      Lich::Stash::stash_hands(left: true)
    end
  end
end

def empty_right_hand
  Lich::Stash::stash_hands(right: true)
end

def empty_left_hand
  Lich::Stash::stash_hands(left: true)
end

def fill_hands
  Lich::Stash::equip_hands(both: true)
end

def fill_hand
  Lich::Stash::equip_hands()
end

def fill_right_hand
  Lich::Stash::equip_hands(right: true)
end

def fill_left_hand
  Lich::Stash::equip_hands(left: true)
end

def dothis(action, success_line)
  loop {
    Script.current.clear
    put action
    loop {
      line = get
      if line =~ success_line
        return line
      elsif line =~ /^(\.\.\.w|W)ait ([0-9]+) sec(onds)?\.$/
        if $2.to_i > 1
          sleep ($2.to_i - "0.5".to_f)
        else
          sleep 0.3
        end
        break
      elsif line == 'Sorry, you may only type ahead 1 command.'
        sleep 1
        break
      elsif line == 'You are still stunned.'
        wait_while { stunned? }
        break
      elsif line == 'That is impossible to do while unconscious!'
        100.times {
          unless line = get?
            sleep 0.1
          else
            break if line =~ /Your thoughts slowly come back to you as you find yourself lying on the ground\.  You must have been sleeping\.$|^You wake up from your slumber\.$/
          end
        }
        break
      elsif line == "You don't seem to be able to move to do that."
        100.times {
          unless line = get?
            sleep 0.1
          else
            break if line == 'The restricting force that envelops you dissolves away.'
          end
        }
        break
      elsif line == "You can't do that while entangled in a web."
        wait_while { checkwebbed }
        break
      elsif line == 'You find that impossible under the effects of the lullabye.'
        100.times {
          unless line = get?
            sleep 0.1
          else
            # fixme
            break if line == 'You shake off the effects of the lullabye.'
          end
        }
        break
      end
    }
  }
end

def dothistimeout(action, timeout, success_line)
  end_time = Time.now.to_f + timeout
  line = nil
  loop {
    Script.current.clear
    put action unless action.nil?
    loop {
      line = get?
      if line.nil?
        sleep 0.1
      elsif line =~ success_line
        return line
      elsif line =~ /^(\.\.\.w|W)ait ([0-9]+) sec(onds)?\.$/
        if $2.to_i > 1
          sleep ($2.to_i - "0.5".to_f)
        else
          sleep 0.3
        end
        end_time = Time.now.to_f + timeout
        break
      elsif line == 'Sorry, you may only type ahead 1 command.'
        sleep 1
        end_time = Time.now.to_f + timeout
        break
      elsif line == 'You are still stunned.'
        wait_while { stunned? }
        end_time = Time.now.to_f + timeout
        break
      elsif line == 'That is impossible to do while unconscious!'
        100.times {
          unless line = get?
            sleep 0.1
          else
            break if line =~ /Your thoughts slowly come back to you as you find yourself lying on the ground\.  You must have been sleeping\.$|^You wake up from your slumber\.$/
          end
        }
        break
      elsif line == "You don't seem to be able to move to do that."
        100.times {
          unless line = get?
            sleep 0.1
          else
            break if line == 'The restricting force that envelops you dissolves away.'
          end
        }
        break
      elsif line == "You can't do that while entangled in a web."
        wait_while { checkwebbed }
        break
      elsif line == 'You find that impossible under the effects of the lullabye.'
        100.times {
          unless line = get?
            sleep 0.1
          else
            # fixme
            break if line == 'You shake off the effects of the lullabye.'
          end
        }
        break
      end
      if Time.now.to_f >= end_time
        return nil
      end
    }
  }
end

$link_highlight_start = ''
$link_highlight_end = ''
$speech_highlight_start = ''
$speech_highlight_end = ''

def sf_to_wiz(line)
  begin
    return line if line == "\r\n"

    if $sftowiz_multiline
      $sftowiz_multiline = $sftowiz_multiline + line
      line = $sftowiz_multiline
    end
    if (line.scan(/<pushStream[^>]*\/>/).length > line.scan(/<popStream[^>]*\/>/).length)
      $sftowiz_multiline = line
      return nil
    end
    if (line.scan(/<style id="\w+"[^>]*\/>/).length > line.scan(/<style id=""[^>]*\/>/).length)
      $sftowiz_multiline = line
      return nil
    end
    $sftowiz_multiline = nil
    if line =~ /<LaunchURL src="(.*?)" \/>/
      $_CLIENT_.puts "\034GSw00005\r\nhttps://www.play.net#{$1}\r\n"
    end
    if line =~ /<preset id='speech'>(.*?)<\/preset>/m
      line = line.sub(/<preset id='speech'>.*?<\/preset>/m, "#{$speech_highlight_start}#{$1}#{$speech_highlight_end}")
    end
    if line =~ /<pushStream id="thoughts"[^>]*>\[([^\\]+?)\]\s*(.*?)<popStream\/>/m
      thought_channel = $1
      msg = $2
      thought_channel.gsub!(' ', '-')
      msg.gsub!('<pushBold/>', '')
      msg.gsub!('<popBold/>', '')
      line = line.sub(/<pushStream id="thoughts".*<popStream\/>/m, "You hear the faint thoughts of [#{thought_channel}]-ESP echo in your mind:\r\n#{msg}")
    end
    if line =~ /<pushStream id="voln"[^>]*>\[Voln \- (?:<a[^>]*>)?([A-Z][a-z]+)(?:<\/a>)?\]\s*(".*")[\r\n]*<popStream\/>/m
      line = line.sub(/<pushStream id="voln"[^>]*>\[Voln \- (?:<a[^>]*>)?([A-Z][a-z]+)(?:<\/a>)?\]\s*(".*")[\r\n]*<popStream\/>/m, "The Symbol of Thought begins to burn in your mind and you hear #{$1} thinking, #{$2}\r\n")
    end
    if line =~ /<stream id="thoughts"[^>]*>([^:]+): (.*?)<\/stream>/m
      line = line.sub(/<stream id="thoughts"[^>]*>.*?<\/stream>/m, "You hear the faint thoughts of #{$1} echo in your mind:\r\n#{$2}")
    end
    if line =~ /<pushStream id="familiar"[^>]*>(.*)<popStream\/>/m
      line = line.sub(/<pushStream id="familiar"[^>]*>.*<popStream\/>/m, "\034GSe\r\n#{$1}\034GSf\r\n")
    end
    if line =~ /<pushStream id="death"\/>(.*?)<popStream\/>/m
      line = line.sub(/<pushStream id="death"\/>.*?<popStream\/>/m, "\034GSw00003\r\n#{$1}\034GSw00004\r\n")
    end
    if line =~ /<style id="roomName" \/>(.*?)<style id=""\/>/m
      line = line.sub(/<style id="roomName" \/>.*?<style id=""\/>/m, "\034GSo\r\n#{$1}\034GSp\r\n")
    end
    line.gsub!(/<style id="roomDesc"\/><style id=""\/>\r?\n/, '')
    if line =~ /<style id="roomDesc"\/>(.*?)<style id=""\/>/m
      desc = $1.gsub(/<a[^>]*>/, $link_highlight_start).gsub("</a>", $link_highlight_end)
      line = line.sub(/<style id="roomDesc"\/>.*?<style id=""\/>/m, "\034GSH\r\n#{desc}\034GSI\r\n")
    end
    line = line.gsub("</prompt>\r\n", "</prompt>")
    line = line.gsub("<pushBold/>", "\034GSL\r\n")
    line = line.gsub("<popBold/>", "\034GSM\r\n")
    line = line.gsub(/<pushStream id=["'](?:spellfront|inv|bounty|society|speech|talk)["'][^>]*\/>.*?<popStream[^>]*>/m, '')
    line = line.gsub(/<stream id="Spells">.*?<\/stream>/m, '')
    line = line.gsub(/<(compDef|inv|component|right|left|spell|prompt)[^>]*>.*?<\/\1>/m, '')
    line = line.gsub(/<[^>]+>/, '')
    line = line.gsub('&gt;', '>')
    line = line.gsub('&lt;', '<')
    line = line.gsub('&amp;', '&')
    return nil if line.gsub("\r\n", '').length < 1

    return line
  rescue
    $_CLIENT_.puts "--- Error: sf_to_wiz: #{$!}"
    $_CLIENT_.puts '$_SERVERSTRING_: ' + $_SERVERSTRING_.to_s
  end
end

def strip_xml(line)
  return line if line == "\r\n"

  if $strip_xml_multiline
    $strip_xml_multiline = $strip_xml_multiline + line
    line = $strip_xml_multiline
  end
  if (line.scan(/<pushStream[^>]*\/>/).length > line.scan(/<popStream[^>]*\/>/).length)
    $strip_xml_multiline = line
    return nil
  end
  $strip_xml_multiline = nil

  line = line.gsub(/<pushStream id=["'](?:spellfront|inv|bounty|society|speech|talk)["'][^>]*\/>.*?<popStream[^>]*>/m, '')
  line = line.gsub(/<stream id="Spells">.*?<\/stream>/m, '')
  line = line.gsub(/<(compDef|inv|component|right|left|spell|prompt)[^>]*>.*?<\/\1>/m, '')
  line = line.gsub(/<[^>]+>/, '')
  line = line.gsub('&gt;', '>')
  line = line.gsub('&lt;', '<')

  return nil if line.gsub("\n", '').gsub("\r", '').gsub(' ', '').length < 1

  return line
end

def monsterbold_start
  if $frontend =~ /^(?:wizard|avalon)$/
    "\034GSL\r\n"
  elsif $frontend == 'stormfront'
    '<pushBold/>'
  elsif $frontend == 'profanity'
    '<b>'
  else
    ''
  end
end

def monsterbold_end
  if $frontend =~ /^(?:wizard|avalon)$/
    "\034GSM\r\n"
  elsif $frontend == 'stormfront'
    '<popBold/>'
  elsif $frontend == 'profanity'
    '</b>'
  else
    ''
  end
end

def do_client(client_string)
  client_string.strip!
  #   Buffer.update(client_string, Buffer::UPSTREAM)
  client_string = UpstreamHook.run(client_string)
  #   Buffer.update(client_string, Buffer::UPSTREAM_MOD)
  return nil if client_string.nil?

  if client_string =~ /^(?:<c>)?#{$lich_char}(.+)$/
    cmd = $1
    if cmd =~ /^k$|^kill$|^stop$/
      if Script.running.empty?
        respond '--- Lich: no scripts to kill'
      else
        Script.running.last.kill
      end
    elsif cmd =~ /^p$|^pause$/
      if s = Script.running.reverse.find { |s| not s.paused? }
        s.pause
      else
        respond '--- Lich: no scripts to pause'
      end
      s = nil
    elsif cmd =~ /^u$|^unpause$/
      if s = Script.running.reverse.find { |s| s.paused? }
        s.unpause
      else
        respond '--- Lich: no scripts to unpause'
      end
      s = nil
    elsif cmd =~ /^ka$|^kill\s?all$|^stop\s?all$/
      did_something = false
      Script.running.find_all { |s| not s.no_kill_all }.each { |s| s.kill; did_something = true }
      respond('--- Lich: no scripts to kill') unless did_something
    elsif cmd =~ /^pa$|^pause\s?all$/
      did_something = false
      Script.running.find_all { |s| not s.paused? and not s.no_pause_all }.each { |s| s.pause; did_something = true }
      respond('--- Lich: no scripts to pause') unless did_something
    elsif cmd =~ /^ua$|^unpause\s?all$/
      did_something = false
      Script.running.find_all { |s| s.paused? and not s.no_pause_all }.each { |s| s.unpause; did_something = true }
      respond('--- Lich: no scripts to unpause') unless did_something
    elsif cmd =~ /^(k|kill|stop|p|pause|u|unpause)\s(.+)/
      action = $1
      target = $2
      script = Script.running.find { |s| s.name == target } || Script.hidden.find { |s| s.name == target } || Script.running.find { |s| s.name =~ /^#{target}/i } || Script.hidden.find { |s| s.name =~ /^#{target}/i }
      if script.nil?
        respond "--- Lich: #{target} does not appear to be running! Use ';list' or ';listall' to see what's active."
      elsif action =~ /^(?:k|kill|stop)$/
        script.kill
      elsif action =~ /^(?:p|pause)$/
        script.pause
      elsif action =~ /^(?:u|unpause)$/
        script.unpause
      end
      action = target = script = nil
    elsif cmd =~ /^list\s?(?:all)?$|^l(?:a)?$/i
      if cmd =~ /a(?:ll)?/i
        list = Script.running + Script.hidden
      else
        list = Script.running
      end
      if list.empty?
        respond '--- Lich: no active scripts'
      else
        respond "--- Lich: #{list.collect { |s| s.paused? ? "#{s.name} (paused)" : s.name }.join(", ")}"
      end
      list = nil
    elsif cmd =~ /^force\s+[^\s]+/
      if cmd =~ /^force\s+([^\s]+)\s+(.+)$/
        Script.start($1, $2, :force => true)
      elsif cmd =~ /^force\s+([^\s]+)/
        Script.start($1, :force => true)
      end
    elsif cmd =~ /^send |^s /
      if cmd.split[1] == "to"
        script = (Script.running + Script.hidden).find { |scr| scr.name == cmd.split[2].chomp.strip } || script = (Script.running + Script.hidden).find { |scr| scr.name =~ /^#{cmd.split[2].chomp.strip}/i }
        if script
          msg = cmd.split[3..-1].join(' ').chomp
          if script.want_downstream
            script.downstream_buffer.push(msg)
          else
            script.unique_buffer.push(msg)
          end
          respond "--- sent to '#{script.name}': #{msg}"
        else
          respond "--- Lich: '#{cmd.split[2].chomp.strip}' does not match any active script!"
        end
        script = nil
      else
        if Script.running.empty? and Script.hidden.empty?
          respond('--- Lich: no active scripts to send to.')
        else
          msg = cmd.split[1..-1].join(' ').chomp
          respond("--- sent: #{msg}")
          Script.new_downstream(msg)
        end
      end
    elsif cmd =~ /^(?:exec|e)(q)? (.+)$/
      cmd_data = $2
      if $1.nil?
        ExecScript.start(cmd_data, flags = { :quiet => false, :trusted => true })
      else
        ExecScript.start(cmd_data, flags = { :quiet => true, :trusted => true })
      end
    elsif cmd =~ /^trust\s+(.*)/i
      script_name = $1
      if RUBY_VERSION =~ /^2\.[012]\./
        if File.exists?("#{SCRIPT_DIR}/#{script_name}.lic")
          if Script.trust(script_name)
            respond "--- Lich: '#{script_name}' is now a trusted script."
          else
            respond "--- Lich: '#{script_name}' is already trusted."
          end
        else
          respond "--- Lich: could not find script: #{script_name}"
        end
      else
        respond "--- Lich: this feature isn't available in this version of Ruby "
      end
    elsif cmd =~ /^(?:dis|un)trust\s+(.*)/i
      script_name = $1
      if RUBY_VERSION =~ /^2\.[012]\./
        if Script.distrust(script_name)
          respond "--- Lich: '#{script_name}' is no longer a trusted script."
        else
          respond "--- Lich: '#{script_name}' was not found in the trusted script list."
        end
      else
        respond "--- Lich: this feature isn't available in this version of Ruby "
      end
    elsif cmd =~ /^list\s?(?:un)?trust(?:ed)?$|^lt$/i
      if RUBY_VERSION =~ /^2\.[012]\./
        list = Script.list_trusted
        if list.empty?
          respond "--- Lich: no scripts are trusted"
        else
          respond "--- Lich: trusted scripts: #{list.join(', ')}"
        end
        list = nil
      else
        respond "--- Lich: this feature isn't available in this version of Ruby "
      end
    elsif cmd =~ /^set\s(.+)\s(on|off)/
      toggle_var = $1
      set_state = $2
      did_something = false
      begin
        Lich.db.execute("INSERT OR REPLACE INTO lich_settings(name,value) values(?,?);", toggle_var.to_s.encode('UTF-8'), set_state.to_s.encode('UTF-8'))
        did_something = true
      rescue SQLite3::BusyException
        sleep 0.1
        retry
      end
      respond("--- Lich: toggle #{toggle_var} set #{set_state}") if did_something
      did_something = false
      nil
    elsif cmd =~ /^help$/i
      respond
      respond "Lich v#{LICH_VERSION}"
      respond
      respond 'built-in commands:'
      respond "   #{$clean_lich_char}<script name>             start a script"
      respond "   #{$clean_lich_char}force <script name>       start a script even if it's already running"
      respond "   #{$clean_lich_char}pause <script name>       pause a script"
      respond "   #{$clean_lich_char}p <script name>           ''"
      respond "   #{$clean_lich_char}unpause <script name>     unpause a script"
      respond "   #{$clean_lich_char}u <script name>           ''"
      respond "   #{$clean_lich_char}kill <script name>        kill a script"
      respond "   #{$clean_lich_char}k <script name>           ''"
      respond "   #{$clean_lich_char}pause                     pause the most recently started script that isn't aready paused"
      respond "   #{$clean_lich_char}p                         ''"
      respond "   #{$clean_lich_char}unpause                   unpause the most recently started script that is paused"
      respond "   #{$clean_lich_char}u                         ''"
      respond "   #{$clean_lich_char}kill                      kill the most recently started script"
      respond "   #{$clean_lich_char}k                         ''"
      respond "   #{$clean_lich_char}list                      show running scripts (except hidden ones)"
      respond "   #{$clean_lich_char}l                         ''"
      respond "   #{$clean_lich_char}pause all                 pause all scripts"
      respond "   #{$clean_lich_char}pa                        ''"
      respond "   #{$clean_lich_char}unpause all               unpause all scripts"
      respond "   #{$clean_lich_char}ua                        ''"
      respond "   #{$clean_lich_char}kill all                  kill all scripts"
      respond "   #{$clean_lich_char}ka                        ''"
      respond "   #{$clean_lich_char}list all                  show all running scripts"
      respond "   #{$clean_lich_char}la                        ''"
      respond
      respond "   #{$clean_lich_char}exec <code>               executes the code as if it was in a script"
      respond "   #{$clean_lich_char}e <code>                  ''"
      respond "   #{$clean_lich_char}execq <code>              same as #{$clean_lich_char}exec but without the script active and exited messages"
      respond "   #{$clean_lich_char}eq <code>                 ''"
      respond
      if (RUBY_VERSION =~ /^2\.[012]\./)
        respond "   #{$clean_lich_char}trust <script name>       let the script do whatever it wants"
        respond "   #{$clean_lich_char}distrust <script name>    restrict the script from doing things that might harm your computer"
        respond "   #{$clean_lich_char}list trusted              show what scripts are trusted"
        respond "   #{$clean_lich_char}lt                        ''"
        respond
      end
      respond "   #{$clean_lich_char}send <line>               send a line to all scripts as if it came from the game"
      respond "   #{$clean_lich_char}send to <script> <line>   send a line to a specific script"
      respond
      respond "   #{$clean_lich_char}set <variable> [on|off]   set a global toggle variable on or off"
      respond
      respond 'If you liked this help message, you might also enjoy:'
      respond "   #{$clean_lich_char}lnet help"
      respond "   #{$clean_lich_char}magic help     (infomon must be running)"
      respond "   #{$clean_lich_char}go2 help"
      respond "   #{$clean_lich_char}repository help"
      respond "   #{$clean_lich_char}alias help"
      respond "   #{$clean_lich_char}vars help"
      respond "   #{$clean_lich_char}autostart help"
      respond
    else
      if cmd =~ /^([^\s]+)\s+(.+)/
        Script.start($1, $2)
      else
        Script.start(cmd)
      end
    end
  else
    if $offline_mode
      respond "--- Lich: offline mode: ignoring #{client_string}"
    else
      client_string = "#{$cmd_prefix}bbs" if ($frontend =~ /^(?:wizard|avalon)$/) and (client_string == "#{$cmd_prefix}\egbbk\n") # launch forum
      Game._puts client_string
    end
    $_CLIENTBUFFER_.push client_string
  end
  Script.new_upstream(client_string)
end

def report_errors(&block)
  begin
    block.call
  rescue
    respond "--- Lich: error: #{$!}\n\t#{$!.backtrace[0..1].join("\n\t")}"
    Lich.log "error: #{$!}\n\t#{$!.backtrace.join("\n\t")}"
  rescue SyntaxError
    respond "--- Lich: error: #{$!}\n\t#{$!.backtrace[0..1].join("\n\t")}"
    Lich.log "error: #{$!}\n\t#{$!.backtrace.join("\n\t")}"
  rescue SystemExit
    nil
  rescue SecurityError
    respond "--- Lich: error: #{$!}\n\t#{$!.backtrace[0..1].join("\n\t")}"
    Lich.log "error: #{$!}\n\t#{$!.backtrace.join("\n\t")}"
  rescue ThreadError
    respond "--- Lich: error: #{$!}\n\t#{$!.backtrace[0..1].join("\n\t")}"
    Lich.log "error: #{$!}\n\t#{$!.backtrace.join("\n\t")}"
  rescue SystemStackError
    respond "--- Lich: error: #{$!}\n\t#{$!.backtrace[0..1].join("\n\t")}"
    Lich.log "error: #{$!}\n\t#{$!.backtrace.join("\n\t")}"
  rescue Exception
    respond "--- Lich: error: #{$!}\n\t#{$!.backtrace[0..1].join("\n\t")}"
    Lich.log "error: #{$!}\n\t#{$!.backtrace.join("\n\t")}"
  rescue ScriptError
    respond "--- Lich: error: #{$!}\n\t#{$!.backtrace[0..1].join("\n\t")}"
    Lich.log "error: #{$!}\n\t#{$!.backtrace.join("\n\t")}"
  rescue LoadError
    respond "--- Lich: error: #{$!}\n\t#{$!.backtrace[0..1].join("\n\t")}"
    Lich.log "error: #{$!}\n\t#{$!.backtrace.join("\n\t")}"
  rescue NoMemoryError
    respond "--- Lich: error: #{$!}\n\t#{$!.backtrace[0..1].join("\n\t")}"
    Lich.log "error: #{$!}\n\t#{$!.backtrace.join("\n\t")}"
  rescue
    respond "--- Lich: error: #{$!}\n\t#{$!.backtrace[0..1].join("\n\t")}"
    Lich.log "error: #{$!}\n\t#{$!.backtrace.join("\n\t")}"
  end
end

module Buffer
  DOWNSTREAM_STRIPPED = 1
  DOWNSTREAM_RAW      = 2
  DOWNSTREAM_MOD      = 4
  UPSTREAM            = 8
  UPSTREAM_MOD        = 16
  SCRIPT_OUTPUT       = 32
  @@index             = Hash.new
  @@streams           = Hash.new
  @@mutex             = Mutex.new
  @@offset            = 0
  @@buffer            = Array.new
  @@max_size          = 3000
  def Buffer.gets
    thread_id = Thread.current.object_id
    if @@index[thread_id].nil?
      @@mutex.synchronize {
        @@index[thread_id] = (@@offset + @@buffer.length)
        @@streams[thread_id] ||= DOWNSTREAM_STRIPPED
      }
    end
    line = nil
    loop {
      if (@@index[thread_id] - @@offset) >= @@buffer.length
        sleep 0.05 while ((@@index[thread_id] - @@offset) >= @@buffer.length)
      end
      @@mutex.synchronize {
        if @@index[thread_id] < @@offset
          @@index[thread_id] = @@offset
        end
        line = @@buffer[@@index[thread_id] - @@offset]
      }
      @@index[thread_id] += 1
      break if ((line.stream & @@streams[thread_id]) != 0)
    }
    return line
  end

  def Buffer.gets?
    thread_id = Thread.current.object_id
    if @@index[thread_id].nil?
      @@mutex.synchronize {
        @@index[thread_id] = (@@offset + @@buffer.length)
        @@streams[thread_id] ||= DOWNSTREAM_STRIPPED
      }
    end
    line = nil
    loop {
      if (@@index[thread_id] - @@offset) >= @@buffer.length
        return nil
      end

      @@mutex.synchronize {
        if @@index[thread_id] < @@offset
          @@index[thread_id] = @@offset
        end
        line = @@buffer[@@index[thread_id] - @@offset]
      }
      @@index[thread_id] += 1
      break if ((line.stream & @@streams[thread_id]) != 0)
    }
    return line
  end

  def Buffer.rewind
    thread_id = Thread.current.object_id
    @@index[thread_id] = @@offset
    @@streams[thread_id] ||= DOWNSTREAM_STRIPPED
    return self
  end

  def Buffer.clear
    thread_id = Thread.current.object_id
    if @@index[thread_id].nil?
      @@mutex.synchronize {
        @@index[thread_id] = (@@offset + @@buffer.length)
        @@streams[thread_id] ||= DOWNSTREAM_STRIPPED
      }
    end
    lines = Array.new
    loop {
      if (@@index[thread_id] - @@offset) >= @@buffer.length
        return lines
      end

      line = nil
      @@mutex.synchronize {
        if @@index[thread_id] < @@offset
          @@index[thread_id] = @@offset
        end
        line = @@buffer[@@index[thread_id] - @@offset]
      }
      @@index[thread_id] += 1
      lines.push(line) if ((line.stream & @@streams[thread_id]) != 0)
    }
    return lines
  end

  def Buffer.update(line, stream = nil)
    @@mutex.synchronize {
      frozen_line = line.dup
      unless stream.nil?
        frozen_line.stream = stream
      end
      frozen_line.freeze
      @@buffer.push(frozen_line)
      while (@@buffer.length > @@max_size)
        @@buffer.shift
        @@offset += 1
      end
    }
    return self
  end

  def Buffer.streams
    @@streams[Thread.current.object_id]
  end

  def Buffer.streams=(val)
    if (val.class != Integer) or ((val & 63) == 0)
      respond "--- Lich: error: invalid streams value\n\t#{$!.caller[0..2].join("\n\t")}"
      return nil
    end
    @@streams[Thread.current.object_id] = val
  end

  def Buffer.cleanup
    @@index.delete_if { |k, v| not Thread.list.any? { |t| t.object_id == k } }
    @@streams.delete_if { |k, v| not Thread.list.any? { |t| t.object_id == k } }
    return self
  end
end

class SharedBuffer
  attr_accessor :max_size

  def initialize(args = {})
    @buffer = Array.new
    @buffer_offset = 0
    @buffer_index = Hash.new
    @buffer_mutex = Mutex.new
    @max_size = args[:max_size] || 500
    return self
  end

  def gets
    thread_id = Thread.current.object_id
    if @buffer_index[thread_id].nil?
      @buffer_mutex.synchronize { @buffer_index[thread_id] = (@buffer_offset + @buffer.length) }
    end
    if (@buffer_index[thread_id] - @buffer_offset) >= @buffer.length
      sleep 0.05 while ((@buffer_index[thread_id] - @buffer_offset) >= @buffer.length)
    end
    line = nil
    @buffer_mutex.synchronize {
      if @buffer_index[thread_id] < @buffer_offset
        @buffer_index[thread_id] = @buffer_offset
      end
      line = @buffer[@buffer_index[thread_id] - @buffer_offset]
    }
    @buffer_index[thread_id] += 1
    return line
  end

  def gets?
    thread_id = Thread.current.object_id
    if @buffer_index[thread_id].nil?
      @buffer_mutex.synchronize { @buffer_index[thread_id] = (@buffer_offset + @buffer.length) }
    end
    if (@buffer_index[thread_id] - @buffer_offset) >= @buffer.length
      return nil
    end

    line = nil
    @buffer_mutex.synchronize {
      if @buffer_index[thread_id] < @buffer_offset
        @buffer_index[thread_id] = @buffer_offset
      end
      line = @buffer[@buffer_index[thread_id] - @buffer_offset]
    }
    @buffer_index[thread_id] += 1
    return line
  end

  def clear
    thread_id = Thread.current.object_id
    if @buffer_index[thread_id].nil?
      @buffer_mutex.synchronize { @buffer_index[thread_id] = (@buffer_offset + @buffer.length) }
      return Array.new
    end
    if (@buffer_index[thread_id] - @buffer_offset) >= @buffer.length
      return Array.new
    end

    lines = Array.new
    @buffer_mutex.synchronize {
      if @buffer_index[thread_id] < @buffer_offset
        @buffer_index[thread_id] = @buffer_offset
      end
      lines = @buffer[(@buffer_index[thread_id] - @buffer_offset)..-1]
      @buffer_index[thread_id] = (@buffer_offset + @buffer.length)
    }
    return lines
  end

  def rewind
    @buffer_index[Thread.current.object_id] = @buffer_offset
    return self
  end

  def update(line)
    @buffer_mutex.synchronize {
      fline = line.dup
      fline.freeze
      @buffer.push(fline)
      while (@buffer.length > @max_size)
        @buffer.shift
        @buffer_offset += 1
      end
    }
    return self
  end

  def cleanup_threads
    @buffer_index.delete_if { |k, v| not Thread.list.any? { |t| t.object_id == k } }
    return self
  end
end

class SpellRanks
  @@list      ||= Array.new
  @@timestamp ||= 0
  @@loaded    ||= false
  @@elevated_load = proc { SpellRanks.load }
  @@elevated_save = proc { SpellRanks.save }
  attr_reader :name
  attr_accessor :minorspiritual, :majorspiritual, :cleric, :minorelemental, :majorelemental, :minormental, :ranger, :sorcerer, :wizard, :bard, :empath, :paladin, :arcanesymbols, :magicitemuse, :monk

  def SpellRanks.load
    if $SAFE == 0
      if File.exists?("#{DATA_DIR}/#{XMLData.game}/spell-ranks.dat")
        begin
          File.open("#{DATA_DIR}/#{XMLData.game}/spell-ranks.dat", 'rb') { |f|
            @@timestamp, @@list = Marshal.load(f.read)
          }
          # minor mental circle added 2012-07-18; old data files will have @minormental as nil
          @@list.each { |rank_info| rank_info.minormental ||= 0 }
          # monk circle added 2013-01-15; old data files will have @minormental as nil
          @@list.each { |rank_info| rank_info.monk ||= 0 }
          @@loaded = true
        rescue
          respond "--- Lich: error: SpellRanks.load: #{$!}"
          Lich.log "error: SpellRanks.load: #{$!}\n\t#{$!.backtrace.join("\n\t")}"
          @@list      = Array.new
          @@timestamp = 0
          @@loaded = true
        end
      else
        @@loaded = true
      end
    else
      @@elevated_load.call
    end
  end

  def SpellRanks.save
    if $SAFE == 0
      begin
        File.open("#{DATA_DIR}/#{XMLData.game}/spell-ranks.dat", 'wb') { |f|
          f.write(Marshal.dump([@@timestamp, @@list]))
        }
      rescue
        respond "--- Lich: error: SpellRanks.save: #{$!}"
        Lich.log "error: SpellRanks.save: #{$!}\n\t#{$!.backtrace.join("\n\t")}"
      end
    else
      @@elevated_save.call
    end
  end

  def SpellRanks.timestamp
    SpellRanks.load unless @@loaded
    @@timestamp
  end

  def SpellRanks.timestamp=(val)
    SpellRanks.load unless @@loaded
    @@timestamp = val
  end

  def SpellRanks.[](name)
    SpellRanks.load unless @@loaded
    @@list.find { |n| n.name == name }
  end

  def SpellRanks.list
    SpellRanks.load unless @@loaded
    @@list
  end

  def SpellRanks.method_missing(arg = nil)
    echo "error: unknown method #{arg} for class SpellRanks"
    respond caller[0..1]
  end

  def initialize(name)
    SpellRanks.load unless @@loaded
    @name = name
    @minorspiritual, @majorspiritual, @cleric, @minorelemental, @majorelemental, @ranger, @sorcerer, @wizard, @bard, @empath, @paladin, @minormental, @arcanesymbols, @magicitemuse = 0, 0, 0, 0, 0, 0, 0, 0, 0, 0, 0, 0, 0, 0
    @@list.push(self)
  end
end

module Games
  module Unknown
    module Game
    end
  end
  module Gemstone
    module Game
      @@socket    = nil
      @@mutex     = Mutex.new
      @@last_recv = nil
      @@thread    = nil
      @@buffer    = SharedBuffer.new
      @@_buffer   = SharedBuffer.new
      @@_buffer.max_size = 1000
      def Game.open(host, port)
        @@socket = TCPSocket.open(host, port)
        begin
          @@socket.setsockopt(Socket::SOL_SOCKET, Socket::SO_KEEPALIVE, true)
        rescue
          Lich.log "error: #{$!}\n\t#{$!.backtrace.join("\n\t")}"
        rescue Exception
          Lich.log "error: #{$!}\n\t#{$!.backtrace.join("\n\t")}"
        end
        @@socket.sync = true

        Thread.new {
          @@last_recv = Time.now
          loop {
            if (@@last_recv + 300) < Time.now
              Lich.log "#{Time.now}: error: nothing recieved from game server in 5 minutes"
              @@thread.kill rescue nil
              break
            end
            sleep (300 - (Time.now - @@last_recv))
            sleep 1
          }
        }

        @@thread = Thread.new {
          begin
            atmospherics = false
            while $_SERVERSTRING_ = @@socket.gets
              @@last_recv = Time.now
              @@_buffer.update($_SERVERSTRING_) if TESTING
              begin
                $cmd_prefix = String.new if $_SERVERSTRING_ =~ /^\034GSw/
                # The Rift, Scatter is broken...
                if $_SERVERSTRING_ =~ /<compDef id='room text'><\/compDef>/
                  $_SERVERSTRING_.sub!(/(.*)\s\s<compDef id='room text'><\/compDef>/) { "<compDef id='room desc'>#{$1}</compDef>" }
                end
                if atmospherics
                  atmospherics = false
                  $_SERVERSTRING.prepend('<popStream id="atmospherics" \/>') unless $_SERVERSTRING =~ /<popStream id="atmospherics" \/>/
                end
                if $_SERVERSTRING_ =~ /<pushStream id="familiar" \/><prompt time="[0-9]+">&gt;<\/prompt>/ # Cry For Help spell is broken...
                  $_SERVERSTRING_.sub!('<pushStream id="familiar" />', '')
                elsif $_SERVERSTRING_ =~ /<pushStream id="atmospherics" \/><prompt time="[0-9]+">&gt;<\/prompt>/ # pet pigs in DragonRealms are broken...
                  $_SERVERSTRING_.sub!('<pushStream id="atmospherics" />', '')
                elsif ($_SERVERSTRING_ =~ /<pushStream id="atmospherics" \/>/)
                  atmospherics = true
                end
                #                        while $_SERVERSTRING_.scan('<pushStream').length > $_SERVERSTRING_.scan('<popStream').length
                #                           $_SERVERSTRING_.concat(@@socket.gets)
                #                        end
                $_SERVERBUFFER_.push($_SERVERSTRING_)
                if alt_string = DownstreamHook.run($_SERVERSTRING_)
                  #                           Buffer.update(alt_string, Buffer::DOWNSTREAM_MOD)
                  if $_DETACHABLE_CLIENT_
                    begin
                      $_DETACHABLE_CLIENT_.write(alt_string)
                    rescue
                      $_DETACHABLE_CLIENT_.close rescue nil
                      $_DETACHABLE_CLIENT_ = nil
                      respond "--- Lich: error: client_thread: #{$!}"
                      respond $!.backtrace.first
                      Lich.log "error: client_thread: #{$!}\n\t#{$!.backtrace.join("\n\t")}"
                    end
                  end
                  if $frontend =~ /^(?:wizard|avalon)$/
                    alt_string = sf_to_wiz(alt_string)
                  end
                  $_CLIENT_.write(alt_string)
                end
                unless $_SERVERSTRING_ =~ /^<settings /
                  if $_SERVERSTRING_ =~ /^<settingsInfo .*?space not found /
                    $_SERVERSTRING_.sub!('space not found', '')
                  end
                  begin
                    REXML::Document.parse_stream($_SERVERSTRING_, XMLData)
                    # XMLData.parse($_SERVERSTRING_)
                  rescue
                    unless $!.to_s =~ /invalid byte sequence/
                      if $_SERVERSTRING_ =~ /<[^>]+='[^=>'\\]+'[^=>']+'[\s>]/
                        # Simu has a nasty habbit of bad quotes in XML.  <tag attr='this's that'>
                        $_SERVERSTRING_.gsub!(/(<[^>]+=)'([^=>'\\]+'[^=>']+)'([\s>])/) { "#{$1}\"#{$2}\"#{$3}" }
                        retry
                      end
                      $stdout.puts "--- error: server_thread: #{$!}"
                      Lich.log "error: server_thread: #{$!}\n\t#{$!.backtrace.join("\n\t")}"
                    end
                    XMLData.reset
                  end
                  Script.new_downstream_xml($_SERVERSTRING_)
                  stripped_server = strip_xml($_SERVERSTRING_)
                  stripped_server.split("\r\n").each { |line|
                    @@buffer.update(line) if TESTING
                    Script.new_downstream(line) unless line.empty?
                  }
                end
              rescue
                $stdout.puts "--- error: server_thread: #{$!}"
                Lich.log "error: server_thread: #{$!}\n\t#{$!.backtrace.join("\n\t")}"
              end
            end
          rescue Exception
            Lich.log "error: server_thread: #{$!}\n\t#{$!.backtrace.join("\n\t")}"
            $stdout.puts "--- error: server_thread: #{$!}"
            sleep 0.2
            retry unless $_CLIENT_.closed? or @@socket.closed? or ($!.to_s =~ /invalid argument|A connection attempt failed|An existing connection was forcibly closed|An established connection was aborted by the software in your host machine./i)
          rescue
            Lich.log "error: server_thread: #{$!}\n\t#{$!.backtrace.join("\n\t")}"
            $stdout.puts "--- error: server_thread: #{$!}"
            sleep 0.2
            retry unless $_CLIENT_.closed? or @@socket.closed? or ($!.to_s =~ /invalid argument|A connection attempt failed|An existing connection was forcibly closed|An established connection was aborted by the software in your host machine./i)
          end
        }
        @@thread.priority = 4
        $_SERVER_ = @@socket # deprecated
      end

      def Game.thread
        @@thread
      end

      def Game.closed?
        if @@socket.nil?
          true
        else
          @@socket.closed?
        end
      end

      def Game.close
        if @@socket
          @@socket.close rescue nil
          @@thread.kill rescue nil
        end
      end

      def Game._puts(str)
        @@mutex.synchronize {
          @@socket.puts(str)
        }
      end

      def Game.puts(str)
        $_SCRIPTIDLETIMESTAMP_ = Time.now
        if script = Script.current
          script_name = script.name
        else
          script_name = '(unknown script)'
        end
        $_CLIENTBUFFER_.push "[#{script_name}]#{$SEND_CHARACTER}#{$cmd_prefix}#{str}\r\n"
        if script.nil? or not script.silent
          respond "[#{script_name}]#{$SEND_CHARACTER}#{str}\r\n"
        end
        Game._puts "#{$cmd_prefix}#{str}"
        $_LASTUPSTREAM_ = "[#{script_name}]#{$SEND_CHARACTER}#{str}"
      end

      def Game.gets
        @@buffer.gets
      end

      def Game.buffer
        @@buffer
      end

      def Game._gets
        @@_buffer.gets
      end

      def Game._buffer
        @@_buffer
      end
    end
    class Char
      @@name ||= nil
      @@citizenship ||= nil
      private_class_method :new
      def Char.init(blah)
        echo 'Char.init is no longer used.  Update or fix your script.'
      end

      def Char.name
        XMLData.name
      end

      def Char.name=(name)
        nil
      end

      def Char.health(*args)
        health(*args)
      end

      def Char.mana(*args)
        checkmana(*args)
      end

      def Char.spirit(*args)
        checkspirit(*args)
      end

      def Char.maxhealth
        Object.module_eval { maxhealth }
      end

      def Char.maxmana
        Object.module_eval { maxmana }
      end

      def Char.maxspirit
        Object.module_eval { maxspirit }
      end

      def Char.stamina(*args)
        checkstamina(*args)
      end

      def Char.maxstamina
        Object.module_eval { maxstamina }
      end

      def Char.cha(val = nil)
        nil
      end

      def Char.dump_info
        Marshal.dump([
                       Spell.detailed?,
                       Spell.serialize,
                       Spellsong.serialize,
                       Stats.serialize,
                       Skills.serialize,
                       Spells.serialize,
                       Gift.serialize,
                       Society.serialize,
                     ])
      end

      def Char.load_info(string)
        save = Char.dump_info
        begin
          Spell.load_detailed,
            Spell.load_active,
            Spellsong.load_serialized,
            Stats.load_serialized,
            Skills.load_serialized,
            Spells.load_serialized,
            Gift.load_serialized,
            Society.load_serialized = Marshal.load(string)
        rescue
          raise $! if string == save

          string = save
          retry
        end
      end

      def Char.method_missing(meth, *args)
        [Stats, Skills, Spellsong, Society].each { |klass|
          begin
            result = klass.__send__(meth, *args)
            return result
          rescue
          end
        }
        respond 'missing method: ' + meth
        raise NoMethodError
      end

      def Char.info
        ary = []
        ary.push sprintf("Name: %s  Race: %s  Profession: %s", XMLData.name, Stats.race, Stats.prof)
        ary.push sprintf("Gender: %s    Age: %d    Expr: %d    Level: %d", Stats.gender, Stats.age, Stats.exp, Stats.level)
        ary.push sprintf("%017.17s Normal (Bonus)  ...  Enhanced (Bonus)", "")
        %w[Strength Constitution Dexterity Agility Discipline Aura Logic Intuition Wisdom Influence].each { |stat|
          val, bon = Stats.send(stat[0..2].downcase)
          enh_val, enh_bon = Stats.send("enhanced_#{stat[0..2].downcase}")
          spc = " " * (4 - bon.to_s.length)
          ary.push sprintf("%012s (%s): %05s (%d) %s ... %05s (%d)", stat, stat[0..2].upcase, val, bon, spc, enh_val, enh_bon)
        }
        ary.push sprintf("Mana: %04s", mana)
        ary
      end

      def Char.skills
        ary = []
        ary.push sprintf("%s (at level %d), your current skill bonuses and ranks (including all modifiers) are:", XMLData.name, Stats.level)
        ary.push sprintf("  %-035s| Current Current", 'Skill Name')
        ary.push sprintf("  %-035s|%08s%08s", '', 'Bonus', 'Ranks')
        fmt = [['Two Weapon Combat', 'Armor Use', 'Shield Use', 'Combat Maneuvers', 'Edged Weapons', 'Blunt Weapons', 'Two-Handed Weapons', 'Ranged Weapons', 'Thrown Weapons', 'Polearm Weapons', 'Brawling', 'Ambush', 'Multi Opponent Combat', 'Combat Leadership', 'Physical Fitness', 'Dodging', 'Arcane Symbols', 'Magic Item Use', 'Spell Aiming', 'Harness Power', 'Elemental Mana Control', 'Mental Mana Control', 'Spirit Mana Control', 'Elemental Lore - Air', 'Elemental Lore - Earth', 'Elemental Lore - Fire', 'Elemental Lore - Water', 'Spiritual Lore - Blessings', 'Spiritual Lore - Religion', 'Spiritual Lore - Summoning', 'Sorcerous Lore - Demonology', 'Sorcerous Lore - Necromancy', 'Mental Lore - Divination', 'Mental Lore - Manipulation', 'Mental Lore - Telepathy', 'Mental Lore - Transference', 'Mental Lore - Transformation', 'Survival', 'Disarming Traps', 'Picking Locks', 'Stalking and Hiding', 'Perception', 'Climbing', 'Swimming', 'First Aid', 'Trading', 'Pickpocketing'], ['twoweaponcombat', 'armoruse', 'shielduse', 'combatmaneuvers', 'edgedweapons', 'bluntweapons', 'twohandedweapons', 'rangedweapons', 'thrownweapons', 'polearmweapons', 'brawling', 'ambush', 'multiopponentcombat', 'combatleadership', 'physicalfitness', 'dodging', 'arcanesymbols', 'magicitemuse', 'spellaiming', 'harnesspower', 'emc', 'mmc', 'smc', 'elair', 'elearth', 'elfire', 'elwater', 'slblessings', 'slreligion', 'slsummoning', 'sldemonology', 'slnecromancy', 'mldivination', 'mlmanipulation', 'mltelepathy', 'mltransference', 'mltransformation', 'survival', 'disarmingtraps', 'pickinglocks', 'stalkingandhiding', 'perception', 'climbing', 'swimming', 'firstaid', 'trading', 'pickpocketing']]
        0.upto(fmt.first.length - 1) { |n|
          dots = '.' * (35 - fmt[0][n].length)
          rnk = Skills.send(fmt[1][n])
          ary.push sprintf("  %s%s|%08s%08s", fmt[0][n], dots, Skills.to_bonus(rnk), rnk) unless rnk.zero?
        }
        %[Minor Elemental,Major Elemental,Minor Spirit,Major Spirit,Minor Mental,Bard,Cleric,Empath,Paladin,Ranger,Sorcerer,Wizard].split(',').each { |circ|
          rnk = Spells.send(circ.gsub(" ", '').downcase)
          if rnk.nonzero?
            ary.push ''
            ary.push "Spell Lists"
            dots = '.' * (35 - circ.length)
            ary.push sprintf("  %s%s|%016s", circ, dots, rnk)
          end
        }
        ary
      end

      def Char.citizenship
        @@citizenship
      end

      def Char.citizenship=(val)
        @@citizenship = val.to_s
      end
    end

    class Society
      @@status ||= String.new
      @@rank ||= 0
      def Society.serialize
        [@@status, @@rank]
      end

      def Society.load_serialized=(val)
        @@status, @@rank = val
      end

      def Society.status=(val)
        @@status = val
      end

      def Society.status
        @@status.dup
      end

      def Society.rank=(val)
        if val =~ /Master/
          if @@status =~ /Voln/
            @@rank = 26
          elsif @@status =~ /Council of Light|Guardians of Sunfist/
            @@rank = 20
          else
            @@rank = val.to_i
          end
        else
          @@rank = val.slice(/[0-9]+/).to_i
        end
      end

      def Society.step
        @@rank
      end

      def Society.member
        @@status.dup
      end

      def Society.rank
        @@rank
      end

      def Society.task
        XMLData.society_task
      end
    end

    class Spellsong
      @@renewed ||= Time.at(Time.now.to_i - 1200)
      def Spellsong.renewed
        @@renewed = Time.now
      end

      def Spellsong.renewed=(val)
        @@renewed = val
      end

      def Spellsong.renewed_at
        @@renewed
      end

      def Spellsong.timeleft
        (Spellsong.duration - ((Time.now - @@renewed) % Spellsong.duration)) / 60.to_f
      end

      def Spellsong.serialize
        Spellsong.timeleft
      end

      def Spellsong.load_serialized=(old)
        Thread.new {
          n = 0
          while Stats.level == 0
            sleep 0.25
            n += 1
            break if n >= 4
          end
          unless n >= 4
            @@renewed = Time.at(Time.now.to_f - (Spellsong.duration - old * 60.to_f))
          else
            @@renewed = Time.now
          end
        }
        nil
      end

      def Spellsong.duration
        total = 120
        1.upto(Stats.level.to_i) { |n|
          if n < 26
            total += 4
          elsif n < 51
            total += 3
          elsif n < 76
            total += 2
          else
            total += 1
          end
        }
        total + Stats.log[1].to_i + (Stats.inf[1].to_i * 3) + (Skills.mltelepathy.to_i * 2)
      end

      def Spellsong.renew_cost
        # fixme: multi-spell penalty?
        total = num_active = 0
        [1003, 1006, 1009, 1010, 1012, 1014, 1018, 1019, 1025].each { |song_num|
          if song = Spell[song_num]
            if song.active?
              total += song.renew_cost
              num_active += 1
            end
          else
            echo "Spellsong.renew_cost: warning: can't find song number #{song_num}"
          end
        }
        return total
      end

      def Spellsong.sonicarmordurability
        210 + (Stats.level / 2).round + Skills.to_bonus(Skills.elair)
      end

      def Spellsong.sonicbladedurability
        160 + (Stats.level / 2).round + Skills.to_bonus(Skills.elair)
      end

      def Spellsong.sonicweapondurability
        Spellsong.sonicbladedurability
      end

      def Spellsong.sonicshielddurability
        125 + (Stats.level / 2).round + Skills.to_bonus(Skills.elair)
      end

      def Spellsong.tonishastebonus
        bonus = -1
        thresholds = [30, 75]
        thresholds.each { |val| if Skills.elair >= val then bonus -= 1 end }
        bonus
      end

      def Spellsong.depressionpushdown
        20 + Skills.mltelepathy
      end

      def Spellsong.depressionslow
        thresholds = [10, 25, 45, 70, 100]
        bonus = -2
        thresholds.each { |val| if Skills.mltelepathy >= val then bonus -= 1 end }
        bonus
      end

      def Spellsong.holdingtargets
        1 + ((Spells.bard - 1) / 7).truncate
      end
    end

    class Skills
      @@twoweaponcombat ||= 0
      @@armoruse ||= 0
      @@shielduse ||= 0
      @@combatmaneuvers ||= 0
      @@edgedweapons ||= 0
      @@bluntweapons ||= 0
      @@twohandedweapons ||= 0
      @@rangedweapons ||= 0
      @@thrownweapons ||= 0
      @@polearmweapons ||= 0
      @@brawling ||= 0
      @@ambush ||= 0
      @@multiopponentcombat ||= 0
      @@combatleadership ||= 0
      @@physicalfitness ||= 0
      @@dodging ||= 0
      @@arcanesymbols ||= 0
      @@magicitemuse ||= 0
      @@spellaiming ||= 0
      @@harnesspower ||= 0
      @@emc ||= 0
      @@mmc ||= 0
      @@smc ||= 0
      @@elair ||= 0
      @@elearth ||= 0
      @@elfire ||= 0
      @@elwater ||= 0
      @@slblessings ||= 0
      @@slreligion ||= 0
      @@slsummoning ||= 0
      @@sldemonology ||= 0
      @@slnecromancy ||= 0
      @@mldivination ||= 0
      @@mlmanipulation ||= 0
      @@mltelepathy ||= 0
      @@mltransference ||= 0
      @@mltransformation ||= 0
      @@survival ||= 0
      @@disarmingtraps ||= 0
      @@pickinglocks ||= 0
      @@stalkingandhiding ||= 0
      @@perception ||= 0
      @@climbing ||= 0
      @@swimming ||= 0
      @@firstaid ||= 0
      @@trading ||= 0
      @@pickpocketing ||= 0

      def Skills.twoweaponcombat;           @@twoweaponcombat; end

      def Skills.twoweaponcombat=(val);     @@twoweaponcombat = val; end

      def Skills.armoruse;                  @@armoruse; end

      def Skills.armoruse=(val);            @@armoruse = val; end

      def Skills.shielduse;                 @@shielduse; end

      def Skills.shielduse=(val);           @@shielduse = val; end

      def Skills.combatmaneuvers;           @@combatmaneuvers; end

      def Skills.combatmaneuvers=(val);     @@combatmaneuvers = val; end

      def Skills.edgedweapons;              @@edgedweapons; end

      def Skills.edgedweapons=(val);        @@edgedweapons = val; end

      def Skills.bluntweapons;              @@bluntweapons; end

      def Skills.bluntweapons=(val);        @@bluntweapons = val; end

      def Skills.twohandedweapons;          @@twohandedweapons; end

      def Skills.twohandedweapons=(val);    @@twohandedweapons = val; end

      def Skills.rangedweapons;             @@rangedweapons; end

      def Skills.rangedweapons=(val);       @@rangedweapons = val; end

      def Skills.thrownweapons;             @@thrownweapons; end

      def Skills.thrownweapons=(val);       @@thrownweapons = val; end

      def Skills.polearmweapons;            @@polearmweapons; end

      def Skills.polearmweapons=(val);      @@polearmweapons = val; end

      def Skills.brawling;                  @@brawling; end

      def Skills.brawling=(val);            @@brawling = val; end

      def Skills.ambush;                    @@ambush; end

      def Skills.ambush=(val);              @@ambush = val; end

      def Skills.multiopponentcombat;       @@multiopponentcombat; end

      def Skills.multiopponentcombat=(val); @@multiopponentcombat = val; end

      def Skills.combatleadership;          @@combatleadership; end

      def Skills.combatleadership=(val);    @@combatleadership = val; end

      def Skills.physicalfitness;           @@physicalfitness; end

      def Skills.physicalfitness=(val);     @@physicalfitness = val; end

      def Skills.dodging;                   @@dodging; end

      def Skills.dodging=(val);             @@dodging = val; end

      def Skills.arcanesymbols;             @@arcanesymbols; end

      def Skills.arcanesymbols=(val);       @@arcanesymbols = val; end

      def Skills.magicitemuse;              @@magicitemuse; end

      def Skills.magicitemuse=(val);        @@magicitemuse = val; end

      def Skills.spellaiming;               @@spellaiming; end

      def Skills.spellaiming=(val);         @@spellaiming = val; end

      def Skills.harnesspower;              @@harnesspower; end

      def Skills.harnesspower=(val);        @@harnesspower = val; end

      def Skills.emc;                       @@emc; end

      def Skills.emc=(val);                 @@emc = val; end

      def Skills.mmc;                       @@mmc; end

      def Skills.mmc=(val);                 @@mmc = val; end

      def Skills.smc;                       @@smc; end

      def Skills.smc=(val);                 @@smc = val; end

      def Skills.elair;                     @@elair; end

      def Skills.elair=(val);               @@elair = val; end

      def Skills.elearth;                   @@elearth; end

      def Skills.elearth=(val);             @@elearth = val; end

      def Skills.elfire;                    @@elfire; end

      def Skills.elfire=(val);              @@elfire = val; end

      def Skills.elwater;                   @@elwater; end

      def Skills.elwater=(val);             @@elwater = val; end

      def Skills.slblessings;               @@slblessings; end

      def Skills.slblessings=(val);         @@slblessings = val; end

      def Skills.slreligion;                @@slreligion; end

      def Skills.slreligion=(val);          @@slreligion = val; end

      def Skills.slsummoning;               @@slsummoning; end

      def Skills.slsummoning=(val);         @@slsummoning = val; end

      def Skills.sldemonology;              @@sldemonology; end

      def Skills.sldemonology=(val);        @@sldemonology = val; end

      def Skills.slnecromancy;              @@slnecromancy; end

      def Skills.slnecromancy=(val);        @@slnecromancy = val; end

      def Skills.mldivination;              @@mldivination; end

      def Skills.mldivination=(val);        @@mldivination = val; end

      def Skills.mlmanipulation;            @@mlmanipulation; end

      def Skills.mlmanipulation=(val);      @@mlmanipulation = val; end

      def Skills.mltelepathy;               @@mltelepathy; end

      def Skills.mltelepathy=(val);         @@mltelepathy = val; end

      def Skills.mltransference;            @@mltransference; end

      def Skills.mltransference=(val);      @@mltransference = val; end

      def Skills.mltransformation;          @@mltransformation; end

      def Skills.mltransformation=(val);    @@mltransformation = val; end

      def Skills.survival;                  @@survival; end

      def Skills.survival=(val);            @@survival = val; end

      def Skills.disarmingtraps;            @@disarmingtraps; end

      def Skills.disarmingtraps=(val);      @@disarmingtraps = val; end

      def Skills.pickinglocks;              @@pickinglocks; end

      def Skills.pickinglocks=(val);        @@pickinglocks = val; end

      def Skills.stalkingandhiding;         @@stalkingandhiding; end

      def Skills.stalkingandhiding=(val);   @@stalkingandhiding = val; end

      def Skills.perception;                @@perception; end

      def Skills.perception=(val);          @@perception = val; end

      def Skills.climbing;                  @@climbing; end

      def Skills.climbing=(val);            @@climbing = val; end

      def Skills.swimming;                  @@swimming; end

      def Skills.swimming=(val);            @@swimming = val; end

      def Skills.firstaid;                  @@firstaid; end

      def Skills.firstaid=(val);            @@firstaid = val; end

      def Skills.trading;                   @@trading; end

      def Skills.trading=(val);             @@trading = val; end

      def Skills.pickpocketing;             @@pickpocketing; end

      def Skills.pickpocketing=(val);       @@pickpocketing = val; end

      def Skills.serialize
        [@@twoweaponcombat, @@armoruse, @@shielduse, @@combatmaneuvers, @@edgedweapons, @@bluntweapons, @@twohandedweapons, @@rangedweapons, @@thrownweapons, @@polearmweapons, @@brawling, @@ambush, @@multiopponentcombat, @@combatleadership, @@physicalfitness, @@dodging, @@arcanesymbols, @@magicitemuse, @@spellaiming, @@harnesspower, @@emc, @@mmc, @@smc, @@elair, @@elearth, @@elfire, @@elwater, @@slblessings, @@slreligion, @@slsummoning, @@sldemonology, @@slnecromancy, @@mldivination, @@mlmanipulation, @@mltelepathy, @@mltransference, @@mltransformation, @@survival, @@disarmingtraps, @@pickinglocks, @@stalkingandhiding, @@perception, @@climbing, @@swimming, @@firstaid, @@trading, @@pickpocketing]
      end

      def Skills.load_serialized=(array)
        @@twoweaponcombat, @@armoruse, @@shielduse, @@combatmaneuvers, @@edgedweapons, @@bluntweapons, @@twohandedweapons, @@rangedweapons, @@thrownweapons, @@polearmweapons, @@brawling, @@ambush, @@multiopponentcombat, @@combatleadership, @@physicalfitness, @@dodging, @@arcanesymbols, @@magicitemuse, @@spellaiming, @@harnesspower, @@emc, @@mmc, @@smc, @@elair, @@elearth, @@elfire, @@elwater, @@slblessings, @@slreligion, @@slsummoning, @@sldemonology, @@slnecromancy, @@mldivination, @@mlmanipulation, @@mltelepathy, @@mltransference, @@mltransformation, @@survival, @@disarmingtraps, @@pickinglocks, @@stalkingandhiding, @@perception, @@climbing, @@swimming, @@firstaid, @@trading, @@pickpocketing = array
      end

      def Skills.to_bonus(ranks)
        bonus = 0
        while ranks > 0
          if ranks > 40
            bonus += (ranks - 40)
            ranks = 40
          elsif ranks > 30
            bonus += (ranks - 30) * 2
            ranks = 30
          elsif ranks > 20
            bonus += (ranks - 20) * 3
            ranks = 20
          elsif ranks > 10
            bonus += (ranks - 10) * 4
            ranks = 10
          else
            bonus += (ranks * 5)
            ranks = 0
          end
        end
        bonus
      end
    end

    class Spells
      @@minorelemental ||= 0
      @@minormental    ||= 0
      @@majorelemental ||= 0
      @@minorspiritual ||= 0
      @@majorspiritual ||= 0
      @@wizard         ||= 0
      @@sorcerer       ||= 0
      @@ranger         ||= 0
      @@paladin        ||= 0
      @@empath         ||= 0
      @@cleric         ||= 0
      @@bard           ||= 0
      def Spells.minorelemental=(val); @@minorelemental = val; end

      def Spells.minorelemental;       @@minorelemental;       end

      def Spells.minormental=(val);    @@minormental = val;    end

      def Spells.minormental;          @@minormental;          end

      def Spells.majorelemental=(val); @@majorelemental = val; end

      def Spells.majorelemental;       @@majorelemental;       end

      def Spells.minorspiritual=(val); @@minorspiritual = val; end

      def Spells.minorspiritual;       @@minorspiritual;       end

      def Spells.minorspirit=(val);    @@minorspiritual = val; end

      def Spells.minorspirit;          @@minorspiritual;       end

      def Spells.majorspiritual=(val); @@majorspiritual = val; end

      def Spells.majorspiritual;       @@majorspiritual;       end

      def Spells.majorspirit=(val);    @@majorspiritual = val; end

      def Spells.majorspirit;          @@majorspiritual;       end

      def Spells.wizard=(val);         @@wizard = val;         end

      def Spells.wizard;               @@wizard;               end

      def Spells.sorcerer=(val);       @@sorcerer = val;       end

      def Spells.sorcerer;             @@sorcerer;             end

      def Spells.ranger=(val);         @@ranger = val;         end

      def Spells.ranger;               @@ranger;               end

      def Spells.paladin=(val);        @@paladin = val;        end

      def Spells.paladin;              @@paladin;              end

      def Spells.empath=(val);         @@empath = val;         end

      def Spells.empath;               @@empath;               end

      def Spells.cleric=(val);         @@cleric = val;         end

      def Spells.cleric;               @@cleric;               end

      def Spells.bard=(val);           @@bard = val;           end

      def Spells.bard;                 @@bard;                 end

      def Spells.get_circle_name(num)
        val = num.to_s
        if val == '1'
          'Minor Spirit'
        elsif val == '2'
          'Major Spirit'
        elsif val == '3'
          'Cleric'
        elsif val == '4'
          'Minor Elemental'
        elsif val == '5'
          'Major Elemental'
        elsif val == '6'
          'Ranger'
        elsif val == '7'
          'Sorcerer'
        elsif val == '9'
          'Wizard'
        elsif val == '10'
          'Bard'
        elsif val == '11'
          'Empath'
        elsif val == '12'
          'Minor Mental'
        elsif val == '16'
          'Paladin'
        elsif val == '17'
          'Arcane'
        elsif val == '66'
          'Death'
        elsif val == '65'
          'Imbedded Enchantment'
        elsif val == '90'
          'Miscellaneous'
        elsif val == '95'
          'Armor Specialization'
        elsif val == '96'
          'Combat Maneuvers'
        elsif val == '97'
          'Guardians of Sunfist'
        elsif val == '98'
          'Order of Voln'
        elsif val == '99'
          'Council of Light'
        else
          'Unknown Circle'
        end
      end

      def Spells.active
        Spell.active
      end

      def Spells.known
        known_spells = Array.new
        Spell.list.each { |spell| known_spells.push(spell) if spell.known? }
        return known_spells
      end

      def Spells.serialize
        [@@minorelemental, @@majorelemental, @@minorspiritual, @@majorspiritual, @@wizard, @@sorcerer, @@ranger, @@paladin, @@empath, @@cleric, @@bard, @@minormental]
      end

      def Spells.load_serialized=(val)
        @@minorelemental, @@majorelemental, @@minorspiritual, @@majorspiritual, @@wizard, @@sorcerer, @@ranger, @@paladin, @@empath, @@cleric, @@bard, @@minormental = val
        # new spell circle added 2012-07-18; old data files will make @@minormental nil
        @@minormental ||= 0
      end
    end

    require_relative("./lib/spell.rb")

    # #updating PSM3 abilities via breakout - 20210801
    require_relative("./lib/armor.rb")
    require_relative("./lib/cman.rb")
    require_relative("./lib/feat.rb")
    require_relative("./lib/shield.rb")
    require_relative("./lib/weapon.rb")

    class Stats
      @@race ||= 'unknown'
      @@prof ||= 'unknown'
      @@gender ||= 'unknown'
      @@age ||= 0
      @@level ||= 0
      @@str ||= [0, 0]
      @@con ||= [0, 0]
      @@dex ||= [0, 0]
      @@agi ||= [0, 0]
      @@dis ||= [0, 0]
      @@aur ||= [0, 0]
      @@log ||= [0, 0]
      @@int ||= [0, 0]
      @@wis ||= [0, 0]
      @@inf ||= [0, 0]
      @@enhanced_str ||= [0, 0]
      @@enhanced_con ||= [0, 0]
      @@enhanced_dex ||= [0, 0]
      @@enhanced_agi ||= [0, 0]
      @@enhanced_dis ||= [0, 0]
      @@enhanced_aur ||= [0, 0]
      @@enhanced_log ||= [0, 0]
      @@enhanced_int ||= [0, 0]
      @@enhanced_wis ||= [0, 0]
      @@enhanced_inf ||= [0, 0]
      def Stats.race;         @@race; end

      def Stats.race=(val);   @@race = val; end

      def Stats.prof;         @@prof; end

      def Stats.prof=(val);   @@prof = val; end

      def Stats.gender;       @@gender; end

      def Stats.gender=(val); @@gender = val; end

      def Stats.age;          @@age; end

      def Stats.age=(val);    @@age = val; end

      def Stats.level;        @@level; end

      def Stats.level=(val);  @@level = val; end

      def Stats.str;          @@str; end

      def Stats.str=(val);    @@str = val; end

      def Stats.con;          @@con; end

      def Stats.con=(val);    @@con = val; end

      def Stats.dex;          @@dex; end

      def Stats.dex=(val);    @@dex = val; end

      def Stats.agi;          @@agi; end

      def Stats.agi=(val);    @@agi = val; end

      def Stats.dis;          @@dis; end

      def Stats.dis=(val);    @@dis = val; end

      def Stats.aur;          @@aur; end

      def Stats.aur=(val);    @@aur = val; end

      def Stats.log;          @@log; end

      def Stats.log=(val);    @@log = val; end

      def Stats.int;          @@int; end

      def Stats.int=(val);    @@int = val; end

      def Stats.wis;          @@wis; end

      def Stats.wis=(val);    @@wis = val; end

      def Stats.inf;          @@inf; end

      def Stats.inf=(val);    @@inf = val; end

      def Stats.enhanced_str;          @@enhanced_str; end

      def Stats.enhanced_str=(val);    @@enhanced_str = val; end

      def Stats.enhanced_con;          @@enhanced_con; end

      def Stats.enhanced_con=(val);    @@enhanced_con = val; end

      def Stats.enhanced_dex;          @@enhanced_dex; end

      def Stats.enhanced_dex=(val);    @@enhanced_dex = val; end

      def Stats.enhanced_agi;          @@enhanced_agi; end

      def Stats.enhanced_agi=(val);    @@enhanced_agi = val; end

      def Stats.enhanced_dis;          @@enhanced_dis; end

      def Stats.enhanced_dis=(val);    @@enhanced_dis = val; end

      def Stats.enhanced_aur;          @@enhanced_aur; end

      def Stats.enhanced_aur=(val);    @@enhanced_aur = val; end

      def Stats.enhanced_log;          @@enhanced_log; end

      def Stats.enhanced_log=(val);    @@enhanced_log = val; end

      def Stats.enhanced_int;          @@enhanced_int; end

      def Stats.enhanced_int=(val);    @@enhanced_int = val; end

      def Stats.enhanced_wis;          @@enhanced_wis; end

      def Stats.enhanced_wis=(val);    @@enhanced_wis = val; end

      def Stats.enhanced_inf;          @@enhanced_inf; end

      def Stats.enhanced_inf=(val);    @@enhanced_inf = val; end

      def Stats.exp
        if XMLData.next_level_text =~ /until next level/
          exp_threshold = [2500, 5000, 10000, 17500, 27500, 40000, 55000, 72500, 92500, 115000, 140000, 167000, 197500, 230000, 265000, 302000, 341000, 382000, 425000, 470000, 517000, 566000, 617000, 670000, 725000, 781500, 839500, 899000, 960000, 1022500, 1086500, 1152000, 1219000, 1287500, 1357500, 1429000, 1502000, 1576500, 1652500, 1730000, 1808500, 1888000, 1968500, 2050000, 2132500, 2216000, 2300500, 2386000, 2472500, 2560000, 2648000, 2736500, 2825500, 2915000, 3005000, 3095500, 3186500, 3278000, 3370000, 3462500, 3555500, 3649000, 3743000, 3837500, 3932500, 4028000, 4124000, 4220500, 4317500, 4415000, 4513000, 4611500, 4710500, 4810000, 4910000, 5010500, 5111500, 5213000, 5315000, 5417500, 5520500, 5624000, 5728000, 5832500, 5937500, 6043000, 6149000, 6255500, 6362500, 6470000, 6578000, 6686500, 6795500, 6905000, 7015000, 7125500, 7236500, 7348000, 7460000, 7572500]
          exp_threshold[XMLData.level] - XMLData.next_level_text.slice(/[0-9]+/).to_i
        else
          XMLData.next_level_text.slice(/[0-9]+/).to_i
        end
      end

      def Stats.exp=(val); nil; end

      def Stats.serialize
        [@@race, @@prof, @@gender, @@age, Stats.exp, @@level, @@str, @@con, @@dex, @@agi, @@dis, @@aur, @@log, @@int, @@wis, @@inf, @@enhanced_str, @@enhanced_con, @@enhanced_dex, @@enhanced_agi, @@enhanced_dis, @@enhanced_aur, @@enhanced_log, @@enhanced_int, @@enhanced_wis, @@enhanced_inf]
      end

      def Stats.load_serialized=(array)
        for i in 16..25
          array[i] ||= [0, 0]
        end
        @@race, @@prof, @@gender, @@age = array[0..3]
        @@level, @@str, @@con, @@dex, @@agi, @@dis, @@aur, @@log, @@int, @@wis, @@inf, @@enhanced_str, @@enhanced_con, @@enhanced_dex, @@enhanced_agi, @@enhanced_dis, @@enhanced_aur, @@enhanced_log, @@enhanced_int, @@enhanced_wis, @@enhanced_inf = array[5..25]
      end
    end

    class Gift
      @@gift_start ||= Time.now
      @@pulse_count ||= 0
      def Gift.started
        @@gift_start = Time.now
        @@pulse_count = 0
      end

      def Gift.pulse
        @@pulse_count += 1
      end

      def Gift.remaining
        ([360 - @@pulse_count, 0].max * 60).to_f
      end

      def Gift.restarts_on
        @@gift_start + 594000
      end

      def Gift.serialize
        [@@gift_start, @@pulse_count]
      end

      def Gift.load_serialized=(array)
        @@gift_start = array[0]
        @@pulse_count = array[1].to_i
      end

      def Gift.ended
        @@pulse_count = 360
      end

      def Gift.stopwatch
        nil
      end
    end

    module Effects
      class Registry
        include Enumerable

        def initialize(dialog)
          @dialog = dialog
        end

        def to_h
          XMLData.dialogs.fetch(@dialog, {})
        end

        def each()
          to_h.each { |k, v| yield(k, v) }
        end

        def active?(effect)
          expiry = to_h.fetch(effect, 0)
          expiry.to_i > Time.now.to_i
        end
      end

      Spells    = Registry.new("Active Spells")
      Buffs     = Registry.new("Buffs")
      Debuffs   = Registry.new("Debuffs")
      Cooldowns = Registry.new("Cooldowns")
    end

    class Wounds
      def Wounds.leftEye;   fix_injury_mode; XMLData.injuries['leftEye']['wound'];   end

      def Wounds.leye;      fix_injury_mode; XMLData.injuries['leftEye']['wound'];   end

      def Wounds.rightEye;  fix_injury_mode; XMLData.injuries['rightEye']['wound'];  end

      def Wounds.reye;      fix_injury_mode; XMLData.injuries['rightEye']['wound'];  end

      def Wounds.head;      fix_injury_mode; XMLData.injuries['head']['wound'];      end

      def Wounds.neck;      fix_injury_mode; XMLData.injuries['neck']['wound'];      end

      def Wounds.back;      fix_injury_mode; XMLData.injuries['back']['wound'];      end

      def Wounds.chest;     fix_injury_mode; XMLData.injuries['chest']['wound'];     end

      def Wounds.abdomen;   fix_injury_mode; XMLData.injuries['abdomen']['wound'];   end

      def Wounds.abs;       fix_injury_mode; XMLData.injuries['abdomen']['wound'];   end

      def Wounds.leftArm;   fix_injury_mode; XMLData.injuries['leftArm']['wound'];   end

      def Wounds.larm;      fix_injury_mode; XMLData.injuries['leftArm']['wound'];   end

      def Wounds.rightArm;  fix_injury_mode; XMLData.injuries['rightArm']['wound'];  end

      def Wounds.rarm;      fix_injury_mode; XMLData.injuries['rightArm']['wound'];  end

      def Wounds.rightHand; fix_injury_mode; XMLData.injuries['rightHand']['wound']; end

      def Wounds.rhand;     fix_injury_mode; XMLData.injuries['rightHand']['wound']; end

      def Wounds.leftHand;  fix_injury_mode; XMLData.injuries['leftHand']['wound'];  end

      def Wounds.lhand;     fix_injury_mode; XMLData.injuries['leftHand']['wound'];  end

      def Wounds.leftLeg;   fix_injury_mode; XMLData.injuries['leftLeg']['wound'];   end

      def Wounds.lleg;      fix_injury_mode; XMLData.injuries['leftLeg']['wound'];   end

      def Wounds.rightLeg;  fix_injury_mode; XMLData.injuries['rightLeg']['wound'];  end

      def Wounds.rleg;      fix_injury_mode; XMLData.injuries['rightLeg']['wound'];  end

      def Wounds.leftFoot;  fix_injury_mode; XMLData.injuries['leftFoot']['wound'];  end

      def Wounds.rightFoot; fix_injury_mode; XMLData.injuries['rightFoot']['wound']; end

      def Wounds.nsys;      fix_injury_mode; XMLData.injuries['nsys']['wound'];      end

      def Wounds.nerves;    fix_injury_mode; XMLData.injuries['nsys']['wound'];      end

      def Wounds.arms
        fix_injury_mode
        [XMLData.injuries['leftArm']['wound'], XMLData.injuries['rightArm']['wound'], XMLData.injuries['leftHand']['wound'], XMLData.injuries['rightHand']['wound']].max
      end

      def Wounds.limbs
        fix_injury_mode
        [XMLData.injuries['leftArm']['wound'], XMLData.injuries['rightArm']['wound'], XMLData.injuries['leftHand']['wound'], XMLData.injuries['rightHand']['wound'], XMLData.injuries['leftLeg']['wound'], XMLData.injuries['rightLeg']['wound']].max
      end

      def Wounds.torso
        fix_injury_mode
        [XMLData.injuries['rightEye']['wound'], XMLData.injuries['leftEye']['wound'], XMLData.injuries['chest']['wound'], XMLData.injuries['abdomen']['wound'], XMLData.injuries['back']['wound']].max
      end

      def Wounds.method_missing(arg = nil)
        echo "Wounds: Invalid area, try one of these: arms, limbs, torso, #{XMLData.injuries.keys.join(', ')}"
        nil
      end
    end

    class Scars
      def Scars.leftEye;   fix_injury_mode; XMLData.injuries['leftEye']['scar'];   end

      def Scars.leye;      fix_injury_mode; XMLData.injuries['leftEye']['scar'];   end

      def Scars.rightEye;  fix_injury_mode; XMLData.injuries['rightEye']['scar'];  end

      def Scars.reye;      fix_injury_mode; XMLData.injuries['rightEye']['scar'];  end

      def Scars.head;      fix_injury_mode; XMLData.injuries['head']['scar'];      end

      def Scars.neck;      fix_injury_mode; XMLData.injuries['neck']['scar'];      end

      def Scars.back;      fix_injury_mode; XMLData.injuries['back']['scar'];      end

      def Scars.chest;     fix_injury_mode; XMLData.injuries['chest']['scar'];     end

      def Scars.abdomen;   fix_injury_mode; XMLData.injuries['abdomen']['scar'];   end

      def Scars.abs;       fix_injury_mode; XMLData.injuries['abdomen']['scar'];   end

      def Scars.leftArm;   fix_injury_mode; XMLData.injuries['leftArm']['scar'];   end

      def Scars.larm;      fix_injury_mode; XMLData.injuries['leftArm']['scar'];   end

      def Scars.rightArm;  fix_injury_mode; XMLData.injuries['rightArm']['scar'];  end

      def Scars.rarm;      fix_injury_mode; XMLData.injuries['rightArm']['scar'];  end

      def Scars.rightHand; fix_injury_mode; XMLData.injuries['rightHand']['scar']; end

      def Scars.rhand;     fix_injury_mode; XMLData.injuries['rightHand']['scar']; end

      def Scars.leftHand;  fix_injury_mode; XMLData.injuries['leftHand']['scar'];  end

      def Scars.lhand;     fix_injury_mode; XMLData.injuries['leftHand']['scar'];  end

      def Scars.leftLeg;   fix_injury_mode; XMLData.injuries['leftLeg']['scar'];   end

      def Scars.lleg;      fix_injury_mode; XMLData.injuries['leftLeg']['scar'];   end

      def Scars.rightLeg;  fix_injury_mode; XMLData.injuries['rightLeg']['scar'];  end

      def Scars.rleg;      fix_injury_mode; XMLData.injuries['rightLeg']['scar'];  end

      def Scars.leftFoot;  fix_injury_mode; XMLData.injuries['leftFoot']['scar'];  end

      def Scars.rightFoot; fix_injury_mode; XMLData.injuries['rightFoot']['scar']; end

      def Scars.nsys;      fix_injury_mode; XMLData.injuries['nsys']['scar'];      end

      def Scars.nerves;    fix_injury_mode; XMLData.injuries['nsys']['scar'];      end

      def Scars.arms
        fix_injury_mode
        [XMLData.injuries['leftArm']['scar'], XMLData.injuries['rightArm']['scar'], XMLData.injuries['leftHand']['scar'], XMLData.injuries['rightHand']['scar']].max
      end

      def Scars.limbs
        fix_injury_mode
        [XMLData.injuries['leftArm']['scar'], XMLData.injuries['rightArm']['scar'], XMLData.injuries['leftHand']['scar'], XMLData.injuries['rightHand']['scar'], XMLData.injuries['leftLeg']['scar'], XMLData.injuries['rightLeg']['scar']].max
      end

      def Scars.torso
        fix_injury_mode
        [XMLData.injuries['rightEye']['scar'], XMLData.injuries['leftEye']['scar'], XMLData.injuries['chest']['scar'], XMLData.injuries['abdomen']['scar'], XMLData.injuries['back']['scar']].max
      end

      def Scars.method_missing(arg = nil)
        echo "Scars: Invalid area, try one of these: arms, limbs, torso, #{XMLData.injuries.keys.join(', ')}"
        nil
      end
    end
    class GameObj
      @@loot          = Array.new
      @@npcs          = Array.new
      @@npc_status    = Hash.new
      @@pcs           = Array.new
      @@pc_status     = Hash.new
      @@inv           = Array.new
      @@contents      = Hash.new
      @@right_hand    = nil
      @@left_hand     = nil
      @@room_desc     = Array.new
      @@fam_loot      = Array.new
      @@fam_npcs      = Array.new
      @@fam_pcs       = Array.new
      @@fam_room_desc = Array.new
      @@type_data     = Hash.new
      @@sellable_data = Hash.new
      @@elevated_load = proc { GameObj.load_data }

      attr_reader :id
      attr_accessor :noun, :name, :before_name, :after_name

      def initialize(id, noun, name, before = nil, after = nil)
        @id = id
        @noun = noun
        @noun = 'lapis' if @noun == 'lapis lazuli'
        @noun = 'hammer' if @noun == "Hammer of Kai"
        @noun = 'mother-of-pearl' if (@noun == 'pearl') and (@name =~ /mother\-of\-pearl/)
        @name = name
        @before_name = before
        @after_name = after
      end

      def type
        GameObj.load_data if @@type_data.empty?
        list = @@type_data.keys.find_all { |t| (@name =~ @@type_data[t][:name] or @noun =~ @@type_data[t][:noun]) and (@@type_data[t][:exclude].nil? or @name !~ @@type_data[t][:exclude]) }
        if list.empty?
          nil
        else
          list.join(',')
        end
      end

      def sellable
        GameObj.load_data if @@sellable_data.empty?
        list = @@sellable_data.keys.find_all { |t| (@name =~ @@sellable_data[t][:name] or @noun =~ @@sellable_data[t][:noun]) and (@@sellable_data[t][:exclude].nil? or @name !~ @@sellable_data[t][:exclude]) }
        if list.empty?
          nil
        else
          list.join(',')
        end
      end

      def status
        if @@npc_status.keys.include?(@id)
          @@npc_status[@id]
        elsif @@pc_status.keys.include?(@id)
          @@pc_status[@id]
        elsif @@loot.find { |obj| obj.id == @id } or @@inv.find { |obj| obj.id == @id } or @@room_desc.find { |obj| obj.id == @id } or @@fam_loot.find { |obj| obj.id == @id } or @@fam_npcs.find { |obj| obj.id == @id } or @@fam_pcs.find { |obj| obj.id == @id } or @@fam_room_desc.find { |obj| obj.id == @id } or (@@right_hand.id == @id) or (@@left_hand.id == @id) or @@contents.values.find { |list| list.find { |obj| obj.id == @id } }
          nil
        else
          'gone'
        end
      end

      def status=(val)
        if @@npcs.any? { |npc| npc.id == @id }
          @@npc_status[@id] = val
        elsif @@pcs.any? { |pc| pc.id == @id }
          @@pc_status[@id] = val
        else
          nil
        end
      end

      def to_s
        @noun
      end

      def empty?
        false
      end

      def contents
        @@contents[@id].dup
      end

      def GameObj.[](val)
        if val.class == String
          if val =~ /^\-?[0-9]+$/
            obj = @@inv.find { |o| o.id == val } || @@loot.find { |o| o.id == val } || @@npcs.find { |o| o.id == val } || @@pcs.find { |o| o.id == val } || [@@right_hand, @@left_hand].find { |o| o.id == val } || @@room_desc.find { |o| o.id == val }
          elsif val.split(' ').length == 1
            obj = @@inv.find { |o| o.noun == val } || @@loot.find { |o| o.noun == val } || @@npcs.find { |o| o.noun == val } || @@pcs.find { |o| o.noun == val } || [@@right_hand, @@left_hand].find { |o| o.noun == val } || @@room_desc.find { |o| o.noun == val }
          else
            obj = @@inv.find { |o| o.name == val } || @@loot.find { |o| o.name == val } || @@npcs.find { |o| o.name == val } || @@pcs.find { |o| o.name == val } || [@@right_hand, @@left_hand].find { |o| o.name == val } || @@room_desc.find { |o| o.name == val } || @@inv.find { |o| o.name =~ /\b#{Regexp.escape(val.strip)}$/i } || @@loot.find { |o| o.name =~ /\b#{Regexp.escape(val.strip)}$/i } || @@npcs.find { |o| o.name =~ /\b#{Regexp.escape(val.strip)}$/i } || @@pcs.find { |o| o.name =~ /\b#{Regexp.escape(val.strip)}$/i } || [@@right_hand, @@left_hand].find { |o| o.name =~ /\b#{Regexp.escape(val.strip)}$/i } || @@room_desc.find { |o| o.name =~ /\b#{Regexp.escape(val.strip)}$/i } || @@inv.find { |o| o.name =~ /\b#{Regexp.escape(val).sub(' ', ' .*')}$/i } || @@loot.find { |o| o.name =~ /\b#{Regexp.escape(val).sub(' ', ' .*')}$/i } || @@npcs.find { |o| o.name =~ /\b#{Regexp.escape(val).sub(' ', ' .*')}$/i } || @@pcs.find { |o| o.name =~ /\b#{Regexp.escape(val).sub(' ', ' .*')}$/i } || [@@right_hand, @@left_hand].find { |o| o.name =~ /\b#{Regexp.escape(val).sub(' ', ' .*')}$/i } || @@room_desc.find { |o| o.name =~ /\b#{Regexp.escape(val).sub(' ', ' .*')}$/i }
          end
        elsif val.class == Regexp
          obj = @@inv.find { |o| o.name =~ val } || @@loot.find { |o| o.name =~ val } || @@npcs.find { |o| o.name =~ val } || @@pcs.find { |o| o.name =~ val } || [@@right_hand, @@left_hand].find { |o| o.name =~ val } || @@room_desc.find { |o| o.name =~ val }
        end
      end

      def GameObj
        @noun
      end

      def full_name
        "#{@before_name}#{' ' unless @before_name.nil? or @before_name.empty?}#{name}#{' ' unless @after_name.nil? or @after_name.empty?}#{@after_name}"
      end

      def GameObj.new_npc(id, noun, name, status = nil)
        obj = GameObj.new(id, noun, name)
        @@npcs.push(obj)
        @@npc_status[id] = status
        obj
      end

      def GameObj.new_loot(id, noun, name)
        obj = GameObj.new(id, noun, name)
        @@loot.push(obj)
        obj
      end

      def GameObj.new_pc(id, noun, name, status = nil)
        obj = GameObj.new(id, noun, name)
        @@pcs.push(obj)
        @@pc_status[id] = status
        obj
      end

      def GameObj.new_inv(id, noun, name, container = nil, before = nil, after = nil)
        obj = GameObj.new(id, noun, name, before, after)
        if container
          @@contents[container].push(obj)
        else
          @@inv.push(obj)
        end
        obj
      end

      def GameObj.new_room_desc(id, noun, name)
        obj = GameObj.new(id, noun, name)
        @@room_desc.push(obj)
        obj
      end

      def GameObj.new_fam_room_desc(id, noun, name)
        obj = GameObj.new(id, noun, name)
        @@fam_room_desc.push(obj)
        obj
      end

      def GameObj.new_fam_loot(id, noun, name)
        obj = GameObj.new(id, noun, name)
        @@fam_loot.push(obj)
        obj
      end

      def GameObj.new_fam_npc(id, noun, name)
        obj = GameObj.new(id, noun, name)
        @@fam_npcs.push(obj)
        obj
      end

      def GameObj.new_fam_pc(id, noun, name)
        obj = GameObj.new(id, noun, name)
        @@fam_pcs.push(obj)
        obj
      end

      def GameObj.new_right_hand(id, noun, name)
        @@right_hand = GameObj.new(id, noun, name)
      end

      def GameObj.right_hand
        @@right_hand.dup
      end

      def GameObj.new_left_hand(id, noun, name)
        @@left_hand = GameObj.new(id, noun, name)
      end

      def GameObj.left_hand
        @@left_hand.dup
      end

      def GameObj.clear_loot
        @@loot.clear
      end

      def GameObj.clear_npcs
        @@npcs.clear
        @@npc_status.clear
      end

      def GameObj.clear_pcs
        @@pcs.clear
        @@pc_status.clear
      end

      def GameObj.clear_inv
        @@inv.clear
      end

      def GameObj.clear_room_desc
        @@room_desc.clear
      end

      def GameObj.clear_fam_room_desc
        @@fam_room_desc.clear
      end

      def GameObj.clear_fam_loot
        @@fam_loot.clear
      end

      def GameObj.clear_fam_npcs
        @@fam_npcs.clear
      end

      def GameObj.clear_fam_pcs
        @@fam_pcs.clear
      end

      def GameObj.npcs
        if @@npcs.empty?
          nil
        else
          @@npcs.dup
        end
      end

      def GameObj.loot
        if @@loot.empty?
          nil
        else
          @@loot.dup
        end
      end

      def GameObj.pcs
        if @@pcs.empty?
          nil
        else
          @@pcs.dup
        end
      end

      def GameObj.inv
        if @@inv.empty?
          nil
        else
          @@inv.dup
        end
      end

      def GameObj.room_desc
        if @@room_desc.empty?
          nil
        else
          @@room_desc.dup
        end
      end

      def GameObj.fam_room_desc
        if @@fam_room_desc.empty?
          nil
        else
          @@fam_room_desc.dup
        end
      end

      def GameObj.fam_loot
        if @@fam_loot.empty?
          nil
        else
          @@fam_loot.dup
        end
      end

      def GameObj.fam_npcs
        if @@fam_npcs.empty?
          nil
        else
          @@fam_npcs.dup
        end
      end

      def GameObj.fam_pcs
        if @@fam_pcs.empty?
          nil
        else
          @@fam_pcs.dup
        end
      end

      def GameObj.clear_container(container_id)
        @@contents[container_id] = Array.new
      end

      def GameObj.delete_container(container_id)
        @@contents.delete(container_id)
      end

      def GameObj.targets
        a = Array.new
        XMLData.current_target_ids.each { |id|
          if (npc = @@npcs.find { |n| n.id == id }) and (npc.status !~ /dead|gone/)
            a.push(npc)
          end
        }
        a
      end

      def GameObj.dead
        dead_list = Array.new
        for obj in @@npcs
          dead_list.push(obj) if obj.status == "dead"
        end
        return nil if dead_list.empty?

        return dead_list
      end

      def GameObj.containers
        @@contents.dup
      end

      def GameObj.load_data(filename = nil)
        if $SAFE == 0
          if filename.nil?
            if File.exists?("#{DATA_DIR}/gameobj-data.xml")
              filename = "#{DATA_DIR}/gameobj-data.xml"
            elsif File.exists?("#{SCRIPT_DIR}/gameobj-data.xml") # deprecated
              filename = "#{SCRIPT_DIR}/gameobj-data.xml"
            else
              filename = "#{DATA_DIR}/gameobj-data.xml"
            end
          end
          if File.exists?(filename)
            begin
              @@type_data = Hash.new
              @@sellable_data = Hash.new
              File.open(filename) { |file|
                doc = REXML::Document.new(file.read)
                doc.elements.each('data/type') { |e|
                  if type = e.attributes['name']
                    @@type_data[type] = Hash.new
                    @@type_data[type][:name]    = Regexp.new(e.elements['name'].text) unless e.elements['name'].text.nil? or e.elements['name'].text.empty?
                    @@type_data[type][:noun]    = Regexp.new(e.elements['noun'].text) unless e.elements['noun'].text.nil? or e.elements['noun'].text.empty?
                    @@type_data[type][:exclude] = Regexp.new(e.elements['exclude'].text) unless e.elements['exclude'].text.nil? or e.elements['exclude'].text.empty?
                  end
                }
                doc.elements.each('data/sellable') { |e|
                  if sellable = e.attributes['name']
                    @@sellable_data[sellable] = Hash.new
                    @@sellable_data[sellable][:name]    = Regexp.new(e.elements['name'].text) unless e.elements['name'].text.nil? or e.elements['name'].text.empty?
                    @@sellable_data[sellable][:noun]    = Regexp.new(e.elements['noun'].text) unless e.elements['noun'].text.nil? or e.elements['noun'].text.empty?
                    @@sellable_data[sellable][:exclude] = Regexp.new(e.elements['exclude'].text) unless e.elements['exclude'].text.nil? or e.elements['exclude'].text.empty?
                  end
                }
              }
              true
            rescue
              @@type_data = nil
              @@sellable_data = nil
              echo "error: GameObj.load_data: #{$!}"
              respond $!.backtrace[0..1]
              false
            end
          else
            @@type_data = nil
            @@sellable_data = nil
            echo "error: GameObj.load_data: file does not exist: #{filename}"
            false
          end
        else
          @@elevated_load.call
        end
      end

      def GameObj.type_data
        @@type_data
      end

      def GameObj.sellable_data
        @@sellable_data
      end
    end
    #
    # start deprecated stuff
    #
    class RoomObj < GameObj
    end
    #
    # end deprecated stuff
    #
  end
  module DragonRealms
    # fixme
  end
end

include Games::Gemstone

JUMP = Exception.exception('JUMP')
JUMP_ERROR = Exception.exception('JUMP_ERROR')

DIRMAP = {
  'out' => 'K',
  'ne' => 'B',
  'se' => 'D',
  'sw' => 'F',
  'nw' => 'H',
  'up' => 'I',
  'down' => 'J',
  'n' => 'A',
  'e' => 'C',
  's' => 'E',
  'w' => 'G',
}
SHORTDIR = {
  'out' => 'out',
  'northeast' => 'ne',
  'southeast' => 'se',
  'southwest' => 'sw',
  'northwest' => 'nw',
  'up' => 'up',
  'down' => 'down',
  'north' => 'n',
  'east' => 'e',
  'south' => 's',
  'west' => 'w',
}
LONGDIR = {
  'out' => 'out',
  'ne' => 'northeast',
  'se' => 'southeast',
  'sw' => 'southwest',
  'nw' => 'northwest',
  'up' => 'up',
  'down' => 'down',
  'n' => 'north',
  'e' => 'east',
  's' => 'south',
  'w' => 'west',
}
MINDMAP = {
  'clear as a bell' => 'A',
  'fresh and clear' => 'B',
  'clear' => 'C',
  'muddled' => 'D',
  'becoming numbed' => 'E',
  'numbed' => 'F',
  'must rest' => 'G',
  'saturated' => 'H',
}
ICONMAP = {
  'IconKNEELING' => 'GH',
  'IconPRONE' => 'G',
  'IconSITTING' => 'H',
  'IconSTANDING' => 'T',
  'IconSTUNNED' => 'I',
  'IconHIDDEN' => 'N',
  'IconINVISIBLE' => 'D',
  'IconDEAD' => 'B',
  'IconWEBBED' => 'C',
  'IconJOINED' => 'P',
  'IconBLEEDING' => 'O',
}

XMLData = XMLParser.new

reconnect_if_wanted = proc {
  if ARGV.include?('--reconnect') and ARGV.include?('--login') and not $_CLIENTBUFFER_.any? { |cmd| cmd =~ /^(?:\[.*?\])?(?:<c>)?(?:quit|exit)/i }
    if reconnect_arg = ARGV.find { |arg| arg =~ /^\-\-reconnect\-delay=[0-9]+(?:\+[0-9]+)?$/ }
      reconnect_arg =~ /^\-\-reconnect\-delay=([0-9]+)(\+[0-9]+)?/
      reconnect_delay = $1.to_i
      reconnect_step = $2.to_i
    else
      reconnect_delay = 60
      reconnect_step = 0
    end
    Lich.log "info: waiting #{reconnect_delay} seconds to reconnect..."
    sleep reconnect_delay
    Lich.log 'info: reconnecting...'
    if (RUBY_PLATFORM =~ /mingw|win/i) and (RUBY_PLATFORM !~ /darwin/i)
      if $frontend == 'stormfront'
        system 'taskkill /FI "WINDOWTITLE eq [GSIV: ' + Char.name + '*"' # fixme: window title changing to Gemstone IV: Char.name # name optional
      end
      args = ['start rubyw.exe']
    else
      args = ['ruby']
    end
    args.push $PROGRAM_NAME.slice(/[^\\\/]+$/)
    args.concat ARGV
    args.push '--reconnected' unless args.include?('--reconnected')
    if reconnect_step > 0
      args.delete(reconnect_arg)
      args.concat ["--reconnect-delay=#{reconnect_delay + reconnect_step}+#{reconnect_step}"]
    end
    Lich.log "exec args.join(' '): exec #{args.join(' ')}"
    exec args.join(' ')
  end
}

#
# Start deprecated stuff
#

$version = LICH_VERSION
$room_count = 0
$psinet = false
$stormfront = true

class Script
  def Script.self
    Script.current
  end

  def Script.running
    list = Array.new
    for script in @@running
      list.push(script) unless script.hidden
    end
    return list
  end

  def Script.index
    Script.running
  end

  def Script.hidden
    list = Array.new
    for script in @@running
      list.push(script) if script.hidden
    end
    return list
  end

  def Script.namescript_incoming(line)
    Script.new_downstream(line)
  end
end

class Spellsong
  def Spellsong.cost
    Spellsong.renew_cost
  end

  def Spellsong.tonisdodgebonus
    thresholds = [1, 2, 3, 5, 8, 10, 14, 17, 21, 26, 31, 36, 42, 49, 55, 63, 70, 78, 87, 96]
    bonus = 20
    thresholds.each { |val| if Skills.elair >= val then bonus += 1 end }
    bonus
  end

  def Spellsong.mirrorsdodgebonus
    20 + ((Spells.bard - 19) / 2).round
  end

  def Spellsong.mirrorscost
    [19 + ((Spells.bard - 19) / 5).truncate, 8 + ((Spells.bard - 19) / 10).truncate]
  end

  def Spellsong.sonicbonus
    (Spells.bard / 2).round
  end

  def Spellsong.sonicarmorbonus
    Spellsong.sonicbonus + 15
  end

  def Spellsong.sonicbladebonus
    Spellsong.sonicbonus + 10
  end

  def Spellsong.sonicweaponbonus
    Spellsong.sonicbladebonus
  end

  def Spellsong.sonicshieldbonus
    Spellsong.sonicbonus + 10
  end

  def Spellsong.valorbonus
    10 + (([Spells.bard, Stats.level].min - 10) / 2).round
  end

  def Spellsong.valorcost
    [10 + (Spellsong.valorbonus / 2), 3 + (Spellsong.valorbonus / 5)]
  end

  def Spellsong.luckcost
    [6 + ((Spells.bard - 6) / 4), (6 + ((Spells.bard - 6) / 4) / 2).round]
  end

  def Spellsong.manacost
    [18, 15]
  end

  def Spellsong.fortcost
    [3, 1]
  end

  def Spellsong.shieldcost
    [9, 4]
  end

  def Spellsong.weaponcost
    [12, 4]
  end

  def Spellsong.armorcost
    [14, 5]
  end

  def Spellsong.swordcost
    [25, 15]
  end
end

class Map
  def desc
    @description
  end

  def map_name
    @image
  end

  def map_x
    if @image_coords.nil?
      nil
    else
      ((image_coords[0] + image_coords[2]) / 2.0).round
    end
  end

  def map_y
    if @image_coords.nil?
      nil
    else
      ((image_coords[1] + image_coords[3]) / 2.0).round
    end
  end

  def map_roomsize
    if @image_coords.nil?
      nil
    else
      image_coords[2] - image_coords[0]
    end
  end

  def geo
    nil
  end
end

def start_script(script_name, cli_vars = [], flags = Hash.new)
  if flags == true
    flags = { :quiet => true }
  end
  Script.start(script_name, cli_vars.join(' '), flags)
end

def start_scripts(*script_names)
  script_names.flatten.each { |script_name|
    start_script(script_name)
    sleep 0.02
  }
end

def force_start_script(script_name, cli_vars = [], flags = {})
  flags = Hash.new unless flags.class == Hash
  flags[:force] = true
  start_script(script_name, cli_vars, flags)
end

def survivepoison?
  echo 'survivepoison? called, but there is no XML for poison rate'
  return true
end

def survivedisease?
  echo 'survivepoison? called, but there is no XML for disease rate'
  return true
end

def before_dying(&code)
  Script.at_exit(&code)
end

def undo_before_dying
  Script.clear_exit_procs
end

def abort!
  Script.exit!
end

def fetchloot(userbagchoice = UserVars.lootsack)
  if GameObj.loot.empty?
    return false
  end

  if UserVars.excludeloot.empty?
    regexpstr = nil
  else
    regexpstr = UserVars.excludeloot.split(', ').join('|')
  end
  if checkright and checkleft
    stowed = GameObj.right_hand.noun
    fput "put my #{stowed} in my #{UserVars.lootsack}"
  else
    stowed = nil
  end
  GameObj.loot.each { |loot|
    unless not regexpstr.nil? and loot.name =~ /#{regexpstr}/
      fput "get #{loot.noun}"
      fput("put my #{loot.noun} in my #{userbagchoice}") if (checkright || checkleft)
    end
  }
  if stowed
    fput "take my #{stowed} from my #{UserVars.lootsack}"
  end
end

def take(*items)
  items.flatten!
  if (righthand? && lefthand?)
    weap = checkright
    fput "put my #{checkright} in my #{UserVars.lootsack}"
    unsh = true
  else
    unsh = false
  end
  items.each { |trinket|
    fput "take #{trinket}"
    fput("put my #{trinket} in my #{UserVars.lootsack}") if (righthand? || lefthand?)
  }
  if unsh then fput("take my #{weap} from my #{UserVars.lootsack}") end
end

def stop_script(*target_names)
  numkilled = 0
  target_names.each { |target_name|
    condemned = Script.list.find { |s_sock| s_sock.name =~ /^#{target_name}/i }
    if condemned.nil?
      respond("--- Lich: '#{Script.current}' tried to stop '#{target_name}', but it isn't running!")
    else
      if condemned.name =~ /^#{Script.current.name}$/i
        exit
      end
      condemned.kill
      respond("--- Lich: '#{condemned}' has been stopped by #{Script.current}.")
      numkilled += 1
    end
  }
  if numkilled == 0
    return false
  else
    return numkilled
  end
end

def running?(*snames)
  snames.each { |checking| (return false) unless (Script.running.find { |lscr| lscr.name =~ /^#{checking}$/i } || Script.running.find { |lscr| lscr.name =~ /^#{checking}/i } || Script.hidden.find { |lscr| lscr.name =~ /^#{checking}$/i } || Script.hidden.find { |lscr| lscr.name =~ /^#{checking}/i }) }
  true
end

module Settings
  def Settings.load; end

  def Settings.save_all; end

  def Settings.clear; end

  def Settings.auto=(val); end

  def Settings.auto; end

  def Settings.autoload; end
end

module GameSettings
  def GameSettings.load; end

  def GameSettings.save; end

  def GameSettings.save_all; end

  def GameSettings.clear; end

  def GameSettings.auto=(val); end

  def GameSettings.auto; end

  def GameSettings.autoload; end
end

module CharSettings
  def CharSettings.load; end

  def CharSettings.save; end

  def CharSettings.save_all; end

  def CharSettings.clear; end

  def CharSettings.auto=(val); end

  def CharSettings.auto; end

  def CharSettings.autoload; end
end

module UserVars
  def UserVars.list
    Vars.list
  end

  def UserVars.method_missing(arg1, arg2 = '')
    Vars.method_missing(arg1, arg2)
  end

  def UserVars.change(var_name, value, t = nil)
    Vars[var_name] = value
  end

  def UserVars.add(var_name, value, t = nil)
    Vars[var_name] = Vars[var_name].split(', ').push(value).join(', ')
  end

  def UserVars.delete(var_name, t = nil)
    Vars[var_name] = nil
  end

  def UserVars.list_global
    Array.new
  end

  def UserVars.list_char
    Vars.list
  end
end

def start_exec_script(cmd_data, options = Hash.new)
  ExecScript.start(cmd_data, options)
end

module Setting
  def Setting.[](name)
    Settings[name]
  end

  def Setting.[]=(name, value)
    Settings[name] = value
  end

  def Setting.to_hash(scope = ':')
    Settings.to_hash
  end
end
module GameSetting
  def GameSetting.[](name)
    GameSettings[name]
  end

  def GameSetting.[]=(name, value)
    GameSettings[name] = value
  end

  def GameSetting.to_hash(scope = ':')
    GameSettings.to_hash
  end
end
module CharSetting
  def CharSetting.[](name)
    CharSettings[name]
  end

  def CharSetting.[]=(name, value)
    CharSettings[name] = value
  end

  def CharSetting.to_hash(scope = ':')
    CharSettings.to_hash
  end
end
class StringProc
  def StringProc._load(string)
    StringProc.new(string)
  end
end
class String
  def to_a # for compatibility with Ruby 1.8
    [self]
  end

  def silent
    false
  end

  def split_as_list
    string = self
    string.sub!(/^You (?:also see|notice) |^In the .+ you see /, ',')
    string.sub('.', '').sub(/ and (an?|some|the)/, ', \1').split(',').reject { |str| str.strip.empty? }.collect { |str| str.lstrip }
  end
end
#
# End deprecated stuff
#

undef :abort
alias :mana :checkmana
alias :mana? :checkmana
alias :max_mana :maxmana
alias :health :checkhealth
alias :health? :checkhealth
alias :spirit :checkspirit
alias :spirit? :checkspirit
alias :stamina :checkstamina
alias :stamina? :checkstamina
alias :stunned? :checkstunned
alias :bleeding? :checkbleeding
alias :reallybleeding? :checkreallybleeding
alias :dead? :checkdead
alias :hiding? :checkhidden
alias :hidden? :checkhidden
alias :hidden :checkhidden
alias :checkhiding :checkhidden
alias :invisible? :checkinvisible
alias :standing? :checkstanding
alias :kneeling? :checkkneeling
alias :sitting? :checksitting
alias :stance? :checkstance
alias :stance :checkstance
alias :joined? :checkgrouped
alias :checkjoined :checkgrouped
alias :group? :checkgrouped
alias :myname? :checkname
alias :active? :checkspell
alias :righthand? :checkright
alias :lefthand? :checkleft
alias :righthand :checkright
alias :lefthand :checkleft
alias :mind? :checkmind
alias :checkactive :checkspell
alias :forceput :fput
alias :send_script :send_scripts
alias :stop_scripts :stop_script
alias :kill_scripts :stop_script
alias :kill_script :stop_script
alias :fried? :checkfried
alias :saturated? :checksaturated
alias :webbed? :checkwebbed
alias :pause_scripts :pause_script
alias :roomdescription? :checkroomdescrip
alias :prepped? :checkprep
alias :checkprepared :checkprep
alias :unpause_scripts :unpause_script
alias :priority? :setpriority
alias :checkoutside :outside?
alias :toggle_status :status_tags
alias :encumbrance? :checkencumbrance
alias :bounty? :checkbounty

#
# Program start
#

ARGV.delete_if { |arg| arg =~ /launcher\.exe/i } # added by Simutronics Game Entry

argv_options = Hash.new
bad_args = Array.new

for arg in ARGV
  if (arg == '-h') or (arg == '--help')
    puts "
   -h, --help               Display this message and exit
   -v, --version            Display version number and credits and exit

   --home=<directory>      Set home directory for Lich (default: location of this file)
   --scripts=<directory>   Set directory for script files (default: home/scripts)
   --data=<directory>      Set directory for data files (default: home/data)
   --temp=<directory>      Set directory for temp files (default: home/temp)
   --logs=<directory>      Set directory for log files (default: home/logs)
   --maps=<directory>      Set directory for map images (default: home/maps)
   --backup=<directory>    Set directory for backups (default: home/backup)

   --start-scripts=<script1,script2,etc>   Start the specified scripts after login

    "
    exit
  elsif (arg == '-v') or (arg == '--version')
    puts "The Lich, version #{LICH_VERSION}"
    puts ' (an implementation of the Ruby interpreter by Yukihiro Matsumoto designed to be a \'script engine\' for text-based MUDs)'
    puts ''
    puts '- The Lich program and all material collectively referred to as "The Lich project" is copyright (C) 2005-2006 Murray Miron.'
    puts '- The Gemstone IV and DragonRealms games are copyright (C) Simutronics Corporation.'
    puts '- The Wizard front-end and the StormFront front-end are also copyrighted by the Simutronics Corporation.'
    puts '- Ruby is (C) Yukihiro \'Matz\' Matsumoto.'
    puts ''
    puts 'Thanks to all those who\'ve reported bugs and helped me track down problems on both Windows and Linux.'
    exit
  elsif arg == '--link-to-sge'
    result = Lich.link_to_sge
    if $stdout.isatty
      if result
        $stdout.puts "Successfully linked to SGE."
      else
        $stdout.puts "Failed to link to SGE."
      end
    end
    exit
  elsif arg == '--unlink-from-sge'
    result = Lich.unlink_from_sge
    if $stdout.isatty
      if result
        $stdout.puts "Successfully unlinked from SGE."
      else
        $stdout.puts "Failed to unlink from SGE."
      end
    end
    exit
  elsif arg == '--link-to-sal'
    result = Lich.link_to_sal
    if $stdout.isatty
      if result
        $stdout.puts "Successfully linked to SAL files."
      else
        $stdout.puts "Failed to link to SAL files."
      end
    end
    exit
  elsif arg == '--unlink-from-sal'
    result = Lich.unlink_from_sal
    if $stdout.isatty
      if result
        $stdout.puts "Successfully unlinked from SAL files."
      else
        $stdout.puts "Failed to unlink from SAL files."
      end
    end
    exit
  elsif arg == '--install' # deprecated
    if Lich.link_to_sge and Lich.link_to_sal
      $stdout.puts 'Install was successful.'
      Lich.log 'Install was successful.'
    else
      $stdout.puts 'Install failed.'
      Lich.log 'Install failed.'
    end
    exit
  elsif arg == '--uninstall' # deprecated
    if Lich.unlink_from_sge and Lich.unlink_from_sal
      $stdout.puts 'Uninstall was successful.'
      Lich.log 'Uninstall was successful.'
    else
      $stdout.puts 'Uninstall failed.'
      Lich.log 'Uninstall failed.'
    end
    exit
  elsif arg =~ /^--(?:home)=(.+)$/i
    LICH_DIR = $1.sub(/[\\\/]$/, '')
  elsif arg =~ /^--temp=(.+)$/i
    TEMP_DIR = $1.sub(/[\\\/]$/, '')
  elsif arg =~ /^--scripts=(.+)$/i
    SCRIPT_DIR = $1.sub(/[\\\/]$/, '')
  elsif arg =~ /^--maps=(.+)$/i
    MAP_DIR = $1.sub(/[\\\/]$/, '')
  elsif arg =~ /^--logs=(.+)$/i
    LOG_DIR = $1.sub(/[\\\/]$/, '')
  elsif arg =~ /^--backup=(.+)$/i
    BACKUP_DIR = $1.sub(/[\\\/]$/, '')
  elsif arg =~ /^--data=(.+)$/i
    DATA_DIR = $1.sub(/[\\\/]$/, '')
  elsif arg =~ /^--start-scripts=(.+)$/i
    argv_options[:start_scripts] = $1
  elsif arg =~ /^--reconnect$/i
    argv_options[:reconnect] = true
  elsif arg =~ /^--reconnect-delay=(.+)$/i
    argv_options[:reconnect_delay] = $1
  elsif arg =~ /^--host=(.+):(.+)$/
    argv_options[:host] = { :domain => $1, :port => $2.to_i }
  elsif arg =~ /^--hosts-file=(.+)$/i
    argv_options[:hosts_file] = $1
  elsif arg =~ /^--gui$/i
    argv_options[:gui] = true
  elsif arg =~ /^--game=(.+)$/i
    argv_options[:game] = $1
  elsif arg =~ /^--account=(.+)$/i
    argv_options[:account] = $1
  elsif arg =~ /^--password=(.+)$/i
    argv_options[:password] = $1
  elsif arg =~ /^--character=(.+)$/i
    argv_options[:character] = $1
  elsif arg =~ /^--frontend=(.+)$/i
    argv_options[:frontend] = $1
  elsif arg =~ /^--frontend-command=(.+)$/i
    argv_options[:frontend_command] = $1
  elsif arg =~ /^--save$/i
    argv_options[:save] = true
  elsif arg =~ /^--wine(?:\-prefix)?=.+$/i
    nil # already used when defining the Wine module
  elsif arg =~ /\.sal$|Gse\.~xt$/i
    argv_options[:sal] = arg
    unless File.exists?(argv_options[:sal])
      if ARGV.join(' ') =~ /([A-Z]:\\.+?\.(?:sal|~xt))/i
        argv_options[:sal] = $1
      end
    end
    unless File.exists?(argv_options[:sal])
      if defined?(Wine)
        argv_options[:sal] = "#{Wine::PREFIX}/drive_c/#{argv_options[:sal][3..-1].split('\\').join('/')}"
      end
    end
    bad_args.clear
  else
    bad_args.push(arg)
  end
end

if ARGV.any? { |arg| (arg == '-h') or (arg == '--help') }
  puts 'Usage:  lich [OPTION]'
  puts ''
  puts 'Options are:'
  puts '  -h, --help          Display this list.'
  puts '  -V, --version       Display the program version number and credits.'
  puts ''
  puts '  -d, --directory     Set the main Lich program directory.'
  puts '      --script-dir    Set the directoy where Lich looks for scripts.'
  puts '      --data-dir      Set the directory where Lich will store script data.'
  puts '      --temp-dir      Set the directory where Lich will store temporary files.'
  puts ''
  puts '  -w, --wizard        Run in Wizard mode (default)'
  puts '  -s, --stormfront    Run in StormFront mode.'
  puts '      --avalon        Run in Avalon mode.'
  puts ''
  puts '      --gemstone      Connect to the Gemstone IV Prime server (default).'
  puts '      --dragonrealms  Connect to the DragonRealms server.'
  puts '      --platinum      Connect to the Gemstone IV/DragonRealms Platinum server.'
  puts '  -g, --game          Set the IP address and port of the game.  See example below.'
  puts ''
  puts '      --install       Edits the Windows/WINE registry so that Lich is started when logging in using the website or SGE.'
  puts '      --uninstall     Removes Lich from the registry.'
  puts ''
  puts 'The majority of Lich\'s built-in functionality was designed and implemented with Simutronics MUDs in mind (primarily Gemstone IV): as such, many options/features provided by Lich may not be applicable when it is used with a non-Simutronics MUD.  In nearly every aspect of the program, users who are not playing a Simutronics game should be aware that if the description of a feature/option does not sound applicable and/or compatible with the current game, it should be assumed that the feature/option is not.  This particularly applies to in-script methods (commands) that depend heavily on the data received from the game conforming to specific patterns (for instance, it\'s extremely unlikely Lich will know how much "health" your character has left in a non-Simutronics game, and so the "health" script command will most likely return a value of 0).'
  puts ''
  puts 'The level of increase in efficiency when Lich is run in "bare-bones mode" (i.e. started with the --bare argument) depends on the data stream received from a given game, but on average results in a moderate improvement and it\'s recommended that Lich be run this way for any game that does not send "status information" in a format consistent with Simutronics\' GSL or XML encoding schemas.'
  puts ''
  puts ''
  puts 'Examples:'
  puts '  lich -w -d /usr/bin/lich/          (run Lich in Wizard mode using the dir \'/usr/bin/lich/\' as the program\'s home)'
  puts '  lich -g gs3.simutronics.net:4000   (run Lich using the IP address \'gs3.simutronics.net\' and the port number \'4000\')'
  puts '  lich --script-dir /mydir/scripts   (run Lich with its script directory set to \'/mydir/scripts\')'
  puts '  lich --bare -g skotos.net:5555     (run in bare-bones mode with the IP address and port of the game set to \'skotos.net:5555\')'
  puts ''
  exit
end

if arg = ARGV.find { |a| a == '--hosts-dir' }
  i = ARGV.index(arg)
  ARGV.delete_at(i)
  hosts_dir = ARGV[i]
  ARGV.delete_at(i)
  if hosts_dir and File.exists?(hosts_dir)
    hosts_dir = hosts_dir.tr('\\', '/')
    hosts_dir += '/' unless hosts_dir[-1..-1] == '/'
  else
    $stdout.puts "warning: given hosts directory does not exist: #{hosts_dir}"
    hosts_dir = nil
  end
else
  hosts_dir = nil
end

detachable_client_port = nil
if arg = ARGV.find { |a| a =~ /^\-\-detachable\-client=[0-9]+$/ }
  detachable_client_port = /^\-\-detachable\-client=([0-9]+)$/.match(arg).captures.first
end

if argv_options[:sal]
  unless File.exists?(argv_options[:sal])
    Lich.log "error: launch file does not exist: #{argv_options[:sal]}"
    Lich.msgbox "error: launch file does not exist: #{argv_options[:sal]}"
    exit
  end
  Lich.log "info: launch file: #{argv_options[:sal]}"
  if argv_options[:sal] =~ /SGE\.sal/i
    unless launcher_cmd = Lich.get_simu_launcher
      $stdout.puts 'error: failed to find the Simutronics launcher'
      Lich.log 'error: failed to find the Simutronics launcher'
      exit
    end
    launcher_cmd.sub!('%1', argv_options[:sal])
    Lich.log "info: launcher_cmd: #{launcher_cmd}"
    if defined?(Win32) and launcher_cmd =~ /^"(.*?)"\s*(.*)$/
      dir_file = $1
      param = $2
      dir = dir_file.slice(/^.*[\\\/]/)
      file = dir_file.sub(/^.*[\\\/]/, '')
      operation = (Win32.isXP? ? 'open' : 'runas')
      Win32.ShellExecute(:lpOperation => operation, :lpFile => file, :lpDirectory => dir, :lpParameters => param)
      if r < 33
        Lich.log "error: Win32.ShellExecute returned #{r}; Win32.GetLastError: #{Win32.GetLastError}"
      end
    elsif defined?(Wine)
      system("#{Wine::BIN} #{launcher_cmd}")
    else
      system(launcher_cmd)
    end
    exit
  end
end

if arg = ARGV.find { |a| (a == '-g') or (a == '--game') }
  game_host, game_port = ARGV[ARGV.index(arg) + 1].split(':')
  game_port = game_port.to_i
  if ARGV.any? { |arg| (arg == '-s') or (arg == '--stormfront') }
    $frontend = 'stormfront'
  elsif ARGV.any? { |arg| (arg == '-w') or (arg == '--wizard') }
    $frontend = 'wizard'
  elsif ARGV.any? { |arg| arg == '--avalon' }
    $frontend = 'avalon'
  else
    $frontend = 'unknown'
  end
elsif ARGV.include?('--gemstone')
  if ARGV.include?('--platinum')
    $platinum = true
    if ARGV.any? { |arg| (arg == '-s') or (arg == '--stormfront') }
      game_host = 'storm.gs4.game.play.net'
      game_port = 10124
      $frontend = 'stormfront'
    else
      game_host = 'gs-plat.simutronics.net'
      game_port = 10121
      if ARGV.any? { |arg| arg == '--avalon' }
        $frontend = 'avalon'
      else
        $frontend = 'wizard'
      end
    end
  else
    $platinum = false
    if ARGV.any? { |arg| (arg == '-s') or (arg == '--stormfront') }
      game_host = 'storm.gs4.game.play.net'
      game_port = 10024
      $frontend = 'stormfront'
    else
      game_host = 'gs3.simutronics.net'
      game_port = 4900
      if ARGV.any? { |arg| arg == '--avalon' }
        $frontend = 'avalon'
      else
        $frontend = 'wizard'
      end
    end
  end
elsif ARGV.include?('--shattered')
  $platinum = false
  if ARGV.any? { |arg| (arg == '-s') or (arg == '--stormfront') }
    game_host = 'storm.gs4.game.play.net'
    game_port = 10324
    $frontend = 'stormfront'
  else
    game_host = 'gs4.simutronics.net'
    game_port = 10321
    if ARGV.any? { |arg| arg == '--avalon' }
      $frontend = 'avalon'
    else
      $frontend = 'wizard'
    end
  end
elsif ARGV.include?('--dragonrealms')
  if ARGV.include?('--platinum')
    $platinum = true
    if ARGV.any? { |arg| (arg == '-s') or (arg == '--stormfront') }
      $stdout.puts "fixme"
      Lich.log "fixme"
      exit
      $frontend = 'stormfront'
    else
      $stdout.puts "fixme"
      Lich.log "fixme"
      exit
      $frontend = 'wizard'
    end
  else
    $platinum = false
    if ARGV.any? { |arg| (arg == '-s') or (arg == '--stormfront') }
      $frontend = 'stormfront'
      $stdout.puts "fixme"
      Lich.log "fixme"
      exit
    else
      game_host = 'dr.simutronics.net'
      game_port = 4901
      if ARGV.any? { |arg| arg == '--avalon' }
        $frontend = 'avalon'
      else
        $frontend = 'wizard'
      end
    end
  end
else
  game_host, game_port = nil, nil
  Lich.log "info: no force-mode info given"
end

main_thread = Thread.new {
  test_mode = false
  $SEND_CHARACTER = '>'
  $cmd_prefix = '<c>'
  $clean_lich_char = ';' # fixme
  $lich_char = Regexp.escape($clean_lich_char)

  @launch_data = nil
  require_relative("./lib/eaccess.rb")

  if ARGV.include?('--login')
    if File.exists?("#{DATA_DIR}/entry.dat")
      entry_data = File.open("#{DATA_DIR}/entry.dat", 'r') { |file|
        begin
          Marshal.load(file.read.unpack('m').first)
        rescue
          Array.new
        end
      }
    else
      entry_data = Array.new
    end
    char_name = ARGV[ARGV.index('--login') + 1].capitalize
    if ARGV.include?('--gemstone')
      if ARGV.include?('--platinum')
        data = entry_data.find { |d| (d[:char_name] == char_name) and (d[:game_code] == 'GSX') }
      elsif ARGV.include?('--shattered')
        data = entry_data.find { |d| (d[:char_name] == char_name) and (d[:game_code] == 'GSF') }
      elsif ARGV.include?('--test')
        data = entry_data.find { |d| (d[:char_name] == char_name) and (d[:game_code] == 'GST') }
      else
        data = entry_data.find { |d| (d[:char_name] == char_name) and (d[:game_code] == 'GS3') }
      end
    elsif ARGV.include?('--shattered')
      data = entry_data.find { |d| (d[:char_name] == char_name) and (d[:game_code] == 'GSF') }
    else
      data = entry_data.find { |d| (d[:char_name] == char_name) }
    end
    if data
      Lich.log "info: using quick game entry settings for #{char_name}"
      msgbox = proc { |msg|
        if defined?(Gtk)
          done = false
          Gtk.queue {
            dialog = Gtk::MessageDialog.new(nil, Gtk::Dialog::DESTROY_WITH_PARENT, Gtk::MessageDialog::QUESTION, Gtk::MessageDialog::BUTTONS_CLOSE, msg)
            dialog.run
            dialog.destroy
            done = true
          }
          sleep 0.1 until done
        else
          $stdout.puts(msg)
          Lich.log(msg)
        end
      }

      launch_data_hash = EAccess.auth(
        account: data[:user_id],
        password: data[:password],
        character: data[:char_name],
        game_code: data[:game_code]
      )

      @launch_data = launch_data_hash.map { |k, v| "#{k.upcase}=#{v}" }
      if data[:frontend] == 'wizard'
        @launch_data.collect! { |line| line.sub(/GAMEFILE=.+/, 'GAMEFILE=WIZARD.EXE').sub(/GAME=.+/, 'GAME=WIZ').sub(/FULLGAMENAME=.+/, 'FULLGAMENAME=Wizard Front End') }
      elsif data[:frontend] == 'avalon'
        @launch_data.collect! { |line| line.sub(/GAME=.+/, 'GAME=AVALON') }
      end
      if data[:custom_launch]
        @launch_data.push "CUSTOMLAUNCH=#{login_info[:custom_launch]}"
        if login_info[:custom_launch_dir]
          @launch_data.push "CUSTOMLAUNCHDIR=#{login_info[:custom_launch_dir]}"
        end
      end
    else
      $stdout.puts "error: failed to find login data for #{char_name}"
      Lich.log "error: failed to find login data for #{char_name}"
    end

  ## GUI starts here

  elsif defined?(Gtk) and (ARGV.empty? or argv_options[:gui])
    gui_login
  end

  #
  # open the client and have it connect to us
  #

  $_SERVERBUFFER_ = LimitedArray.new
  $_SERVERBUFFER_.max_size = 400
  $_CLIENTBUFFER_ = LimitedArray.new
  $_CLIENTBUFFER_.max_size = 100

  Socket.do_not_reverse_lookup = true

  if argv_options[:sal]
    begin
      @launch_data = File.open(argv_options[:sal]) { |file| file.readlines }.collect { |line| line.chomp }
    rescue
      $stdout.puts "error: failed to read launch_file: #{$!}"
      Lich.log "info: launch_file: #{argv_options[:sal]}"
      Lich.log "error: failed to read launch_file: #{$!}\n\t#{$!.backtrace.join("\n\t")}"
      exit
    end
  end

  if @launch_data
    unless gamecode = @launch_data.find { |line| line =~ /GAMECODE=/ }
      $stdout.puts "error: launch_data contains no GAMECODE info"
      Lich.log "error: launch_data contains no GAMECODE info"
      exit(1)
    end
    unless gameport = @launch_data.find { |line| line =~ /GAMEPORT=/ }
      $stdout.puts "error: launch_data contains no GAMEPORT info"
      Lich.log "error: launch_data contains no GAMEPORT info"
      exit(1)
    end
    unless gamehost = @launch_data.find { |opt| opt =~ /GAMEHOST=/ }
      $stdout.puts "error: launch_data contains no GAMEHOST info"
      Lich.log "error: launch_data contains no GAMEHOST info"
      exit(1)
    end
    unless game = @launch_data.find { |opt| opt =~ /GAME=/ }
      $stdout.puts "error: launch_data contains no GAME info"
      Lich.log "error: launch_data contains no GAME info"
      exit(1)
    end
    if custom_launch = @launch_data.find { |opt| opt =~ /CUSTOMLAUNCH=/ }
      custom_launch.sub!(/^.*?\=/, '')
      Lich.log "info: using custom launch command: #{custom_launch}"
    elsif (RUBY_PLATFORM =~ /mingw|win/i) and (RUBY_PLATFORM !~ /darwin/i)
      Lich.log("info: Working against a Windows Platform for FE Executable")
      if @launch_data.find { |opt| opt =~ /GAME=WIZ/ }
        custom_launch = "Wizard.Exe /GGS /H127.0.0.1 /P%port% /K%key%"
      elsif @launch_data.find { |opt| opt =~ /GAME=STORM/ }
        custom_launch = "Wrayth.exe /GGS/Hlocalhost/P%port%/K%key%" if $sf_fe_loc =~ /Wrayth/
        custom_launch = "Stormfront.exe /GGS/Hlocalhost/P%port%/K%key%" if $sf_fe_loc =~ /STORM/
      end
    elsif defined?(Wine)
      Lich.log("info: Working against a Linux | WINE Platform")
      if @launch_data.find { |opt| opt =~ /GAME=WIZ/ }
        custom_launch = "Wizard.Exe /GGS /H127.0.0.1 /P%port% /K%key%"
      elsif @launch_data.find { |opt| opt =~ /GAME=STORM/ }
        custom_launch = "Wrayth.exe /GGS/Hlocalhost/P%port%/K%key%" if $sf_fe_loc =~ /Wrayth/
        custom_launch = "Stormfront.exe /GGS/Hlocalhost/P%port%/K%key%" if $sf_fe_loc =~ /STORM/
      end
    end
    if custom_launch_dir = @launch_data.find { |opt| opt =~ /CUSTOMLAUNCHDIR=/ }
      custom_launch_dir.sub!(/^.*?\=/, '')
      Lich.log "info: using working directory for custom launch command: #{custom_launch_dir}"
    elsif (RUBY_PLATFORM =~ /mingw|win/i) and (RUBY_PLATFORM !~ /darwin/i)
      Lich.log "info: Working against a Windows Platform for FE Location"
      if @launch_data.find { |opt| opt =~ /GAME=WIZ/ }
        custom_launch_dir = Lich.seek('wizard') # #HERE I AM
      elsif @launch_data.find { |opt| opt =~ /GAME=STORM/ }
        custom_launch_dir = Lich.seek('stormfront') # #HERE I AM
      end
      Lich.log "info: Current Windows working directory is #{custom_launch_dir}"
    elsif defined?(Wine)
      Lich.log "Info: Working against a Linux | WINE Platform for FE location"
      if @launch_data.find { |opt| opt =~ /GAME=WIZ/ }
        custom_launch_dir_temp = Lich.seek('wizard') # #HERE I AM
        custom_launch_dir = custom_launch_dir_temp.gsub('\\', '/').gsub('C:', Wine::PREFIX + '/drive_c')
      elsif @launch_data.find { |opt| opt =~ /GAME=STORM/ }
        custom_launch_dir_temp = Lich.seek('stormfront') # #HERE I AM
        custom_launch_dir = custom_launch_dir_temp.gsub('\\', '/').gsub('C:', Wine::PREFIX + '/drive_c')
      end
      Lich.log "info: Current WINE working directory is #{custom_launch_dir}"
    end
    if ARGV.include?('--without-frontend')
      $frontend = 'unknown'
      unless (game_key = @launch_data.find { |opt| opt =~ /KEY=/ }) && (game_key = game_key.split('=').last.chomp)
        $stdout.puts "error: launch_data contains no KEY info"
        Lich.log "error: launch_data contains no KEY info"
        exit(1)
      end
    elsif game =~ /SUKS/i
      $frontend = 'suks'
      unless (game_key = @launch_data.find { |opt| opt =~ /KEY=/ }) && (game_key = game_key.split('=').last.chomp)
        $stdout.puts "error: launch_data contains no KEY info"
        Lich.log "error: launch_data contains no KEY info"
        exit(1)
      end
    elsif game =~ /AVALON/i
      launcher_cmd = "open -n -b Avalon \"%1\""
    elsif custom_launch
      unless (game_key = @launch_data.find { |opt| opt =~ /KEY=/ }) && (game_key = game_key.split('=').last.chomp)
        $stdout.puts "error: launch_data contains no KEY info"
        Lich.log "error: launch_data contains no KEY info"
        exit(1)
      end
    else
      unless launcher_cmd = Lich.get_simu_launcher
        $stdout.puts 'error: failed to find the Simutronics launcher'
        Lich.log 'error: failed to find the Simutronics launcher'
        exit(1)
      end
    end
    gamecode = gamecode.split('=').last
    gameport = gameport.split('=').last
    gamehost = gamehost.split('=').last
    game     = game.split('=').last

    if (gameport == '10121') or (gameport == '10124')
      $platinum = true
    else
      $platinum = false
    end
    Lich.log "info: gamehost: #{gamehost}"
    Lich.log "info: gameport: #{gameport}"
    Lich.log "info: game: #{game}"
    if ARGV.include?('--without-frontend')
      $_CLIENT_ = nil
    elsif $frontend == 'suks'
      nil
    else
      if game =~ /WIZ/i
        $frontend = 'wizard'
      elsif game =~ /STORM/i
        $frontend = 'stormfront'
      elsif game =~ /AVALON/i
        $frontend = 'avalon'
      else
        $frontend = 'unknown'
      end
      begin
        listener = TCPServer.new('127.0.0.1', nil)
      rescue
        $stdout.puts "--- error: cannot bind listen socket to local port: #{$!}"
        Lich.log "error: cannot bind listen socket to local port: #{$!}\n\t#{$!.backtrace.join("\n\t")}"
        exit(1)
      end
      accept_thread = Thread.new { $_CLIENT_ = SynchronizedSocket.new(listener.accept) }
      localport = listener.addr[1]
      if custom_launch
        sal_filename = nil
        launcher_cmd = custom_launch.sub(/\%port\%/, localport.to_s).sub(/\%key\%/, game_key.to_s)
        scrubbed_launcher_cmd = custom_launch.sub(/\%port\%/, localport.to_s).sub(/\%key\%/, '[scrubbed key]')
        Lich.log "info: launcher_cmd: #{scrubbed_launcher_cmd}"
      else
        if RUBY_PLATFORM =~ /darwin/i
          localhost = "127.0.0.1"
        else
          localhost = "localhost"
        end
        @launch_data.collect! { |line| line.sub(/GAMEPORT=.+/, "GAMEPORT=#{localport}").sub(/GAMEHOST=.+/, "GAMEHOST=#{localhost}") }
        sal_filename = "#{TEMP_DIR}/lich#{rand(10000)}.sal"
        while File.exists?(sal_filename)
          sal_filename = "#{TEMP_DIR}/lich#{rand(10000)}.sal"
        end
        File.open(sal_filename, 'w') { |f| f.puts @launch_data }
        launcher_cmd = launcher_cmd.sub('%1', sal_filename)
        launcher_cmd = launcher_cmd.tr('/', "\\") if (RUBY_PLATFORM =~ /mingw|win/i) and (RUBY_PLATFORM !~ /darwin/i)
      end
      begin
        if custom_launch_dir
          Dir.chdir(custom_launch_dir)
        end

        if (RUBY_PLATFORM =~ /mingw|win/i) && (RUBY_PLATFORM !~ /darwin/i)
          system ("start #{launcher_cmd}")
        elsif defined?(Wine) and (game != 'AVALON') # Wine on linux
          spawn "#{Wine::BIN} #{launcher_cmd}"
        else # macOS and linux - does not account for WINE on linux
          spawn launcher_cmd
        end
      rescue
        Lich.log "error: #{$!}\n\t#{$!.backtrace.join("\n\t")}"
        Lich.msgbox(:message => "error: #{$!}", :icon => :error)
      end
      Lich.log 'info: waiting for client to connect...'
      300.times { sleep 0.1; break unless accept_thread.status }
      accept_thread.kill if accept_thread.status
      Dir.chdir(LICH_DIR)
      unless $_CLIENT_
        Lich.log "error: timeout waiting for client to connect"
        #        if defined?(Win32)
        #          Lich.msgbox(:message => "error: launch method #{method_num + 1} timed out waiting for the client to connect\n\nTry again and another method will be used.", :icon => :error)
        #        else
        Lich.msgbox(:message => "error: timeout waiting for client to connect", :icon => :error)
        #        end
        if sal_filename
          File.delete(sal_filename) rescue()
        end
        listener.close rescue()
        $_CLIENT_.close rescue()
        reconnect_if_wanted.call
        Lich.log "info: exiting..."
        Gtk.queue { Gtk.main_quit } if defined?(Gtk)
        exit
      end
      #      if defined?(Win32)
      #        Lich.win32_launch_method = "#{method_num}:success"
      #      end
      Lich.log 'info: connected'
      listener.close rescue nil
      if sal_filename
        File.delete(sal_filename) rescue nil
      end
    end
    gamehost, gameport = Lich.fix_game_host_port(gamehost, gameport)
    Lich.log "info: connecting to game server (#{gamehost}:#{gameport})"
    begin
      connect_thread = Thread.new {
        Game.open(gamehost, gameport)
      }
      300.times {
        sleep 0.1
        break unless connect_thread.status
      }
      if connect_thread.status
        connect_thread.kill rescue nil
        raise "error: timed out connecting to #{gamehost}:#{gameport}"
      end
    rescue
      Lich.log "error: #{$!}"
      gamehost, gameport = Lich.break_game_host_port(gamehost, gameport)
      Lich.log "info: connecting to game server (#{gamehost}:#{gameport})"
      begin
        connect_thread = Thread.new {
          Game.open(gamehost, gameport)
        }
        300.times {
          sleep 0.1
          break unless connect_thread.status
        }
        if connect_thread.status
          connect_thread.kill rescue nil
          raise "error: timed out connecting to #{gamehost}:#{gameport}"
        end
      rescue
        Lich.log "error: #{$!}"
        $_CLIENT_.close rescue nil
        reconnect_if_wanted.call
        Lich.log "info: exiting..."
        Gtk.queue { Gtk.main_quit } if defined?(Gtk)
        exit
      end
    end
    Lich.log 'info: connected'
  elsif game_host and game_port
    unless Lich.hosts_file
      Lich.log "error: cannot find hosts file"
      $stdout.puts "error: cannot find hosts file"
      exit
    end
    game_quad_ip = IPSocket.getaddress(game_host)
    error_count = 0
    begin
      listener = TCPServer.new('127.0.0.1', game_port)
      begin
        listener.setsockopt(Socket::SOL_SOCKET, Socket::SO_REUSEADDR, 1)
      rescue
        Lich.log "warning: setsockopt with SO_REUSEADDR failed: #{$!}"
      end
    rescue
      sleep 1
      if (error_count += 1) >= 30
        $stdout.puts 'error: failed to bind to the proper port'
        Lich.log 'error: failed to bind to the proper port'
        exit!
      else
        retry
      end
    end
    Lich.modify_hosts(game_host)

    $stdout.puts "Pretending to be #{game_host}"
    $stdout.puts "Listening on port #{game_port}"
    $stdout.puts "Waiting for the client to connect..."
    Lich.log "info: pretending to be #{game_host}"
    Lich.log "info: listening on port #{game_port}"
    Lich.log "info: waiting for the client to connect..."

    timeout_thread = Thread.new {
      sleep 120
      listener.close rescue nil
      $stdout.puts 'error: timed out waiting for client to connect'
      Lich.log 'error: timed out waiting for client to connect'
      Lich.restore_hosts
      exit
    }
    #      $_CLIENT_ = listener.accept
    $_CLIENT_ = SynchronizedSocket.new(listener.accept)
    listener.close rescue nil
    timeout_thread.kill
    $stdout.puts "Connection with the local game client is open."
    Lich.log "info: connection with the game client is open"
    Lich.restore_hosts
    if test_mode
      $_SERVER_ = $stdin # fixme
      $_CLIENT_.puts "Running in test mode: host socket set to stdin."
    else
      Lich.log 'info: connecting to the real game host...'
      game_host, game_port = Lich.fix_game_host_port(game_host, game_port)
      begin
        timeout_thread = Thread.new {
          sleep 30
          Lich.log "error: timed out connecting to #{game_host}:#{game_port}"
          $stdout.puts "error: timed out connecting to #{game_host}:#{game_port}"
          exit
        }
        begin
          Game.open(game_host, game_port)
        rescue
          Lich.log "error: #{$!}"
          $stdout.puts "error: #{$!}"
          exit
        end
        timeout_thread.kill rescue nil
        Lich.log 'info: connection with the game host is open'
      end
    end
  else
    # offline mode removed
    Lich.log "error: don't know what to do"
    exit
  end

  listener = timeout_thr = nil

  # backward compatibility
  if $frontend =~ /^(?:wizard|avalon)$/
    $fake_stormfront = true
  else
    $fake_stormfront = false
  end

  undef :exit!

  if ARGV.include?('--without-frontend')
    Thread.new {
      client_thread = nil
      #
      # send the login key
      #
      Game._puts(game_key)
      game_key = nil
      #
      # send version string
      #
      client_string = "/FE:WIZARD /VERSION:1.0.1.22 /P:#{RUBY_PLATFORM} /XML"
      $_CLIENTBUFFER_.push(client_string.dup)
      Game._puts(client_string)
      #
      # tell the server we're ready
      #
      2.times {
        sleep 0.3
        $_CLIENTBUFFER_.push("<c>\r\n")
        Game._puts("<c>")
      }
      $login_time = Time.now
    }
  else
    #
    # shutdown listening socket
    #
    error_count = 0
    begin
      # Somehow... for some ridiculous reason... Windows doesn't let us close the socket if we shut it down first...
      # listener.shutdown
      listener.close unless listener.closed?
    rescue
      Lich.log "warning: failed to close listener socket: #{$!}"
      if (error_count += 1) > 20
        Lich.log 'warning: giving up...'
      else
        sleep 0.05
        retry
      end
    end

    $stdout = $_CLIENT_
    $_CLIENT_.sync = true

    client_thread = Thread.new {
      $login_time = Time.now

      if $offline_mode
        nil
      elsif $frontend =~ /^(?:wizard|avalon)$/
        #
        # send the login key
        #
        client_string = $_CLIENT_.gets
        Game._puts(client_string)
        #
        # take the version string from the client, ignore it, and ask the server for xml
        #
        $_CLIENT_.gets
        client_string = "/FE:STORMFRONT /VERSION:1.0.1.26 /P:#{RUBY_PLATFORM} /XML"
        $_CLIENTBUFFER_.push(client_string.dup)
        Game._puts(client_string)
        #
        # tell the server we're ready
        #
        2.times {
          sleep 0.3
          $_CLIENTBUFFER_.push("#{$cmd_prefix}\r\n")
          Game._puts($cmd_prefix)
        }
        #
        # set up some stuff
        #
        for client_string in ["#{$cmd_prefix}_injury 2", "#{$cmd_prefix}_flag Display Inventory Boxes 1", "#{$cmd_prefix}_flag Display Dialog Boxes 0"]
          $_CLIENTBUFFER_.push(client_string)
          Game._puts(client_string)
        end
        #
        # client wants to send "GOOD", xml server won't recognize it
        #
        $_CLIENT_.gets
      else
        inv_off_proc = proc { |server_string|
          if server_string =~ /^<(?:container|clearContainer|exposeContainer)/
            server_string.gsub!(/<(?:container|clearContainer|exposeContainer)[^>]*>|<inv.+\/inv>/, '')
            if server_string.empty?
              nil
            else
              server_string
            end
          elsif server_string =~ /^<flag id="Display Inventory Boxes" status='on' desc="Display all inventory and container windows."\/>/
            server_string.sub("status='on'", "status='off'")
          elsif server_string =~ /^\s*<d cmd="flag Inventory off">Inventory<\/d>\s+ON/
            server_string.sub("flag Inventory off", "flag Inventory on").sub('ON', 'OFF')
          else
            server_string
          end
        }
        DownstreamHook.add('inventory_boxes_off', inv_off_proc)
        inv_toggle_proc = proc { |client_string|
          if client_string =~ /^(?:<c>)?_flag Display Inventory Boxes ([01])/
            if $1 == '1'
              DownstreamHook.remove('inventory_boxes_off')
              Lich.set_inventory_boxes(XMLData.player_id, true)
            else
              DownstreamHook.add('inventory_boxes_off', inv_off_proc)
              Lich.set_inventory_boxes(XMLData.player_id, false)
            end
            nil
          elsif client_string =~ /^(?:<c>)?\s*(?:set|flag)\s+inv(?:e|en|ent|ento|entor|entory)?\s+(on|off)/i
            if $1.downcase == 'on'
              DownstreamHook.remove('inventory_boxes_off')
              respond 'You have enabled viewing of inventory and container windows.'
              Lich.set_inventory_boxes(XMLData.player_id, true)
            else
              DownstreamHook.add('inventory_boxes_off', inv_off_proc)
              respond 'You have disabled viewing of inventory and container windows.'
              Lich.set_inventory_boxes(XMLData.player_id, false)
            end
            nil
          else
            client_string
          end
        }
        UpstreamHook.add('inventory_boxes_toggle', inv_toggle_proc)

        unless $offline_mode
          client_string = $_CLIENT_.gets
          Game._puts(client_string)
          client_string = $_CLIENT_.gets
          $_CLIENTBUFFER_.push(client_string.dup)
          Game._puts(client_string)
        end
      end

      begin
        while client_string = $_CLIENT_.gets
          client_string = "#{$cmd_prefix}#{client_string}" if $frontend =~ /^(?:wizard|avalon)$/
          begin
            $_IDLETIMESTAMP_ = Time.now
            do_client(client_string)
          rescue
            respond "--- Lich: error: client_thread: #{$!}"
            respond $!.backtrace.first
            Lich.log "error: client_thread: #{$!}\n\t#{$!.backtrace.join("\n\t")}"
          end
        end
      rescue
        respond "--- Lich: error: client_thread: #{$!}"
        respond $!.backtrace.first
        Lich.log "error: client_thread: #{$!}\n\t#{$!.backtrace.join("\n\t")}"
        sleep 0.2
        retry unless $_CLIENT_.closed? or Game.closed? or !Game.thread.alive? or ($!.to_s =~ /invalid argument|A connection attempt failed|An existing connection was forcibly closed/i)
      end
      Game.close
    }
  end

  if detachable_client_port
    detachable_client_thread = Thread.new {
      loop {
        begin
          server = TCPServer.new('127.0.0.1', detachable_client_port)
          $_DETACHABLE_CLIENT_ = SynchronizedSocket.new(server.accept)
          $_DETACHABLE_CLIENT_.sync = true
        rescue
          Lich.log "#{$!}\n\t#{$!.backtrace.join("\n\t")}"
          server.close rescue nil
          $_DETACHABLE_CLIENT_.close rescue nil
          $_DETACHABLE_CLIENT_ = nil
          sleep 5
          next
        ensure
          server.close rescue nil
        end
        if $_DETACHABLE_CLIENT_
          begin
            $frontend = 'profanity'
            Thread.new {
              100.times { sleep 0.1; break if XMLData.indicator['IconJOINED'] }
              init_str = "<progressBar id='mana' value='0' text='mana #{XMLData.mana}/#{XMLData.max_mana}'/>"
              init_str.concat "<progressBar id='health' value='0' text='health #{XMLData.health}/#{XMLData.max_health}'/>"
              init_str.concat "<progressBar id='spirit' value='0' text='spirit #{XMLData.spirit}/#{XMLData.max_spirit}'/>"
              init_str.concat "<progressBar id='stamina' value='0' text='stamina #{XMLData.stamina}/#{XMLData.max_stamina}'/>"
              init_str.concat "<progressBar id='encumlevel' value='#{XMLData.encumbrance_value}' text='#{XMLData.encumbrance_text}'/>"
              init_str.concat "<progressBar id='pbarStance' value='#{XMLData.stance_value}'/>"
              init_str.concat "<progressBar id='mindState' value='#{XMLData.mind_value}' text='#{XMLData.mind_text}'/>"
              init_str.concat "<spell>#{XMLData.prepared_spell}</spell>"
              init_str.concat "<right>#{GameObj.right_hand.name}</right>"
              init_str.concat "<left>#{GameObj.left_hand.name}</left>"
              for indicator in ['IconBLEEDING', 'IconPOISONED', 'IconDISEASED', 'IconSTANDING', 'IconKNEELING', 'IconSITTING', 'IconPRONE']
                init_str.concat "<indicator id='#{indicator}' visible='#{XMLData.indicator[indicator]}'/>"
              end
              for area in ['back', 'leftHand', 'rightHand', 'head', 'rightArm', 'abdomen', 'leftEye', 'leftArm', 'chest', 'rightLeg', 'neck', 'leftLeg', 'nsys', 'rightEye']
                if Wounds.send(area) > 0
                  init_str.concat "<image id=\"#{area}\" name=\"Injury#{Wounds.send(area)}\"/>"
                elsif Scars.send(area) > 0
                  init_str.concat "<image id=\"#{area}\" name=\"Scar#{Scars.send(area)}\"/>"
                end
              end
              init_str.concat '<compass>'
              shorten_dir = { 'north' => 'n', 'northeast' => 'ne', 'east' => 'e', 'southeast' => 'se', 'south' => 's', 'southwest' => 'sw', 'west' => 'w', 'northwest' => 'nw', 'up' => 'up', 'down' => 'down', 'out' => 'out' }
              for dir in XMLData.room_exits
                if short_dir = shorten_dir[dir]
                  init_str.concat "<dir value='#{short_dir}'/>"
                end
              end
              init_str.concat '</compass>'
              $_DETACHABLE_CLIENT_.puts init_str
              init_str = nil
            }
            while client_string = $_DETACHABLE_CLIENT_.gets
              client_string = "#{$cmd_prefix}#{client_string}" # if $frontend =~ /^(?:wizard|avalon)$/
              begin
                $_IDLETIMESTAMP_ = Time.now
                do_client(client_string)
              rescue
                respond "--- Lich: error: client_thread: #{$!}"
                respond $!.backtrace.first
                Lich.log "error: client_thread: #{$!}\n\t#{$!.backtrace.join("\n\t")}"
              end
            end
          rescue
            respond "--- Lich: error: client_thread: #{$!}"
            respond $!.backtrace.first
            Lich.log "error: client_thread: #{$!}\n\t#{$!.backtrace.join("\n\t")}"
            $_DETACHABLE_CLIENT_.close rescue nil
            $_DETACHABLE_CLIENT_ = nil
          ensure
            $_DETACHABLE_CLIENT_.close rescue nil
            $_DETACHABLE_CLIENT_ = nil
          end
        end
        sleep 0.1
      }
    }
  else
    detachable_client_thread = nil
  end

  wait_while { $offline_mode }

  if $frontend == 'wizard'
    $link_highlight_start = "\207"
    $link_highlight_end = "\240"
    $speech_highlight_start = "\212"
    $speech_highlight_end = "\240"
  end

  client_thread.priority = 3

  $_CLIENT_.puts "\n--- Lich v#{LICH_VERSION} is active.  Type #{$clean_lich_char}help for usage info.\n\n"

  Game.thread.join
  client_thread.kill rescue nil
  detachable_client_thread.kill rescue nil

  Lich.log 'info: stopping scripts...'
  Script.running.each { |script| script.kill }
  Script.hidden.each { |script| script.kill }
  200.times { sleep 0.1; break if Script.running.empty? and Script.hidden.empty? }
  Lich.log 'info: saving script settings...'
  Settings.save
  Vars.save
  Lich.log 'info: closing connections...'
  Game.close
  200.times { sleep 0.1; break if Game.closed? }
  pause 0.5
  $_CLIENT_.close
  200.times { sleep 0.1; break if $_CLIENT_.closed? }
  Lich.db.close
  200.times { sleep 0.1; break if Lich.db.closed? }
  reconnect_if_wanted.call
  Lich.log "info: exiting..."
  Gtk.queue { Gtk.main_quit } if defined?(Gtk)
  exit
}

if defined?(Gtk)
  Thread.current.priority = -10
  Gtk.main
else
  main_thread.join
end
exit<|MERGE_RESOLUTION|>--- conflicted
+++ resolved
@@ -3262,13 +3262,9 @@
       fput 'unhide'
       put_dir.call
     elsif (line =~ /^You (?:take a few steps toward|trudge up to|limp towards|march up to|sashay gracefully up to|skip happily towards|sneak up to|stumble toward) a rusty doorknob/) and (dir =~ /door/)
-<<<<<<< HEAD
-      which = ['first', 'second', 'third', 'fourth', 'fifth', 'sixth', 'seventh', 'eight', 'ninth', 'tenth', 'eleventh', 'twelfth']
-=======
       which = [ 'first', 'second', 'third', 'fourth', 'fifth', 'sixth', 'seventh', 'eight', 'ninth', 'tenth', 'eleventh', 'twelfth' ]
       # avoid stomping the room for the entire session due to a transient failure
       dir = dir.to_s
->>>>>>> fe6a1fc1
       if dir =~ /\b#{which.join('|')}\b/
         dir.sub!(/\b(#{which.join('|')})\b/) { "#{which[which.index($1) + 1]}" }
       else

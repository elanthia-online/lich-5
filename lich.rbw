#!/usr/bin/env ruby
# encoding: US-ASCII

#####
# Copyright (C) 2005-2006 Murray Miron
# All rights reserved.
#
# Redistribution and use in source and binary forms, with or without
# modification, are permitted provided that the following conditions
# are met:
#
#   Redistributions of source code must retain the above copyright
# notice, this list of conditions and the following disclaimer.
#
#   Redistributions in binary form must reproduce the above copyright
# notice, this list of conditions and the following disclaimer in the
# documentation and/or other materials provided with the distribution.
#
#   Neither the name of the organization nor the names of its contributors
# may be used to endorse or promote products derived from this software
# without specific prior written permission.
#
# THIS SOFTWARE IS PROVIDED BY THE COPYRIGHT HOLDERS AND CONTRIBUTORS
# "AS IS" AND ANY EXPRESS OR IMPLIED WARRANTIES, INCLUDING, BUT NOT
# LIMITED TO, THE IMPLIED WARRANTIES OF MERCHANTABILITY AND FITNESS FOR
# A PARTICULAR PURPOSE ARE DISCLAIMED.  IN NO EVENT SHALL THE COPYRIGHT OWNER OR
# CONTRIBUTORS BE LIABLE FOR ANY DIRECT, INDIRECT, INCIDENTAL, SPECIAL,
# EXEMPLARY, OR CONSEQUENTIAL DAMAGES (INCLUDING, BUT NOT LIMITED TO,
# PROCUREMENT OF SUBSTITUTE GOODS OR SERVICES; LOSS OF USE, DATA, OR
# PROFITS; OR BUSINESS INTERRUPTION) HOWEVER CAUSED AND ON ANY THEORY OF
# LIABILITY, WHETHER IN CONTRACT, STRICT LIABILITY, OR TORT (INCLUDING
# NEGLIGENCE OR OTHERWISE) ARISING IN ANY WAY OUT OF THE USE OF THIS
# SOFTWARE, EVEN IF ADVISED OF THE POSSIBILITY OF SUCH DAMAGE.
#####

# Lich is maintained by Matt Lowe (tillmen@lichproject.org)
# Lich version 5 and higher maintained by Elanthia Online and only supports GTK3 Ruby

require 'time'
require 'socket'
require 'rexml/document'
require 'rexml/streamlistener'
require 'stringio'
require 'zlib'
require 'drb'
require 'resolv'
require 'digest/md5'
require 'json'

# TODO: Move all local requires to top of file
require_relative('./lib/constants')
require 'lib/version'

require 'lib/lich'
require 'lib/init'
require 'lib/front-end'

# TODO: Need to split out initiatilzation functions to move require to top of file
require 'lib/gtk'
require 'lib/gui-login'

class NilClass
  def dup
    nil
  end

  def method_missing(*args)
    nil
  end

  def split(*val)
    Array.new
  end

  def to_s
    ""
  end

  def strip
    ""
  end

  def +(val)
    val
  end

  def closed?
    true
  end
end

class Numeric
  def as_time
    sprintf("%d:%02d:%02d", (self / 60).truncate, self.truncate % 60, ((self % 1) * 60).truncate)
  end

  def with_commas
    self.to_s.reverse.scan(/(?:\d*\.)?\d{1,3}-?/).join(',').reverse
  end
end

class String
  @@elevated_untaint = proc { |what| what.orig_untaint }
  alias :orig_untaint :untaint
  def untaint
    @@elevated_untaint.call(self)
  end

  def to_s
    self.dup
  end

  def stream
    @stream
  end

  def stream=(val)
    @stream ||= val
  end
end

class StringProc
  def initialize(string)
    @string = string
    @string.untaint
  end

  def kind_of?(type)
    Proc.new {}.kind_of? type
  end

  def class
    Proc
  end

  def call(*a)
    proc { begin; $SAFE = 3; rescue; nil; end; eval(@string) }.call
  end

  def _dump(d = nil)
    @string
  end

  def inspect
    "StringProc.new(#{@string.inspect})"
  end

  def to_json(*args)
    ";e #{_dump}".to_json(args)
  end
end

class SynchronizedSocket
  def initialize(o)
    @delegate = o
    @mutex = Mutex.new
    self
  end

  def puts(*args, &block)
    @mutex.synchronize {
      @delegate.puts *args, &block
    }
  end
  def puts_if(*args)
    @mutex.synchronize {
      if yield
         @delegate.puts *args
         return true
       else
          return false
       end
      }
  end
  def write(*args, &block)
    @mutex.synchronize {
      @delegate.write *args, &block
    }
  end

  def method_missing(method, *args, &block)
    @delegate.__send__ method, *args, &block
  end
end

class LimitedArray < Array
  attr_accessor :max_size

  def initialize(size = 0, obj = nil)
    @max_size = 200
    super
  end

  def push(line)
    self.shift while self.length >= @max_size
    super
  end

  def shove(line)
    push(line)
  end

  def history
    Array.new
  end
end

require_relative("./lib/xmlparser.rb")

class UpstreamHook
  @@upstream_hooks ||= Hash.new
  def UpstreamHook.add(name, action)
    unless action.class == Proc
      echo "UpstreamHook: not a Proc (#{action})"
      return false
    end
    @@upstream_hooks[name] = action
  end

  def UpstreamHook.run(client_string)
    for key in @@upstream_hooks.keys
      begin
        client_string = @@upstream_hooks[key].call(client_string)
      rescue
        @@upstream_hooks.delete(key)
        respond "--- Lich: UpstreamHook: #{$!}"
        respond $!.backtrace.first
      end
      return nil if client_string.nil?
    end
    return client_string
  end

  def UpstreamHook.remove(name)
    @@upstream_hooks.delete(name)
  end

  def UpstreamHook.list
    @@upstream_hooks.keys.dup
  end
end

class DownstreamHook
  @@downstream_hooks ||= Hash.new
  def DownstreamHook.add(name, action)
    unless action.class == Proc
      echo "DownstreamHook: not a Proc (#{action})"
      return false
    end
    @@downstream_hooks[name] = action
  end

  def DownstreamHook.run(server_string)
    for key in @@downstream_hooks.keys
      return nil if server_string.nil?
      begin
        server_string = @@downstream_hooks[key].call(server_string.dup) if server_string.is_a?(String)
      rescue
        @@downstream_hooks.delete(key)
        respond "--- Lich: DownstreamHook: #{$!}"
        respond $!.backtrace.first
      end
    end
    return server_string
  end

  def DownstreamHook.remove(name)
    @@downstream_hooks.delete(name)
  end

  def DownstreamHook.list
    @@downstream_hooks.keys.dup
  end
end

module Setting
  @@load = proc { |args|
    unless script = Script.current
      respond '--- error: Setting.load: calling script is unknown'
      respond $!.backtrace[0..2]
      next nil
    end
    if script.class == ExecScript
      respond "--- Lich: error: Setting.load: exec scripts can't have settings"
      respond $!.backtrace[0..2]
      exit
    end
    if args.empty?
      respond '--- error: Setting.load: no setting specified'
      respond $!.backtrace[0..2]
      exit
    end
    if args.any? { |a| a.class != String }
      respond "--- Lich: error: Setting.load: non-string given as setting name"
      respond $!.backtrace[0..2]
      exit
    end
    values = Array.new
    for setting in args
      begin
        v = Lich.db.get_first_value('SELECT value FROM script_setting WHERE script=? AND name=?;', script.name.encode('UTF-8'), setting.encode('UTF-8'))
      rescue SQLite3::BusyException
        sleep 0.1
        retry
      end
      if v.nil?
        values.push(v)
      else
        begin
          values.push(Marshal.load(v))
        rescue
          respond "--- Lich: error: Setting.load: #{$!}"
          respond $!.backtrace[0..2]
          exit
        end
      end
    end
    if args.length == 1
      next values[0]
    else
      next values
    end
  }
  @@save = proc { |hash|
    unless script = Script.current
      respond '--- error: Setting.save: calling script is unknown'
      respond $!.backtrace[0..2]
      next nil
    end
    if script.class == ExecScript
      respond "--- Lich: error: Setting.load: exec scripts can't have settings"
      respond $!.backtrace[0..2]
      exit
    end
    if hash.class != Hash
      respond "--- Lich: error: Setting.save: invalid arguments: use Setting.save('setting1' => 'value1', 'setting2' => 'value2')"
      respond $!.backtrace[0..2]
      exit
    end
    if hash.empty?
      next nil
    end

    if hash.keys.any? { |k| k.class != String }
      respond "--- Lich: error: Setting.save: non-string given as a setting name"
      respond $!.backtrace[0..2]
      exit
    end
    if hash.length > 1
      begin
        Lich.db.execute('BEGIN')
      rescue SQLite3::BusyException
        sleep 0.1
        retry
      end
    end
    hash.each { |setting, value|
      begin
        if value.nil?
          begin
            Lich.db.execute('DELETE FROM script_setting WHERE script=? AND name=?;', script.name.encode('UTF-8'), setting.encode('UTF-8'))
          rescue SQLite3::BusyException
            sleep 0.1
            retry
          end
        else
          v = SQLite3::Blob.new(Marshal.dump(value))
          begin
            Lich.db.execute('INSERT OR REPLACE INTO script_setting(script,name,value) VALUES(?,?,?);', script.name.encode('UTF-8'), setting.encode('UTF-8'), v)
          rescue SQLite3::BusyException
            sleep 0.1
            retry
          end
        end
      rescue SQLite3::BusyException
        sleep 0.1
        retry
      end
    }
    if hash.length > 1
      begin
        Lich.db.execute('END')
      rescue SQLite3::BusyException
        sleep 0.1
        retry
      end
    end
    true
  }
  @@list = proc {
    unless script = Script.current
      respond '--- error: Setting: unknown calling script'
      next nil
    end
    if script.class == ExecScript
      respond "--- Lich: error: Setting.load: exec scripts can't have settings"
      respond $!.backtrace[0..2]
      exit
    end
    begin
      rows = Lich.db.execute('SELECT name FROM script_setting WHERE script=?;', script.name.encode('UTF-8'))
    rescue SQLite3::BusyException
      sleep 0.1
      retry
    end
    if rows
      # fixme
      next rows.inspect
    else
      next nil
    end
  }
  def Setting.load(*args)
    @@load.call(args)
  end

  def Setting.save(hash)
    @@save.call(hash)
  end

  def Setting.list
    @@list.call
  end
end

module GameSetting
  def GameSetting.load(*args)
    Setting.load(args.collect { |a| "#{XMLData.game}:#{a}" })
  end

  def GameSetting.save(hash)
    game_hash = Hash.new
    hash.each_pair { |k, v| game_hash["#{XMLData.game}:#{k}"] = v }
    Setting.save(game_hash)
  end
end

module CharSetting
  def CharSetting.load(*args)
    Setting.load(args.collect { |a| "#{XMLData.game}:#{XMLData.name}:#{a}" })
  end

  def CharSetting.save(hash)
    game_hash = Hash.new
    hash.each_pair { |k, v| game_hash["#{XMLData.game}:#{XMLData.name}:#{k}"] = v }
    Setting.save(game_hash)
  end
end

module Settings
  settings    = Hash.new
  md5_at_load = Hash.new
  mutex       = Mutex.new
  @@settings = proc { |scope|
    unless script = Script.current
      respond '--- error: Settings: unknown calling script'
      next nil
    end
    unless scope =~ /^#{XMLData.game}\:#{XMLData.name}$|^#{XMLData.game}$|^\:$/
      respond '--- error: Settings: invalid scope'
      next nil
    end
    mutex.synchronize {
      unless settings[script.name] and settings[script.name][scope]
        begin
          _hash = Lich.db.get_first_value('SELECT hash FROM script_auto_settings WHERE script=? AND scope=?;', script.name.encode('UTF-8'), scope.encode('UTF-8'))
        rescue SQLite3::BusyException
          sleep 0.1
          retry
        end
        settings[script.name] ||= Hash.new
        if _hash.nil?
          settings[script.name][scope] = Hash.new
        else
          begin
            hash = Marshal.load(_hash)
          rescue
            respond "--- Lich: error: #{$!}"
            respond $!.backtrace[0..1]
            exit
          end
          settings[script.name][scope] = hash
        end
        md5_at_load[script.name] ||= Hash.new
        md5_at_load[script.name][scope] = Digest::MD5.hexdigest(settings[script.name][scope].to_s)
      end
    }
    settings[script.name][scope]
  }
  @@save = proc {
    mutex.synchronize {
      sql_began = false
      settings.each_pair { |script_name, scopedata|
        scopedata.each_pair { |scope, data|
          if Digest::MD5.hexdigest(data.to_s) != md5_at_load[script_name][scope]
            unless sql_began
              begin
                Lich.db.execute('BEGIN')
              rescue SQLite3::BusyException
                sleep 0.1
                retry
              end
              sql_began = true
            end
            blob = SQLite3::Blob.new(Marshal.dump(data))
            begin
              Lich.db.execute('INSERT OR REPLACE INTO script_auto_settings(script,scope,hash) VALUES(?,?,?);', script_name.encode('UTF-8'), scope.encode('UTF-8'), blob)
            rescue SQLite3::BusyException
              sleep 0.1
              retry
            rescue
              respond "--- Lich: error: #{$!}"
              respond $!.backtrace[0..1]
              next
            end
          end
        }
        unless Script.running?(script_name)
          settings.delete(script_name)
          md5_at_load.delete(script_name)
        end
      }
      if sql_began
        begin
          Lich.db.execute('END')
        rescue SQLite3::BusyException
          sleep 0.1
          retry
        end
      end
    }
  }
  Thread.new {
    loop {
      sleep 300
      begin
        @@save.call
      rescue
        Lich.log "error: #{$!}\n\t#{$!.backtrace.join("\n\t")}"
        respond "--- Lich: error: #{$!}\n\t#{$!.backtrace[0..1].join("\n\t")}"
      end
    }
  }
  def Settings.[](name)
    @@settings.call(':')[name]
  end

  def Settings.[]=(name, value)
    @@settings.call(':')[name] = value
  end

  def Settings.to_hash(scope = ':')
    @@settings.call(scope)
  end

  def Settings.char
    @@settings.call("#{XMLData.game}:#{XMLData.name}")
  end

  def Settings.save
    @@save.call
  end
end

module GameSettings
  def GameSettings.[](name)
    Settings.to_hash(XMLData.game)[name]
  end

  def GameSettings.[]=(name, value)
    Settings.to_hash(XMLData.game)[name] = value
  end

  def GameSettings.to_hash
    Settings.to_hash(XMLData.game)
  end
end

module CharSettings
  def CharSettings.[](name)
    Settings.to_hash("#{XMLData.game}:#{XMLData.name}")[name]
  end

  def CharSettings.[]=(name, value)
    Settings.to_hash("#{XMLData.game}:#{XMLData.name}")[name] = value
  end

  def CharSettings.to_hash
    Settings.to_hash("#{XMLData.game}:#{XMLData.name}")
  end
end

module Vars
  @@vars   = Hash.new
  md5      = nil
  mutex    = Mutex.new
  @@loaded = false
  @@load = proc {
    mutex.synchronize {
      unless @@loaded
        begin
          h = Lich.db.get_first_value('SELECT hash FROM uservars WHERE scope=?;', "#{XMLData.game}:#{XMLData.name}".encode('UTF-8'))
        rescue SQLite3::BusyException
          sleep 0.1
          retry
        end
        if h
          begin
            hash = Marshal.load(h)
            hash.each { |k, v| @@vars[k] = v }
            md5 = Digest::MD5.hexdigest(hash.to_s)
          rescue
            respond "--- Lich: error: #{$!}"
            respond $!.backtrace[0..2]
          end
        end
        @@loaded = true
      end
    }
    nil
  }
  @@save = proc {
    mutex.synchronize {
      if @@loaded
        if Digest::MD5.hexdigest(@@vars.to_s) != md5
          md5 = Digest::MD5.hexdigest(@@vars.to_s)
          blob = SQLite3::Blob.new(Marshal.dump(@@vars))
          begin
            Lich.db.execute('INSERT OR REPLACE INTO uservars(scope,hash) VALUES(?,?);', "#{XMLData.game}:#{XMLData.name}".encode('UTF-8'), blob)
          rescue SQLite3::BusyException
            sleep 0.1
            retry
          end
        end
      end
    }
    nil
  }
  Thread.new {
    loop {
      sleep 300
      begin
        @@save.call
      rescue
        Lich.log "error: #{$!}\n\t#{$!.backtrace.join("\n\t")}"
        respond "--- Lich: error: #{$!}\n\t#{$!.backtrace[0..1].join("\n\t")}"
      end
    }
  }
  def Vars.[](name)
    @@load.call unless @@loaded
    @@vars[name]
  end

  def Vars.[]=(name, val)
    @@load.call unless @@loaded
    if val.nil?
      @@vars.delete(name)
    else
      @@vars[name] = val
    end
  end

  def Vars.list
    @@load.call unless @@loaded
    @@vars.dup
  end

  def Vars.save
    @@save.call
  end

  def Vars.method_missing(arg1, arg2 = '')
    @@load.call unless @@loaded
    if arg1[-1, 1] == '='
      if arg2.nil?
        @@vars.delete(arg1.to_s.chop)
      else
        @@vars[arg1.to_s.chop] = arg2
      end
    else
      @@vars[arg1.to_s]
    end
  end
end

#
# script bindings are convoluted, but don't change them without testing if:
#    class methods such as Script.start and ExecScript.start become accessible without specifying the class name (which is just a syptom of a problem that will break scripts)
#    local variables become shared between scripts
#    local variable 'file' is shared between scripts, even though other local variables aren't
#    defined methods are instantly inaccessible
# also, don't put 'untrusted' in the name of the untrusted binding; it shows up in error messages and makes people think the error is caused by not trusting the script
#
class Scripting
  def script
    Proc.new {}.binding
  end
end
def _script
  Proc.new {}.binding
end

TRUSTED_SCRIPT_BINDING = proc { _script }

class Script
  @@elevated_script_start = proc { |args|
    if args.empty?
      # fixme: error
      next nil
    elsif args[0].class == String
      script_name = args[0]
      if args[1]
        if args[1].class == String
          script_args = args[1]
          if args[2]
            if args[2].class == Hash
              options = args[2]
            else
              # fixme: error
              next nil
            end
          end
        elsif args[1].class == Hash
          options = args[1]
          script_args = (options[:args] || String.new)
        else
          # fixme: error
          next nil
        end
      else
        options = Hash.new
      end
    elsif args[0].class == Hash
      options = args[0]
      if options[:name]
        script_name = options[:name]
      else
        # fixme: error
        next nil
      end
      script_args = (options[:args] || String.new)
    end

    # fixme: look in wizard script directory
    # fixme: allow subdirectories?
    file_list = Dir.children(File.join(SCRIPT_DIR, "custom")).sort_by{ |fn| fn.sub(/[.](lic|rb|cmd|wiz)$/, '') }.map{ |s| s.prepend("/custom/") } + Dir.children(SCRIPT_DIR).sort_by{|fn| fn.sub(/[.](lic|rb|cmd|wiz)$/, '')}
    if file_name = (file_list.find { |val| val =~ /^(?:\/custom\/)?#{Regexp.escape(script_name)}\.(?:lic|rb|cmd|wiz)(?:\.gz|\.Z)?$/ || val =~ /^(?:\/custom\/)?#{Regexp.escape(script_name)}\.(?:lic|rb|cmd|wiz)(?:\.gz|\.Z)?$/i } || file_list.find { |val| val =~ /^(?:\/custom\/)?#{Regexp.escape(script_name)}[^.]+\.(?i:lic|rb|cmd|wiz)(?:\.gz|\.Z)?$/ } || file_list.find { |val| val =~ /^(?:\/custom\/)?#{Regexp.escape(script_name)}[^.]+\.(?:lic|rb|cmd|wiz)(?:\.gz|\.Z)?$/i })
      script_name = file_name.sub(/\..{1,3}$/, '')
    end
    file_list = nil
    if file_name.nil?
      respond "--- Lich: could not find script '#{script_name}' in directory #{SCRIPT_DIR} or #{SCRIPT_DIR}/custom"
      next nil
    end
    if (options[:force] != true) and (Script.running + Script.hidden).find { |s| s.name =~ /^#{Regexp.escape(script_name.sub('/custom/', ''))}$/i }
      respond "--- Lich: #{script_name} is already running (use #{$clean_lich_char}force [scriptname] if desired)."
      next nil
    end
    begin
      if file_name =~ /\.(?:cmd|wiz)(?:\.gz)?$/i
        trusted = false
        script_obj = WizardScript.new("#{SCRIPT_DIR}/#{file_name}", script_args)
      else
        if script_obj.labels.length > 1
          trusted = false
        elsif proc { begin; $SAFE = 3; true; rescue; false; end }.call
          begin
            trusted = Lich.db.get_first_value('SELECT name FROM trusted_scripts WHERE name=?;', script_name.encode('UTF-8'))
          rescue SQLite3::BusyException
            sleep 0.1
            retry
          end
        else
          trusted = true
        end
        script_obj = Script.new(:file => "#{SCRIPT_DIR}/#{file_name}", :args => script_args, :quiet => options[:quiet])
      end
      if trusted
        script_binding = TRUSTED_SCRIPT_BINDING.call
      else
        script_binding = Scripting.new.script
      end
    rescue
      respond "--- Lich: error: #{$!}\n\t#{$!.backtrace.join("\n\t")}"
      next nil
    end
    unless script_obj
      respond "--- Lich: error: failed to start script (#{script_name})"
      next nil
    end
    script_obj.quiet = true if options[:quiet]
    new_thread = Thread.new {
      100.times { break if Script.current == script_obj; sleep 0.01 }

      if script = Script.current
        eval('script = Script.current', script_binding, script.name)
        Thread.current.priority = 1
        respond("--- Lich: #{script.name} active.") unless script.quiet
        if trusted
          begin
            eval(script.labels[script.current_label].to_s, script_binding, script.name)
          rescue SystemExit
            nil
          rescue SyntaxError
            respond "--- Lich: error: #{$!}\n\t#{$!.backtrace[0..1].join("\n\t")}"
            Lich.log "error: #{$!}\n\t#{$!.backtrace.join("\n\t")}"
          rescue ScriptError
            respond "--- Lich: error: #{$!}\n\t#{$!.backtrace[0..1].join("\n\t")}"
            Lich.log "error: #{$!}\n\t#{$!.backtrace.join("\n\t")}"
          rescue NoMemoryError
            respond "--- Lich: error: #{$!}\n\t#{$!.backtrace[0..1].join("\n\t")}"
            Lich.log "error: #{$!}\n\t#{$!.backtrace.join("\n\t")}"
          rescue LoadError
            respond "--- Lich: error: #{$!}\n\t#{$!.backtrace[0..1].join("\n\t")}"
            Lich.log "error: #{$!}\n\t#{$!.backtrace.join("\n\t")}"
          rescue SecurityError
            respond "--- Lich: error: #{$!}\n\t#{$!.backtrace[0..1].join("\n\t")}"
            Lich.log "error: #{$!}\n\t#{$!.backtrace.join("\n\t")}"
          rescue ThreadError
            respond "--- Lich: error: #{$!}\n\t#{$!.backtrace[0..1].join("\n\t")}"
            Lich.log "error: #{$!}\n\t#{$!.backtrace.join("\n\t")}"
          rescue SystemStackError
            respond "--- Lich: error: #{$!}\n\t#{$!.backtrace[0..1].join("\n\t")}"
            Lich.log "error: #{$!}\n\t#{$!.backtrace.join("\n\t")}"
          rescue Exception
            if $! == JUMP
              retry if Script.current.get_next_label != JUMP_ERROR
              respond "--- label error: `#{Script.current.jump_label}' was not found, and no `LabelError' label was found!"
              respond $!.backtrace.first
              Lich.log "label error: `#{Script.current.jump_label}' was not found, and no `LabelError' label was found!\n\t#{$!.backtrace.join("\n\t")}"
              Script.current.kill
            else
              respond "--- Lich: error: #{$!}\n\t#{$!.backtrace[0..1].join("\n\t")}"
              Lich.log "error: #{$!}\n\t#{$!.backtrace.join("\n\t")}"
            end
          rescue
            respond "--- Lich: error: #{$!}\n\t#{$!.backtrace[0..1].join("\n\t")}"
            Lich.log "error: #{$!}\n\t#{$!.backtrace.join("\n\t")}"
          ensure
            Script.current.kill
          end
        else
          begin
            while (script = Script.current) and script.current_label
              proc { foo = script.labels[script.current_label]; foo.untaint; begin; $SAFE = 3; rescue; nil; end; eval(foo, script_binding, script.name, 1) }.call
              Script.current.get_next_label
            end
          rescue SystemExit
            nil
          rescue SyntaxError
            respond "--- Lich: error: #{$!}\n\t#{$!.backtrace[0..1].join("\n\t")}"
            Lich.log "error: #{$!}\n\t#{$!.backtrace.join("\n\t")}"
          rescue ScriptError
            respond "--- Lich: error: #{$!}\n\t#{$!.backtrace[0..1].join("\n\t")}"
            Lich.log "error: #{$!}\n\t#{$!.backtrace.join("\n\t")}"
          rescue NoMemoryError
            respond "--- Lich: error: #{$!}\n\t#{$!.backtrace[0..1].join("\n\t")}"
            Lich.log "error: #{$!}\n\t#{$!.backtrace.join("\n\t")}"
          rescue LoadError
            respond "--- Lich: error: #{$!}\n\t#{$!.backtrace[0..1].join("\n\t")}"
            Lich.log "error: #{$!}\n\t#{$!.backtrace.join("\n\t")}"
          rescue SecurityError
            respond "--- Lich: error: #{$!}\n\t#{$!.backtrace[0..1].join("\n\t")}"
            if name = Script.current.name
              respond "--- Lich: review this script (#{name}) to make sure it isn't malicious, and type #{$clean_lich_char}trust #{name}"
            end
            Lich.log "error: #{$!}\n\t#{$!.backtrace.join("\n\t")}"
          rescue ThreadError
            respond "--- Lich: error: #{$!}\n\t#{$!.backtrace[0..1].join("\n\t")}"
            Lich.log "error: #{$!}\n\t#{$!.backtrace.join("\n\t")}"
          rescue SystemStackError
            respond "--- Lich: error: #{$!}\n\t#{$!.backtrace[0..1].join("\n\t")}"
            Lich.log "error: #{$!}\n\t#{$!.backtrace.join("\n\t")}"
          rescue Exception
            if $! == JUMP
              retry if Script.current.get_next_label != JUMP_ERROR
              respond "--- label error: `#{Script.current.jump_label}' was not found, and no `LabelError' label was found!"
              respond $!.backtrace.first
              Lich.log "label error: `#{Script.current.jump_label}' was not found, and no `LabelError' label was found!\n\t#{$!.backtrace.join("\n\t")}"
              Script.current.kill
            else
              respond "--- Lich: error: #{$!}\n\t#{$!.backtrace[0..1].join("\n\t")}"
              Lich.log "error: #{$!}\n\t#{$!.backtrace.join("\n\t")}"
            end
          rescue
            respond "--- Lich: error: #{$!}\n\t#{$!.backtrace[0..1].join("\n\t")}"
            Lich.log "error: #{$!}\n\t#{$!.backtrace.join("\n\t")}"
          ensure
            Script.current.kill
          end
        end
      else
        respond '--- error: out of cheese'
      end
    }
    script_obj.thread_group.add(new_thread)
    script_obj
  }
  @@elevated_exists = proc { |script_name|
    if script_name =~ /\\|\//
      nil
    elsif script_name =~ /\.(?:lic|lich|rb|cmd|wiz)(?:\.gz)?$/i
      File.exists?("#{SCRIPT_DIR}/#{script_name}") || File.exists?("#{SCRIPT_DIR}/custom/#{script_name}")
    else
      File.exists?("#{SCRIPT_DIR}/#{script_name}.lic") || File.exists?("#{SCRIPT_DIR}/custom/#{script_name}.lic") ||
      File.exists?("#{SCRIPT_DIR}/#{script_name}.lich") || File.exists?("#{SCRIPT_DIR}/custom/#{script_name}.lich") ||
      File.exists?("#{SCRIPT_DIR}/#{script_name}.rb") || File.exists?("#{SCRIPT_DIR}/custom/#{script_name}.rb") ||
      File.exists?("#{SCRIPT_DIR}/#{script_name}.cmd") || File.exists?("#{SCRIPT_DIR}/custom/#{script_name}.cmd") ||
      File.exists?("#{SCRIPT_DIR}/#{script_name}.wiz") || File.exists?("#{SCRIPT_DIR}/custom/#{script_name}.wiz") ||
      File.exists?("#{SCRIPT_DIR}/#{script_name}.lic.gz") || File.exists?("#{SCRIPT_DIR}/custom/#{script_name}.lic.gz") ||
      File.exists?("#{SCRIPT_DIR}/#{script_name}.rb.gz") || File.exists?("#{SCRIPT_DIR}/custom/#{script_name}.rb.gz") ||
      File.exists?("#{SCRIPT_DIR}/#{script_name}.cmd.gz") || File.exists?("#{SCRIPT_DIR}/custom/#{script_name}.cmd.gz") ||
      File.exists?("#{SCRIPT_DIR}/#{script_name}.wiz.gz") || File.exists?("#{SCRIPT_DIR}/custom/#{script_name}.wiz.gz")
    end
  }
  @@elevated_log = proc { |data|
    if script = Script.current
      if script.name =~ /\\|\//
        nil
      else
        begin
          Dir.mkdir("#{LICH_DIR}/logs") unless File.exists?("#{LICH_DIR}/logs")
          File.open("#{LICH_DIR}/logs/#{script.name}.log", 'a') { |f| f.puts data }
          true
        rescue
          respond "--- Lich: error: Script.log: #{$!}"
          false
        end
      end
    else
      respond '--- error: Script.log: unable to identify calling script'
      false
    end
  }
  @@elevated_db = proc {
    if script = Script.current
      if script.name =~ /^lich$/i
        respond '--- error: Script.db cannot be used by a script named lich'
        nil
      elsif script.class == ExecScript
        respond '--- error: Script.db cannot be used by exec scripts'
        nil
      else
        SQLite3::Database.new("#{DATA_DIR}/#{script.name.gsub(/\/|\\/, '_')}.db3")
      end
    else
      respond '--- error: Script.db called by an unknown script'
      nil
    end
  }
  @@elevated_open_file = proc { |ext, mode, block|
    if script = Script.current
      if script.name =~ /^lich$/i
        respond '--- error: Script.open_file cannot be used by a script named lich'
        nil
      elsif script.name =~ /^entry$/i
        respond '--- error: Script.open_file cannot be used by a script named entry'
        nil
      elsif script.class == ExecScript
        respond '--- error: Script.open_file cannot be used by exec scripts'
        nil
      elsif ext.downcase == 'db3'
        SQLite3::Database.new("#{DATA_DIR}/#{script.name.gsub(/\/|\\/, '_')}.db3")
        # fixme: block gets elevated... why?
        #         elsif block
        #            File.open("#{DATA_DIR}/#{script.name.gsub(/\/|\\/, '_')}.#{ext.gsub(/\/|\\/, '_')}", mode, &block)
      else
        File.open("#{DATA_DIR}/#{script.name.gsub(/\/|\\/, '_')}.#{ext.gsub(/\/|\\/, '_')}", mode)
      end
    else
      respond '--- error: Script.open_file called by an unknown script'
      nil
    end
  }
  @@running = Array.new

  attr_reader :name, :vars, :safe, :file_name, :label_order, :at_exit_procs
  attr_accessor :quiet, :no_echo, :jump_label, :current_label, :want_downstream, :want_downstream_xml, :want_upstream, :want_script_output, :hidden, :paused, :silent, :no_pause_all, :no_kill_all, :downstream_buffer, :upstream_buffer, :unique_buffer, :die_with, :match_stack_labels, :match_stack_strings, :watchfor, :command_line, :ignore_pause

  def Script.version(script_name, script_version_required = nil)
    script_name = script_name.sub(/[.](lic|rb|cmd|wiz)$/, '')
    file_list = Dir.children(File.join(SCRIPT_DIR, "custom")).sort_by{ |fn| fn.sub(/[.](lic|rb|cmd|wiz)$/, '') }.map{ |s| s.prepend("/custom/") } + Dir.children(SCRIPT_DIR).sort_by{|fn| fn.sub(/[.](lic|rb|cmd|wiz)$/, '')}
    if file_name = (file_list.find { |val| val =~ /^(?:\/custom\/)?#{Regexp.escape(script_name)}\.(?:lic|rb|cmd|wiz)(?:\.gz|\.Z)?$/ || val =~ /^(?:\/custom\/)?#{Regexp.escape(script_name)}\.(?:lic|rb|cmd|wiz)(?:\.gz|\.Z)?$/i } || file_list.find { |val| val =~ /^(?:\/custom\/)?#{Regexp.escape(script_name)}[^.]+\.(?i:lic|rb|cmd|wiz)(?:\.gz|\.Z)?$/ } || file_list.find { |val| val =~ /^(?:\/custom\/)?#{Regexp.escape(script_name)}[^.]+\.(?:lic|rb|cmd|wiz)(?:\.gz|\.Z)?$/i })
      script_name = file_name.sub(/\..{1,3}$/, '')
    end
    file_list = nil
    if file_name.nil?
      respond "--- Lich: could not find script '#{script_name}' in directory #{SCRIPT_DIR}"
      return nil
    end

    script_version = '0.0.0'
    script_data = open("#{SCRIPT_DIR}/#{file_name}", 'r').read
    if script_data =~ /^=begin\r?\n?(.+?)^=end/m
      comments = $1.split("\n")
    else
      comments = []
      script_data.split("\n").each {|line|
        if line =~ /^[\t\s]*#/
          comments.push(line)
        elsif line !~ /^[\t\s]*$/
          break
        end
      }
    end
    for line in comments
      if line =~ /^[\s\t#]*version:[\s\t]*([\w,\s\.\d]+)/i
        script_version = $1.sub(/\s\(.*?\)/, '').strip
      end
    end
    if script_version_required
      Gem::Version.new(script_version) < Gem::Version.new(script_version_required)
    else
      Gem::Version.new(script_version)
    end
  end

  def Script.list
    @@running.dup
  end

  def Script.current
    if script = @@running.find { |s| s.has_thread?(Thread.current) }
      sleep 0.2 while script.paused? and not script.ignore_pause
      script
    else
      nil
    end
  end

  def Script.start(*args)
    @@elevated_script_start.call(args)
  end

  def Script.run(*args)
    if s = @@elevated_script_start.call(args)
      sleep 0.1 while @@running.include?(s)
    end
  end

  def Script.running?(name)
    @@running.any? { |i| (i.name =~ /^#{name}$/i) }
  end

  def Script.pause(name = nil)
    if name.nil?
      Script.current.pause
      Script.current
    else
      if s = (@@running.find { |i| (i.name == name) and not i.paused? }) || (@@running.find { |i| (i.name =~ /^#{name}$/i) and not i.paused? })
        s.pause
        true
      else
        false
      end
    end
  end

  def Script.unpause(name)
    if s = (@@running.find { |i| (i.name == name) and i.paused? }) || (@@running.find { |i| (i.name =~ /^#{name}$/i) and i.paused? })
      s.unpause
      true
    else
      false
    end
  end

  def Script.kill(name)
    if s = (@@running.find { |i| i.name == name }) || (@@running.find { |i| i.name =~ /^#{name}$/i })
      s.kill
      true
    else
      false
    end
  end

  def Script.paused?(name)
    if s = (@@running.find { |i| i.name == name }) || (@@running.find { |i| i.name =~ /^#{name}$/i })
      s.paused?
    else
      nil
    end
  end

  def Script.exists?(script_name)
    @@elevated_exists.call(script_name)
  end

  def Script.new_downstream_xml(line)
    for script in @@running
      script.downstream_buffer.push(line.chomp) if script.want_downstream_xml
    end
  end

  def Script.new_upstream(line)
    for script in @@running
      script.upstream_buffer.push(line.chomp) if script.want_upstream
    end
  end

  def Script.new_downstream(line)
    @@running.each { |script|
      script.downstream_buffer.push(line.chomp) if script.want_downstream
      unless script.watchfor.empty?
        script.watchfor.each_pair { |trigger, action|
          if line =~ trigger
            new_thread = Thread.new {
              sleep 0.011 until Script.current
              begin
                action.call
              rescue
                echo "watchfor error: #{$!}"
              end
            }
            script.thread_group.add(new_thread)
          end
        }
      end
    }
  end

  def Script.new_script_output(line)
    for script in @@running
      script.downstream_buffer.push(line.chomp) if script.want_script_output
    end
  end

  def Script.log(data)
    @@elevated_log.call(data)
  end

  def Script.db
    @@elevated_db.call
  end

  def Script.open_file(ext, mode = 'r', &block)
    @@elevated_open_file.call(ext, mode, block)
  end

  def Script.at_exit(&block)
    if script = Script.current
      script.at_exit(&block)
    else
      respond "--- Lich: error: Script.at_exit: can't identify calling script"
      return false
    end
  end

  def Script.clear_exit_procs
    if script = Script.current
      script.clear_exit_procs
    else
      respond "--- Lich: error: Script.clear_exit_procs: can't identify calling script"
      return false
    end
  end

  def Script.exit!
    if script = Script.current
      script.exit!
    else
      respond "--- Lich: error: Script.exit!: can't identify calling script"
      return false
    end
  end
  if (RUBY_VERSION =~ /^2\.[012]\./)
    def Script.trust(script_name)
      # fixme: case sensitive blah blah
      if ($SAFE == 0) and not caller.any? { |c| c =~ /eval|run/ }
        begin
          Lich.db.execute('INSERT OR REPLACE INTO trusted_scripts(name) values(?);', script_name.encode('UTF-8'))
        rescue SQLite3::BusyException
          sleep 0.1
          retry
        end
        true
      else
        respond '--- error: scripts may not trust scripts'
        false
      end
    end

    def Script.distrust(script_name)
      begin
        there = Lich.db.get_first_value('SELECT name FROM trusted_scripts WHERE name=?;', script_name.encode('UTF-8'))
      rescue SQLite3::BusyException
        sleep 0.1
        retry
      end
      if there
        begin
          Lich.db.execute('DELETE FROM trusted_scripts WHERE name=?;', script_name.encode('UTF-8'))
        rescue SQLite3::BusyException
          sleep 0.1
          retry
        end
        true
      else
        false
      end
    end

    def Script.list_trusted
      list = Array.new
      begin
        Lich.db.execute('SELECT name FROM trusted_scripts;').each { |name| list.push(name[0]) }
      rescue SQLite3::BusyException
        sleep 0.1
        retry
      end
      list
    end
  else
    def Script.trust(script_name)
      true
    end

    def Script.distrust(script_name)
      false
    end

    def Script.list_trusted
      []
    end
  end
  def initialize(args)
    @file_name = args[:file]
    @name = /.*[\/\\]+([^\.]+)\./.match(@file_name).captures.first
    if args[:args].class == String
      if args[:args].empty?
        @vars = Array.new
      else
        @vars = [args[:args]]
        @vars.concat args[:args].scan(/[^\s"]*(?<!\\)"(?:\\"|[^"])+(?<!\\)"[^\s]*|(?:\\"|[^"\s])+/).collect { |s| s.gsub(/(?<!\\)"/, '').gsub('\\"', '"') }
      end
    elsif args[:args].class == Array
      unless (args[:args].nil? || args[:args].empty?)
        @vars = [ args[:args].join(" ") ]
        @vars.concat args[:args]
      else
        @vars = Array.new
      end
    else
      @vars = Array.new
    end
    @quiet = (args[:quiet] ? true : false)
    @downstream_buffer = LimitedArray.new
    @want_downstream = true
    @want_downstream_xml = false
    @want_script_output = false
    @upstream_buffer = LimitedArray.new
    @want_upstream = false
    @unique_buffer = LimitedArray.new
    @watchfor = Hash.new
    @at_exit_procs = Array.new
    @die_with = Array.new
    @paused = false
    @hidden = false
    @no_pause_all = false
    @no_kill_all = false
    @silent = false
    @safe = false
    @no_echo = false
    @match_stack_labels = Array.new
    @match_stack_strings = Array.new
    @label_order = Array.new
    @labels = Hash.new
    @killer_mutex = Mutex.new
    @ignore_pause = false
    data = nil
    if @file_name =~ /\.gz$/i
      begin
        Zlib::GzipReader.open(@file_name) { |f| data = f.readlines.collect { |line| line.chomp } }
      rescue
        respond "--- Lich: error reading script file (#{@file_name}): #{$!}"
        return nil
      end
    else
      begin
        File.open(@file_name) { |f| data = f.readlines.collect { |line| line.chomp } }
      rescue
        respond "--- Lich: error reading script file (#{@file_name}): #{$!}"
        return nil
      end
    end
    @quiet = true if data[0] =~ /^[\t\s]*#?[\t\s]*(?:quiet|hush)$/i
    @current_label = '~start'
    @labels[@current_label] = String.new
    @label_order.push(@current_label)
    for line in data
      if line =~ /^([\d_\w]+):$/
        @current_label = $1
        @label_order.push(@current_label)
        @labels[@current_label] = String.new
      else
        @labels[@current_label].concat "#{line}\n"
      end
    end
    data = nil
    @current_label = @label_order[0]
    @thread_group = ThreadGroup.new
    @@running.push(self)
    return self
  end

  def kill
    Thread.new {
      @killer_mutex.synchronize {
        if @@running.include?(self)
          begin
            @thread_group.list.dup.each { |t|
              unless t == Thread.current
                t.kill rescue nil
              end
            }
            @thread_group.add(Thread.current)
            @die_with.each { |script_name| Script.kill(script_name) }
            @paused = false
            @at_exit_procs.each { |p| report_errors { p.call } }
            @die_with = @at_exit_procs = @downstream_buffer = @upstream_buffer = @match_stack_labels = @match_stack_strings = nil
            @@running.delete(self)
            respond("--- Lich: #{@name} has exited.") unless @quiet
            GC.start
          rescue
            respond "--- Lich: error: #{$!}"
            Lich.log "error: #{$!}\n\t#{$!.backtrace.join("\n\t")}"
          end
        end
      }
    }
    @name
  end

  def at_exit(&block)
    if block
      @at_exit_procs.push(block)
      return true
    else
      respond '--- warning: Script.at_exit called with no code block'
      return false
    end
  end

  def clear_exit_procs
    @at_exit_procs.clear
    true
  end

  def exit
    kill
  end

  def exit!
    @at_exit_procs.clear
    kill
  end

  def instance_variable_get(*a); nil; end

  def instance_eval(*a);         nil; end

  def labels
    ($SAFE == 0) ? @labels : nil
  end

  def thread_group
    ($SAFE == 0) ? @thread_group : nil
  end

  def has_thread?(t)
    @thread_group.list.include?(t)
  end

  def pause
    respond "--- Lich: #{@name} paused."
    @paused = true
  end

  def unpause
    respond "--- Lich: #{@name} unpaused."
    @paused = false
  end

  def paused?
    @paused
  end

  def get_next_label
    if !@jump_label
      @current_label = @label_order[@label_order.index(@current_label) + 1]
    else
      if label = @labels.keys.find { |val| val =~ /^#{@jump_label}$/ }
        @current_label = label
      elsif label = @labels.keys.find { |val| val =~ /^#{@jump_label}$/i }
        @current_label = label
      elsif label = @labels.keys.find { |val| val =~ /^labelerror$/i }
        @current_label = label
      else
        @current_label = nil
        return JUMP_ERROR
      end
      @jump_label = nil
      @current_label
    end
  end

  def clear
    to_return = @downstream_buffer.dup
    @downstream_buffer.clear
    to_return
  end

  def to_s
    @name
  end

  def gets
    # fixme: no xml gets
    if @want_downstream or @want_downstream_xml or @want_script_output
      sleep 0.05 while @downstream_buffer.empty?
      @downstream_buffer.shift
    else
      echo 'this script is set as unique but is waiting for game data...'
      sleep 2
      false
    end
  end

  def gets?
    if @want_downstream or @want_downstream_xml or @want_script_output
      if @downstream_buffer.empty?
        nil
      else
        @downstream_buffer.shift
      end
    else
      echo 'this script is set as unique but is waiting for game data...'
      sleep 2
      false
    end
  end

  def upstream_gets
    sleep 0.05 while @upstream_buffer.empty?
    @upstream_buffer.shift
  end

  def upstream_gets?
    if @upstream_buffer.empty?
      nil
    else
      @upstream_buffer.shift
    end
  end

  def unique_gets
    sleep 0.05 while @unique_buffer.empty?
    @unique_buffer.shift
  end

  def unique_gets?
    if @unique_buffer.empty?
      nil
    else
      @unique_buffer.shift
    end
  end

  def safe?
    @safe
  end

  def feedme_upstream
    @want_upstream = !@want_upstream
  end

  def match_stack_add(label, string)
    @match_stack_labels.push(label)
    @match_stack_strings.push(string)
  end

  def match_stack_clear
    @match_stack_labels.clear
    @match_stack_strings.clear
  end
end

class ExecScript < Script
  @@name_exec_mutex = Mutex.new
  @@elevated_start = proc { |cmd_data, options|
    options[:trusted] = false
    unless new_script = ExecScript.new(cmd_data, options)
      respond '--- Lich: failed to start exec script'
      return false
    end
    new_thread = Thread.new {
      100.times { break if Script.current == new_script; sleep 0.01 }

      if script = Script.current
        Thread.current.priority = 1
        respond("--- Lich: #{script.name} active.") unless script.quiet
        begin
          script_binding = Scripting.new.script
          eval('script = Script.current', script_binding, script.name.to_s)
          proc { cmd_data.untaint; $SAFE = 3; eval(cmd_data, script_binding, script.name.to_s) }.call
          Script.current.kill
        rescue SystemExit
          Script.current.kill
        rescue SyntaxError
          respond "--- SyntaxError: #{$!}"
          respond $!.backtrace.first
          Lich.log "SyntaxError: #{$!}\n\t#{$!.backtrace.join("\n\t")}"
          Script.current.kill
        rescue ScriptError
          respond "--- ScriptError: #{$!}"
          respond $!.backtrace.first
          Lich.log "ScriptError: #{$!}\n\t#{$!.backtrace.join("\n\t")}"
          Script.current.kill
        rescue NoMemoryError
          respond "--- NoMemoryError: #{$!}"
          respond $!.backtrace.first
          Lich.log "NoMemoryError: #{$!}\n\t#{$!.backtrace.join("\n\t")}"
          Script.current.kill
        rescue LoadError
          respond("--- LoadError: #{$!}")
          respond "--- LoadError: #{$!}"
          respond $!.backtrace.first
          Lich.log "LoadError: #{$!}\n\t#{$!.backtrace.join("\n\t")}"
          Script.current.kill
        rescue SecurityError
          respond "--- SecurityError: #{$!}"
          respond $!.backtrace[0..1]
          Lich.log "SecurityError: #{$!}\n\t#{$!.backtrace.join("\n\t")}"
          Script.current.kill
        rescue ThreadError
          respond "--- ThreadError: #{$!}"
          respond $!.backtrace.first
          Lich.log "ThreadError: #{$!}\n\t#{$!.backtrace.join("\n\t")}"
          Script.current.kill
        rescue SystemStackError
          respond "--- SystemStackError: #{$!}"
          respond $!.backtrace.first
          Lich.log "SystemStackError: #{$!}\n\t#{$!.backtrace.join("\n\t")}"
          Script.current.kill
        rescue Exception
          respond "--- Exception: #{$!}"
          respond $!.backtrace.first
          Lich.log "Exception: #{$!}\n\t#{$!.backtrace.join("\n\t")}"
          Script.current.kill
        rescue
          respond "--- Lich: error: #{$!}"
          respond $!.backtrace.first
          Lich.log "Error: #{$!}\n\t#{$!.backtrace.join("\n\t")}"
          Script.current.kill
        end
      else
        respond '--- Lich: error: ExecScript.start: out of cheese'
      end
    }
    new_script.thread_group.add(new_thread)
    new_script
  }
  attr_reader :cmd_data

  def ExecScript.start(cmd_data, options = {})
    options = { :quiet => true } if options == true
    if ($SAFE < 2) and (options[:trusted] or (RUBY_VERSION !~ /^2\.[012]\./))
      unless new_script = ExecScript.new(cmd_data, options)
        respond '--- Lich: failed to start exec script'
        return false
      end
      new_thread = Thread.new {
        100.times { break if Script.current == new_script; sleep 0.01 }

        if script = Script.current
          Thread.current.priority = 1
          respond("--- Lich: #{script.name} active.") unless script.quiet
          begin
            script_binding = TRUSTED_SCRIPT_BINDING.call
            eval('script = Script.current', script_binding, script.name.to_s)
            eval(cmd_data, script_binding, script.name.to_s)
            Script.current.kill
          rescue SystemExit
            Script.current.kill
          rescue SyntaxError
            respond "--- SyntaxError: #{$!}"
            respond $!.backtrace.first
            Lich.log "SyntaxError: #{$!}\n\t#{$!.backtrace.join("\n\t")}"
            Script.current.kill
          rescue ScriptError
            respond "--- ScriptError: #{$!}"
            respond $!.backtrace.first
            Lich.log "ScriptError: #{$!}\n\t#{$!.backtrace.join("\n\t")}"
            Script.current.kill
          rescue NoMemoryError
            respond "--- NoMemoryError: #{$!}"
            respond $!.backtrace.first
            Lich.log "NoMemoryError: #{$!}\n\t#{$!.backtrace.join("\n\t")}"
            Script.current.kill
          rescue LoadError
            respond("--- LoadError: #{$!}")
            respond "--- LoadError: #{$!}"
            respond $!.backtrace.first
            Lich.log "LoadError: #{$!}\n\t#{$!.backtrace.join("\n\t")}"
            Script.current.kill
          rescue SecurityError
            respond "--- SecurityError: #{$!}"
            respond $!.backtrace[0..1]
            Lich.log "SecurityError: #{$!}\n\t#{$!.backtrace.join("\n\t")}"
            Script.current.kill
          rescue ThreadError
            respond "--- ThreadError: #{$!}"
            respond $!.backtrace.first
            Lich.log "ThreadError: #{$!}\n\t#{$!.backtrace.join("\n\t")}"
            Script.current.kill
          rescue SystemStackError
            respond "--- SystemStackError: #{$!}"
            respond $!.backtrace.first
            Lich.log "SystemStackError: #{$!}\n\t#{$!.backtrace.join("\n\t")}"
            Script.current.kill
          rescue Exception
            respond "--- Exception: #{$!}"
            respond $!.backtrace.first
            Lich.log "Exception: #{$!}\n\t#{$!.backtrace.join("\n\t")}"
            Script.current.kill
          rescue
            respond "--- Lich: error: #{$!}"
            respond $!.backtrace.first
            Lich.log "Error: #{$!}\n\t#{$!.backtrace.join("\n\t")}"
            Script.current.kill
          end
        else
          respond 'start_exec_script screwed up...'
        end
      }
      new_script.thread_group.add(new_thread)
      new_script
    else
      @@elevated_start.call(cmd_data, options)
    end
  end

  def initialize(cmd_data, flags = Hash.new)
    @cmd_data = cmd_data
    @vars = Array.new
    @downstream_buffer = LimitedArray.new
    @killer_mutex = Mutex.new
    @want_downstream = true
    @want_downstream_xml = false
    @upstream_buffer = LimitedArray.new
    @want_upstream = false
    @at_exit_procs = Array.new
    @watchfor = Hash.new
    @hidden = false
    @paused = false
    @silent = false
    if flags[:quiet].nil?
      @quiet = false
    else
      @quiet = flags[:quiet]
    end
    @safe = false
    @no_echo = false
    @thread_group = ThreadGroup.new
    @unique_buffer = LimitedArray.new
    @die_with = Array.new
    @no_pause_all = false
    @no_kill_all = false
    @match_stack_labels = Array.new
    @match_stack_strings = Array.new
    num = '1'; num.succ! while @@running.any? { |s| s.name == "exec#{num}" }
    @name = "exec#{num}"
    @@running.push(self)
    self
  end

  def get_next_label
    echo 'goto labels are not available in exec scripts.'
    nil
  end
end

class WizardScript < Script
  def initialize(file_name, cli_vars = [])
    @name = /.*[\/\\]+([^\.]+)\./.match(file_name).captures.first
    @file_name = file_name
    @vars = Array.new
    @killer_mutex = Mutex.new
    unless cli_vars.empty?
      if cli_vars.is_a?(String)
        cli_vars = cli_vars.split(' ')
      end
      cli_vars.each_index { |idx| @vars[idx + 1] = cli_vars[idx] }
      @vars[0] = @vars[1..-1].join(' ')
      cli_vars = nil
    end
    if @vars.first =~ /^quiet$/i
      @quiet = true
      @vars.shift
    else
      @quiet = false
    end
    @downstream_buffer = LimitedArray.new
    @want_downstream = true
    @want_downstream_xml = false
    @upstream_buffer = LimitedArray.new
    @want_upstream = false
    @unique_buffer = LimitedArray.new
    @at_exit_procs = Array.new
    @patchfor = Hash.new
    @die_with = Array.new
    @paused = false
    @hidden = false
    @no_pause_all = false
    @no_kill_all = false
    @silent = false
    @safe = false
    @no_echo = false
    @match_stack_labels = Array.new
    @match_stack_strings = Array.new
    @label_order = Array.new
    @labels = Hash.new
    data = nil
    begin
      Zlib::GzipReader.open(file_name) { |f| data = f.readlines.collect { |line| line.chomp } }
    rescue
      begin
        File.open(file_name) { |f| data = f.readlines.collect { |line| line.chomp } }
      rescue
        respond "--- Lich: error reading script file (#{file_name}): #{$!}"
        return nil
      end
    end
    @quiet = true if data[0] =~ /^[\t\s]*#?[\t\s]*(?:quiet|hush)$/i

    counter_action = {
      'add' => '+',
      'sub' => '-',
      'subtract' => '-',
      'multiply' => '*',
      'divide' => '/',
      'set' => ''
    }

    setvars = Array.new
    data.each { |line| setvars.push($1) if line =~ /[\s\t]*setvariable\s+([^\s\t]+)[\s\t]/i and not setvars.include?($1) }
    has_counter = data.find { |line| line =~ /%c/i }
    has_save = data.find { |line| line =~ /%s/i }
    has_nextroom = data.find { |line| line =~ /nextroom/i }

    fixstring = proc { |str|
      while not setvars.empty? and str =~ /%(#{setvars.join('|')})%/io
        str.gsub!('%' + $1 + '%', '#{' + $1.downcase + '}')
      end
      str.gsub!(/%c(?:%)?/i, '#{c}')
      str.gsub!(/%s(?:%)?/i, '#{sav}')
      while str =~ /%([0-9])(?:%)?/
        str.gsub!(/%#{$1}(?:%)?/, '#{script.vars[' + $1 + ']}')
      end
      str
    }

    fixline = proc { |line|
      if line =~ /^[\s\t]*[A-Za-z0-9_\-']+:/i
        line = line.downcase.strip
      elsif line =~ /^([\s\t]*)counter\s+(add|sub|subtract|divide|multiply|set)\s+([0-9]+)/i
        line = "#{$1}c #{counter_action[$2]}= #{$3}"
      elsif line =~ /^([\s\t]*)counter\s+(add|sub|subtract|divide|multiply|set)\s+(.*)/i
        indent, action, arg = $1, $2, $3
        line = "#{indent}c #{counter_action[action]}= #{fixstring.call(arg.inspect)}.to_i"
      elsif line =~ /^([\s\t]*)save[\s\t]+"?(.*?)"?[\s\t]*$/i
        indent, arg = $1, $2
        line = "#{indent}sav = #{fixstring.call(arg.inspect)}"
      elsif line =~ /^([\s\t]*)echo[\s\t]+(.+)/i
        indent, arg = $1, $2
        line = "#{indent}echo #{fixstring.call(arg.inspect)}"
      elsif line =~ /^([\s\t]*)waitfor[\s\t]+(.+)/i
        indent, arg = $1, $2
        line = "#{indent}waitfor #{fixstring.call(Regexp.escape(arg).inspect.gsub("\\\\ ", ' '))}"
      elsif line =~ /^([\s\t]*)put[\s\t]+\.(.+)$/i
        indent, arg = $1, $2
        if arg.include?(' ')
          line = "#{indent}start_script(#{Regexp.escape(fixstring.call(arg.split[0].inspect))}, #{fixstring.call(arg.split[1..-1].join(' ').scan(/"[^"]+"|[^"\s]+/).inspect)})\n#{indent}exit"
        else
          line = "#{indent}start_script(#{Regexp.escape(fixstring.call(arg.inspect))})\n#{indent}exit"
        end
      elsif line =~ /^([\s\t]*)put[\s\t]+;(.+)$/i
        indent, arg = $1, $2
        if arg.include?(' ')
          line = "#{indent}start_script(#{Regexp.escape(fixstring.call(arg.split[0].inspect))}, #{fixstring.call(arg.split[1..-1].join(' ').scan(/"[^"]+"|[^"\s]+/).inspect)})"
        else
          line = "#{indent}start_script(#{Regexp.escape(fixstring.call(arg.inspect))})"
        end
      elsif line =~ /^([\s\t]*)(put|move)[\s\t]+(.+)/i
        indent, cmd, arg = $1, $2, $3
        line = "#{indent}waitrt?\n#{indent}clear\n#{indent}#{cmd.downcase} #{fixstring.call(arg.inspect)}"
      elsif line =~ /^([\s\t]*)goto[\s\t]+(.+)/i
        indent, arg = $1, $2
        line = "#{indent}goto #{fixstring.call(arg.inspect).downcase}"
      elsif line =~ /^([\s\t]*)waitforre[\s\t]+(.+)/i
        indent, arg = $1, $2
        line = "#{indent}waitforre #{arg}"
      elsif line =~ /^([\s\t]*)pause[\s\t]*(.*)/i
        indent, arg = $1, $2
        arg = '1' if arg.empty?
        arg = '0' + arg.strip if arg.strip =~ /^\.[0-9]+$/
        line = "#{indent}pause #{arg}"
      elsif line =~ /^([\s\t]*)match[\s\t]+([^\s\t]+)[\s\t]+(.+)/i
        indent, label, arg = $1, $2, $3
        line = "#{indent}match #{fixstring.call(label.inspect).downcase}, #{fixstring.call(Regexp.escape(arg).inspect.gsub("\\\\ ", ' '))}"
      elsif line =~ /^([\s\t]*)matchre[\s\t]+([^\s\t]+)[\s\t]+(.+)/i
        indent, label, regex = $1, $2, $3
        line = "#{indent}matchre #{fixstring.call(label.inspect).downcase}, #{regex}"
      elsif line =~ /^([\s\t]*)setvariable[\s\t]+([^\s\t]+)[\s\t]+(.+)/i
        indent, var, arg = $1, $2, $3
        line = "#{indent}#{var.downcase} = #{fixstring.call(arg.inspect)}"
      elsif line =~ /^([\s\t]*)deletevariable[\s\t]+(.+)/i
        line = "#{$1}#{$2.downcase} = nil"
      elsif line =~ /^([\s\t]*)(wait|nextroom|exit|echo)\b/i
        line = "#{$1}#{$2.downcase}"
      elsif line =~ /^([\s\t]*)matchwait\b/i
        line = "#{$1}matchwait"
      elsif line =~ /^([\s\t]*)if_([0-9])[\s\t]+(.*)/i
        indent, num, stuff = $1, $2, $3
        line = "#{indent}if script.vars[#{num}]\n#{indent}\t#{fixline.call($3)}\n#{indent}end"
      elsif line =~ /^([\s\t]*)shift\b/i
        line = "#{$1}script.vars.shift"
      else
        respond "--- Lich: unknown line: #{line}"
        line = '#' + line
      end
    }

    lich_block = false

    data.each_index { |idx|
      if lich_block
        if data[idx] =~ /\}[\s\t]*LICH[\s\t]*$/
          data[idx] = data[idx].sub(/\}[\s\t]*LICH[\s\t]*$/, '')
          lich_block = false
        else
          next
        end
      elsif data[idx] =~ /^[\s\t]*#|^[\s\t]*$/
        next
      elsif data[idx] =~ /^[\s\t]*LICH[\s\t]*\{/
        data[idx] = data[idx].sub(/LICH[\s\t]*\{/, '')
        if data[idx] =~ /\}[\s\t]*LICH[\s\t]*$/
          data[idx] = data[idx].sub(/\}[\s\t]*LICH[\s\t]*$/, '')
        else
          lich_block = true
        end
      else
        data[idx] = fixline.call(data[idx])
      end
    }

    if has_counter or has_save or has_nextroom
      data.each_index { |idx|
        next if data[idx] =~ /^[\s\t]*#/

        data.insert(idx, '')
        data.insert(idx, 'c = 0') if has_counter
        data.insert(idx, "sav = Settings['sav'] || String.new\nbefore_dying { Settings['sav'] = sav }") if has_save
        data.insert(idx, "def nextroom\n\troom_count = XMLData.room_count\n\twait_while { room_count == XMLData.room_count }\nend") if has_nextroom
        data.insert(idx, '')
        break
      }
    end

    @current_label = '~start'
    @labels[@current_label] = String.new
    @label_order.push(@current_label)
    for line in data
      if line =~ /^([\d_\w]+):$/
        @current_label = $1
        @label_order.push(@current_label)
        @labels[@current_label] = String.new
      else
        @labels[@current_label] += "#{line}\n"
      end
    end
    data = nil
    @current_label = @label_order[0]
    @thread_group = ThreadGroup.new
    @@running.push(self)
    return self
  end
end

class Watchfor
  def initialize(line, theproc = nil, &block)
    return nil unless script = Script.current

    if line.class == String
      line = Regexp.new(Regexp.escape(line))
    elsif line.class != Regexp
      echo 'watchfor: no string or regexp given'
      return nil
    end
    if block.nil?
      if theproc.respond_to? :call
        block = theproc
      else
        echo 'watchfor: no block or proc given'
        return nil
      end
    end
    script.watchfor[line] = block
  end

  def Watchfor.clear
    script.watchfor = Hash.new
  end
end

## adding util to the list of defs

<<<<<<< HEAD
require 'lib/util.rb'
require 'lib/messaging.rb'
require 'lib/global_defs.rb'
=======
require_relative("./lib/util.rb")
require_relative("./lib/messaging.rb")

def hide_me
  Script.current.hidden = !Script.current.hidden
end

def no_kill_all
  script = Script.current
  script.no_kill_all = !script.no_kill_all
end

def no_pause_all
  script = Script.current
  script.no_pause_all = !script.no_pause_all
end

def toggle_upstream
  unless script = Script.current then echo 'toggle_upstream: cannot identify calling script.'; return nil; end
  script.want_upstream = !script.want_upstream
end

def silence_me
  unless script = Script.current then echo 'silence_me: cannot identify calling script.'; return nil; end
  if script.safe? then echo("WARNING: 'safe' script attempted to silence itself.  Ignoring the request.")
                       sleep 1
                       return true
  end
  script.silent = !script.silent
end

def toggle_echo
  unless script = Script.current then respond('--- toggle_echo: Unable to identify calling script.'); return nil; end
  script.no_echo = !script.no_echo
end

def echo_on
  unless script = Script.current then respond('--- echo_on: Unable to identify calling script.'); return nil; end
  script.no_echo = false
end

def echo_off
  unless script = Script.current then respond('--- echo_off: Unable to identify calling script.'); return nil; end
  script.no_echo = true
end

def upstream_get
  unless script = Script.current then echo 'upstream_get: cannot identify calling script.'; return nil; end
  unless script.want_upstream
    echo("This script wants to listen to the upstream, but it isn't set as receiving the upstream! This will cause a permanent hang, aborting (ask for the upstream with 'toggle_upstream' in the script)")
    sleep 0.3
    return false
  end
  script.upstream_gets
end

def upstream_get?
  unless script = Script.current then echo 'upstream_get: cannot identify calling script.'; return nil; end
  unless script.want_upstream
    echo("This script wants to listen to the upstream, but it isn't set as receiving the upstream! This will cause a permanent hang, aborting (ask for the upstream with 'toggle_upstream' in the script)")
    return false
  end
  script.upstream_gets?
end

def echo(*messages)
  respond if messages.empty?
  if script = Script.current
    unless script.no_echo
      messages.each { |message| respond("[#{script.name}: #{message.to_s.chomp}]") }
    end
  else
    messages.each { |message| respond("[(unknown script): #{message.to_s.chomp}]") }
  end
  nil
end

def _echo(*messages)
  _respond if messages.empty?
  if script = Script.current
    unless script.no_echo
      messages.each { |message| _respond("[#{script.name}: #{message.to_s.chomp}]") }
    end
  else
    messages.each { |message| _respond("[(unknown script): #{message.to_s.chomp}]") }
  end
  nil
end

def goto(label)
  Script.current.jump_label = label.to_s
  raise JUMP
end

def pause_script(*names)
  names.flatten!
  if names.empty?
    Script.current.pause
    Script.current
  else
    names.each { |scr|
      fnd = Script.list.find { |nm| nm.name =~ /^#{scr}/i }
      fnd.pause unless (fnd.paused || fnd.nil?)
    }
  end
end

def unpause_script(*names)
  names.flatten!
  names.each { |scr|
    fnd = Script.list.find { |nm| nm.name =~ /^#{scr}/i }
    fnd.unpause if (fnd.paused and not fnd.nil?)
  }
end

def fix_injury_mode
  unless XMLData.injury_mode == 2
    Game._puts '_injury 2'
    150.times { sleep 0.05; break if XMLData.injury_mode == 2 }
  end
end

def hide_script(*args)
  args.flatten!
  args.each { |name|
    if script = Script.running.find { |scr| scr.name == name }
      script.hidden = !script.hidden
    end
  }
end

def parse_list(string)
  string.split_as_list
end

def waitrt
  wait_until { (XMLData.roundtime_end.to_f - Time.now.to_f + XMLData.server_time_offset.to_f) > 0 }
  sleep checkrt
end

def waitcastrt
  wait_until { (XMLData.cast_roundtime_end.to_f - Time.now.to_f + XMLData.server_time_offset.to_f) > 0 }
  sleep checkcastrt
end

def checkrt
  [0, XMLData.roundtime_end.to_f - Time.now.to_f + XMLData.server_time_offset.to_f].max
end

def checkcastrt
  [0, XMLData.cast_roundtime_end.to_f - Time.now.to_f + XMLData.server_time_offset.to_f].max
end

def waitrt?
  sleep checkrt
  return true if checkrt > 0.0
  return false if checkrt == 0
end

def waitcastrt?
#  sleep checkcastrt
  current_castrt = checkcastrt
  if current_castrt.to_f > 0.0
    sleep(current_castrt)
    return true
  else
    return false
  end
end

def checkpoison
  XMLData.indicator['IconPOISONED'] == 'y'
end

def checkdisease
  XMLData.indicator['IconDISEASED'] == 'y'
end

def checksitting
  XMLData.indicator['IconSITTING'] == 'y'
end

def checkkneeling
  XMLData.indicator['IconKNEELING'] == 'y'
end

def checkstunned
  XMLData.indicator['IconSTUNNED'] == 'y'
end

def checkbleeding
  XMLData.indicator['IconBLEEDING'] == 'y'
end

def checkgrouped
  XMLData.indicator['IconJOINED'] == 'y'
end

def checkdead
  XMLData.indicator['IconDEAD'] == 'y'
end

def checkreallybleeding
  checkbleeding and !(Spell[9909].active? or Spell[9905].active?)
end

def muckled?
  muckled = checkwebbed || checkdead || checkstunned
  if defined?(checksleeping)
    muckled = muckled || checksleeping
  end
  if defined?(checkbound)
    muckled = muckled || checkbound
  end
  return muckled
end

def checkhidden
  XMLData.indicator['IconHIDDEN'] == 'y'
end

def checkinvisible
  XMLData.indicator['IconINVISIBLE'] == 'y'
end

def checkwebbed
  XMLData.indicator['IconWEBBED'] == 'y'
end

def checkprone
  XMLData.indicator['IconPRONE'] == 'y'
end

def checknotstanding
  XMLData.indicator['IconSTANDING'] == 'n'
end

def checkstanding
  XMLData.indicator['IconSTANDING'] == 'y'
end

def checkname(*strings)
  strings.flatten!
  if strings.empty?
    XMLData.name
  else
    XMLData.name =~ /^(?:#{strings.join('|')})/i
  end
end

def checkloot
  GameObj.loot.collect { |item| item.noun }
end

def i_stand_alone
  unless script = Script.current then echo 'i_stand_alone: cannot identify calling script.'; return nil; end
  script.want_downstream = !script.want_downstream
  return !script.want_downstream
end

def debug(*args)
  if $LICH_DEBUG
    if block_given?
      yield(*args)
    else
      echo(*args)
    end
  end
end

def timetest(*contestants)
  contestants.collect { |code| start = Time.now; 5000.times { code.call }; Time.now - start }
end

def dec2bin(n)
  "0" + [n].pack("N").unpack("B32")[0].sub(/^0+(?=\d)/, '')
end

def bin2dec(n)
  [("0" * 32 + n.to_s)[-32..-1]].pack("B32").unpack("N")[0]
end

def idle?(time = 60)
  Time.now - $_IDLETIMESTAMP_ >= time
end

def selectput(string, success, failure, timeout = nil)
  timeout = timeout.to_f if timeout and !timeout.kind_of?(Numeric)
  success = [success] if success.kind_of? String
  failure = [failure] if failure.kind_of? String
  if !string.kind_of?(String) or !success.kind_of?(Array) or !failure.kind_of?(Array) or timeout && !timeout.kind_of?(Numeric)
    raise ArgumentError, "usage is: selectput(game_command,success_array,failure_array[,timeout_in_secs])"
  end

  success.flatten!
  failure.flatten!
  regex = /#{(success + failure).join('|')}/i
  successre = /#{success.join('|')}/i
  failurere = /#{failure.join('|')}/i
  thr = Thread.current

  timethr = Thread.new {
    timeout -= sleep("0.1".to_f) until timeout <= 0
    thr.raise(StandardError)
  } if timeout

  begin
    loop {
      fput(string)
      response = waitforre(regex)
      if successre.match(response.to_s)
        timethr.kill if timethr.alive?
        break(response.string)
      end
      yield(response.string) if block_given?
    }
  rescue
    nil
  end
end

def toggle_unique
  unless script = Script.current then echo 'toggle_unique: cannot identify calling script.'; return nil; end
  script.want_downstream = !script.want_downstream
end

def die_with_me(*vals)
  unless script = Script.current then echo 'die_with_me: cannot identify calling script.'; return nil; end
  script.die_with.push vals
  script.die_with.flatten!
  echo("The following script(s) will now die when I do: #{script.die_with.join(', ')}") unless script.die_with.empty?
end

def upstream_waitfor(*strings)
  strings.flatten!
  script = Script.current
  unless script.want_upstream then echo("This script wants to listen to the upstream, but it isn't set as receiving the upstream! This will cause a permanent hang, aborting (ask for the upstream with 'toggle_upstream' in the script)"); return false end
  regexpstr = strings.join('|')
  while line = script.upstream_gets
    if line =~ /#{regexpstr}/i
      return line
    end
  end
end

def send_to_script(*values)
  values.flatten!
  if script = Script.list.find { |val| val.name =~ /^#{values.first}/i }
    if script.want_downstream
      values[1..-1].each { |val| script.downstream_buffer.push(val) }
    else
      values[1..-1].each { |val| script.unique_buffer.push(val) }
    end
    echo("Sent to #{script.name} -- '#{values[1..-1].join(' ; ')}'")
    return true
  else
    echo("'#{values.first}' does not match any active scripts!")
    return false
  end
end

def unique_send_to_script(*values)
  values.flatten!
  if script = Script.list.find { |val| val.name =~ /^#{values.first}/i }
    values[1..-1].each { |val| script.unique_buffer.push(val) }
    echo("sent to #{script}: #{values[1..-1].join(' ; ')}")
    return true
  else
    echo("'#{values.first}' does not match any active scripts!")
    return false
  end
end

def unique_waitfor(*strings)
  unless script = Script.current then echo 'unique_waitfor: cannot identify calling script.'; return nil; end
  strings.flatten!
  regexp = /#{strings.join('|')}/
  while true
    str = script.unique_gets
    if str =~ regexp
      return str
    end
  end
end

def unique_get
  unless script = Script.current then echo 'unique_get: cannot identify calling script.'; return nil; end
  script.unique_gets
end

def unique_get?
  unless script = Script.current then echo 'unique_get: cannot identify calling script.'; return nil; end
  script.unique_gets?
end

def multimove(*dirs)
  dirs.flatten.each { |dir| move(dir) }
end

def n;    'north';     end

def ne;   'northeast'; end

def e;    'east';      end

def se;   'southeast'; end

def s;    'south';     end

def sw;   'southwest'; end

def w;    'west';      end

def nw;   'northwest'; end

def u;    'up';        end

def up;   'up'; end

def down; 'down';      end

def d;    'down';      end

def o;    'out';       end

def out;  'out';       end

def move(dir = 'none', giveup_seconds = 10, giveup_lines = 30)
  # [LNet]-[Private]-Casis: "You begin to make your way up the steep headland pathway.  Before traveling very far, however, you lose your footing on the loose stones.  You struggle in vain to maintain your balance, then find yourself falling to the bay below!"  (20:35:36)
  # [LNet]-[Private]-Casis: "You smack into the water with a splash and sink far below the surface."  (20:35:50)
  # You approach the entrance and identify yourself to the guard.  The guard checks over a long scroll of names and says, "I'm sorry, the Guild is open to invitees only.  Please do return at a later date when we will be open to the public."
  if dir == 'none'
    echo 'move: no direction given'
    return false
  end

  need_full_hands = false
  tried_open = false
  tried_fix_drag = false
  line_count = 0
  room_count = XMLData.room_count
  giveup_time = Time.now.to_i + giveup_seconds.to_i
  save_stream = Array.new

  put_dir = proc {
    if XMLData.room_count > room_count
      fill_hands if need_full_hands
      Script.current.downstream_buffer.unshift(save_stream)
      Script.current.downstream_buffer.flatten!
      return true
    end
    waitrt?
    wait_while { stunned? }
    giveup_time = Time.now.to_i + giveup_seconds.to_i
    line_count = 0
    save_stream.push(clear)
    put dir
  }

  put_dir.call

  loop {
    line = get?
    unless line.nil?
      save_stream.push(line)
      line_count += 1
    end
    if line.nil?
      sleep 0.1
    elsif line =~ /^You realize that would be next to impossible while in combat.|^You can't do that while engaged!|^You are engaged to |^You need to retreat out of combat first!|^You try to move, but you're engaged|^While in combat\?  You'll have better luck if you first retreat/
      # DragonRealms
      fput 'retreat'
      fput 'retreat'
      put_dir.call
    elsif line =~ /^You can't enter .+ and remain hidden or invisible\.|if he can't see you!$|^You can't enter .+ when you can't be seen\.$|^You can't do that without being seen\.$|^How do you intend to get .*? attention\?  After all, no one can see you right now\.$/
      fput 'unhide'
      put_dir.call
    elsif (line =~ /^You (?:take a few steps toward|trudge up to|limp towards|march up to|sashay gracefully up to|skip happily towards|sneak up to|stumble toward) a rusty doorknob/) and (dir =~ /door/)
      which = [ 'first', 'second', 'third', 'fourth', 'fifth', 'sixth', 'seventh', 'eight', 'ninth', 'tenth', 'eleventh', 'twelfth' ]
      # avoid stomping the room for the entire session due to a transient failure
      dir = dir.to_s
      if dir =~ /\b#{which.join('|')}\b/
        dir.sub!(/\b(#{which.join('|')})\b/) { "#{which[which.index($1) + 1]}" }
      else
        dir.sub!('door', 'second door')
      end
      put_dir.call
    elsif line =~ /^You can't go there|^You can't (?:go|swim) in that direction\.|^Where are you trying to go\?|^What were you referring to\?|^I could not find what you were referring to\.|^How do you plan to do that here\?|^You take a few steps towards|^You cannot do that\.|^You settle yourself on|^You shouldn't annoy|^You can't go to|^That's probably not a very good idea|^Maybe you should look|^You are already(?! as far away as you can get)|^You walk over to|^You step over to|The [\w\s]+ is too far away|You may not pass\.|become impassable\.|prevents you from entering\.|Please leave promptly\.|is too far above you to attempt that\.$|^Uh, yeah\.  Right\.$|^Definitely NOT a good idea\.$|^Your attempt fails|^There doesn't seem to be any way to do that at the moment\.$/
      echo 'move: failed'
      fill_hands if need_full_hands
      Script.current.downstream_buffer.unshift(save_stream)
      Script.current.downstream_buffer.flatten!
      return false
    elsif line =~ /^[A-z\s-] is unable to follow you\.$|^An unseen force prevents you\.$|^Sorry, you aren't allowed to enter here\.|^That looks like someplace only performers should go\.|^As you climb, your grip gives way and you fall down|^The clerk stops you from entering the partition and says, "I'll need to see your ticket!"$|^The guard stops you, saying, "Only members of registered groups may enter the Meeting Hall\.  If you'd like to visit, ask a group officer for a guest pass\."$|^An? .*? reaches over and grasps [A-Z][a-z]+ by the neck preventing (?:him|her) from being dragged anywhere\.$|^You'll have to wait, [A-Z][a-z]+ .* locker|^As you move toward the gate, you carelessly bump into the guard|^You attempt to enter the back of the shop, but a clerk stops you.  "Your reputation precedes you!|you notice that thick beams are placed across the entry with a small sign that reads, "Abandoned\."$|appears to be closed, perhaps you should try again later\?$/
      echo 'move: failed'
      fill_hands if need_full_hands
      Script.current.downstream_buffer.unshift(save_stream)
      Script.current.downstream_buffer.flatten!
      # return nil instead of false to show the direction shouldn't be removed from the map database
      return nil
    elsif line =~ /^You grab [A-Z][a-z]+ and try to drag h(?:im|er), but s?he (?:is too heavy|doesn't budge)\.$|^Tentatively, you attempt to swim through the nook\.  After only a few feet, you begin to sink!  Your lungs burn from lack of air, and you begin to panic!  You frantically paddle back to safety!$|^Guards(?:wo)?man [A-Z][a-z]+ stops you and says, "(?:Stop\.|Halt!)  You need to make sure you check in|^You step into the root, but can see no way to climb the slippery tendrils inside\.  After a moment, you step back out\.$|^As you start .*? back to safe ground\.$|^You stumble a bit as you try to enter the pool but feel that your persistence will pay off\.$|^A shimmering field of magical crimson and gold energy flows through the area\.$|^You attempt to navigate your way through the fog, but (?:quickly become entangled|get turned around)|^Trying to judge the climb, you peer over the edge\.\s*A wave of dizziness hits you, and you back away from the .*\.$|^You approach the .*, but the steepness is intimidating\.$|^You make your way up the .*\.\s*Partway up, you make the mistake of looking down\. Struck by vertigo, you cling to the .* for a few moments, then slowly climb back down\.$|^You pick your way up the .*, but reach a point where your footing is questionable.\s*Reluctantly, you climb back down.$/
      sleep 1
      waitrt?
      put_dir.call
    elsif line =~ /^Climbing.*(?:plunge|fall)|^Tentatively, you attempt to climb.*(?:fall|slip)|^You start up the .* but slip after a few feet and fall to the ground|^You start.*but quickly realize|^You.*drop back to the ground|^You leap .* fall unceremoniously to the ground in a heap\.$|^You search for a way to make the climb .*? but without success\.$|^You start to climb .* you fall to the ground|^You attempt to climb .* wrong approach|^You run towards .*? slowly retreat back, reassessing the situation\.|^You attempt to climb down the .*, but you can't seem to find purchase\.|^You start down the .*, but you find it hard going.\s*Rather than risking a fall, you make your way back up\./
      sleep 1
      waitrt?
      fput 'stand' unless standing?
      waitrt?
      put_dir.call
    elsif line =~ /^You begin to climb up the silvery thread.* you tumble to the ground/
      sleep 0.5
      waitrt?
      fput 'stand' unless standing?
      waitrt?
      if checkleft or checkright
        need_full_hands = true
        empty_hands
      end
      put_dir.call
    elsif line == 'You are too injured to be doing any climbing!'
      if (resolve = Spell[9704]) and resolve.known?
        wait_until { resolve.affordable? }
        resolve.cast
        put_dir.call
      else
        return nil
      end
    elsif line =~ /^You(?:'re going to| will) have to climb that\./
      dir.gsub!('go', 'climb')
      put_dir.call
    elsif line =~ /^You can't climb that\./
      dir.gsub!('climb', 'go')
      put_dir.call
    elsif line =~ /^You can't drag/
      if tried_fix_drag
        fill_hands if need_full_hands
        Script.current.downstream_buffer.unshift(save_stream)
        Script.current.downstream_buffer.flatten!
        return false
      elsif (dir =~ /^(?:go|climb) .+$/) and (drag_line = reget.reverse.find { |l| l =~ /^You grab .*?(?:'s body)? and drag|^You are now automatically attempting to drag .*? when/ })
        tried_fix_drag = true
        name = (/^You grab (.*?)('s body)? and drag/.match(drag_line).captures.first || /^You are now automatically attempting to drag (.*?) when/.match(drag_line).captures.first)
        target = /^(?:go|climb) (.+)$/.match(dir).captures.first
        fput "drag #{name}"
        dir = "drag #{name} #{target}"
        put_dir.call
      else
        tried_fix_drag = true
        dir.sub!(/^climb /, 'go ')
        put_dir.call
      end
    elsif line =~ /^Maybe if your hands were empty|^You figure freeing up both hands might help\.|^You can't .+ with your hands full\.$|^You'll need empty hands to climb that\.$|^It's a bit too difficult to swim holding|^You will need both hands free for such a difficult task\./
      need_full_hands = true
      empty_hands
      put_dir.call
    elsif line =~ /(?:appears|seems) to be closed\.$|^You cannot quite manage to squeeze between the stone doors\.$/
      if tried_open
        fill_hands if need_full_hands
        Script.current.downstream_buffer.unshift(save_stream)
        Script.current.downstream_buffer.flatten!
        return false
      else
        tried_open = true
        fput dir.sub(/go|climb/, 'open')
        put_dir.call
      end
    elsif line =~ /^(\.\.\.w|W)ait ([0-9]+) sec(onds)?\.$/
      if $2.to_i > 1
        sleep ($2.to_i - "0.2".to_f)
      else
        sleep 0.3
      end
      put_dir.call
    elsif line =~ /will have to stand up first|must be standing first|^You'll have to get up first|^But you're already sitting!|^Shouldn't you be standing first|^Try standing up|^Perhaps you should stand up|^Standing up might help|^You should really stand up first|You can't do that while sitting|You must be standing to do that|You can't do that while lying down/
      fput 'stand'
      waitrt?
      put_dir.call
    elsif line == "You're still recovering from your recent cast."
      sleep 2
      put_dir.call
    elsif line =~ /^The ground approaches you at an alarming rate/
      sleep 1
      fput 'stand' unless standing?
      put_dir.call
    elsif line =~ /You go flying down several feet, landing with a/
      sleep 1
      fput 'stand' unless standing?
      put_dir.call
    elsif line =~ /^Sorry, you may only type ahead/
      sleep 1
      put_dir.call
    elsif line == 'You are still stunned.'
      wait_while { stunned? }
      put_dir.call
    elsif line =~ /you slip (?:on a patch of ice )?and flail uselessly as you land on your rear(?:\.|!)$|You wobble and stumble only for a moment before landing flat on your face!$/
      waitrt?
      fput 'stand' unless standing?
      waitrt?
      put_dir.call
    elsif line =~ /^You flick your hand (?:up|down)wards and focus your aura on your disk, but your disk only wobbles briefly\.$/
      put_dir.call
    elsif line =~ /^You dive into the fast-moving river, but the current catches you and whips you back to shore, wet and battered\.$|^Running through the swampy terrain, you notice a wet patch in the bog|^You flounder around in the water.$|^You blunder around in the water, barely able|^You struggle against the swift current to swim|^You slap at the water in a sad failure to swim|^You work against the swift current to swim/
      waitrt?
      put_dir.call
    elsif line == "You don't seem to be able to move to do that."
      30.times {
        break if clear.include?('You regain control of your senses!')

        sleep 0.1
      }
      put_dir.call
    elsif line =~ /^It's pitch dark and you can't see a thing!/
      echo "You will need a light source to continue your journey"
      return true
    end
    if XMLData.room_count > room_count
      fill_hands if need_full_hands
      Script.current.downstream_buffer.unshift(save_stream)
      Script.current.downstream_buffer.flatten!
      return true
    end
    if Time.now.to_i >= giveup_time
      echo "move: no recognized response in #{giveup_seconds} seconds.  giving up."
      fill_hands if need_full_hands
      Script.current.downstream_buffer.unshift(save_stream)
      Script.current.downstream_buffer.flatten!
      return nil
    end
    if line_count >= giveup_lines
      echo "move: no recognized response after #{line_count} lines.  giving up."
      fill_hands if need_full_hands
      Script.current.downstream_buffer.unshift(save_stream)
      Script.current.downstream_buffer.flatten!
      return nil
    end
  }
end

def watchhealth(value, theproc = nil, &block)
  value = value.to_i
  if block.nil?
    if !theproc.respond_to? :call
      respond "`watchhealth' was not given a block or a proc to execute!"
      return nil
    else
      block = theproc
    end
  end
  Thread.new {
    wait_while { health(value) }
    block.call
  }
end

def wait_until(announce = nil)
  priosave = Thread.current.priority
  Thread.current.priority = 0
  unless announce.nil? or yield
    respond(announce)
  end
  until yield
    sleep 0.25
  end
  Thread.current.priority = priosave
end

def wait_while(announce = nil)
  priosave = Thread.current.priority
  Thread.current.priority = 0
  unless announce.nil? or !yield
    respond(announce)
  end
  while yield
    sleep 0.25
  end
  Thread.current.priority = priosave
end

def checkpaths(dir = "none")
  if dir == "none"
    if XMLData.room_exits.empty?
      return false
    else
      return XMLData.room_exits.collect { |dir| dir = SHORTDIR[dir] }
    end
  else
    XMLData.room_exits.include?(dir) || XMLData.room_exits.include?(SHORTDIR[dir])
  end
end

def reverse_direction(dir)
  if dir == "n" then 's'
  elsif dir == "ne" then 'sw'
  elsif dir == "e" then 'w'
  elsif dir == "se" then 'nw'
  elsif dir == "s" then 'n'
  elsif dir == "sw" then 'ne'
  elsif dir == "w" then 'e'
  elsif dir == "nw" then 'se'
  elsif dir == "up" then 'down'
  elsif dir == "down" then 'up'
  elsif dir == "out" then 'out'
  elsif dir == 'o' then out
  elsif dir == 'u' then 'down'
  elsif dir == 'd' then up
  elsif dir == n then s
  elsif dir == ne then sw
  elsif dir == e then w
  elsif dir == se then nw
  elsif dir == s then n
  elsif dir == sw then ne
  elsif dir == w then e
  elsif dir == nw then se
  elsif dir == u then d
  elsif dir == d then u
  else echo("Cannot recognize direction to properly reverse it!"); false
  end
end

def walk(*boundaries, &block)
  boundaries.flatten!
  unless block.nil?
    until val = yield
      walk(*boundaries)
    end
    return val
  end
  if $last_dir and !boundaries.empty? and checkroomdescrip =~ /#{boundaries.join('|')}/i
    move($last_dir)
    $last_dir = reverse_direction($last_dir)
    return checknpcs
  end
  dirs = checkpaths
  dirs.delete($last_dir) unless dirs.length < 2
  this_time = rand(dirs.length)
  $last_dir = reverse_direction(dirs[this_time])
  move(dirs[this_time])
  checknpcs
end

def run
  loop { break unless walk }
end

def check_mind(string = nil)
  if string.nil?
    return XMLData.mind_text
  elsif (string.class == String) and (string.to_i == 0)
    if string =~ /#{XMLData.mind_text}/i
      return true
    else
      return false
    end
  elsif string.to_i.between?(0, 100)
    return string.to_i <= XMLData.mind_value.to_i
  else
    echo("check_mind error! You must provide an integer ranging from 0-100, the common abbreviation of how full your head is, or provide no input to have check_mind return an abbreviation of how filled your head is."); sleep 1
    return false
  end
end

def checkmind(string = nil)
  if string.nil?
    return XMLData.mind_text
  elsif string.class == String and string.to_i == 0
    if string =~ /#{XMLData.mind_text}/i
      return true
    else
      return false
    end
  elsif string.to_i.between?(1, 8)
    mind_state = ['clear as a bell', 'fresh and clear', 'clear', 'muddled', 'becoming numbed', 'numbed', 'must rest', 'saturated']
    if mind_state.index(XMLData.mind_text)
      mind = mind_state.index(XMLData.mind_text) + 1
      return string.to_i <= mind
    else
      echo "Bad string in checkmind: mind_state"
      nil
    end
  else
    echo("Checkmind error! You must provide an integer ranging from 1-8 (7 is fried, 8 is 100% fried), the common abbreviation of how full your head is, or provide no input to have checkmind return an abbreviation of how filled your head is."); sleep 1
    return false
  end
end

def percentmind(num = nil)
  if num.nil?
    XMLData.mind_value
  else
    XMLData.mind_value >= num.to_i
  end
end

def checkfried
  if XMLData.mind_text =~ /must rest|saturated/
    true
  else
    false
  end
end

def checksaturated
  if XMLData.mind_text =~ /saturated/
    true
  else
    false
  end
end

def checkmana(num = nil)
  if num.nil?
    XMLData.mana
  else
    XMLData.mana >= num.to_i
  end
end

def maxmana
  XMLData.max_mana
end

def percentmana(num = nil)
  if XMLData.max_mana == 0
    percent = 100
  else
    percent = ((XMLData.mana.to_f / XMLData.max_mana.to_f) * 100).to_i
  end
  if num.nil?
    percent
  else
    percent >= num.to_i
  end
end

def checkhealth(num = nil)
  if num.nil?
    XMLData.health
  else
    XMLData.health >= num.to_i
  end
end

def maxhealth
  XMLData.max_health
end

def percenthealth(num = nil)
  if num.nil?
    ((XMLData.health.to_f / XMLData.max_health.to_f) * 100).to_i
  else
    ((XMLData.health.to_f / XMLData.max_health.to_f) * 100).to_i >= num.to_i
  end
end

def checkspirit(num = nil)
  if num.nil?
    XMLData.spirit
  else
    XMLData.spirit >= num.to_i
  end
end

def maxspirit
  XMLData.max_spirit
end

def percentspirit(num = nil)
  if num.nil?
    ((XMLData.spirit.to_f / XMLData.max_spirit.to_f) * 100).to_i
  else
    ((XMLData.spirit.to_f / XMLData.max_spirit.to_f) * 100).to_i >= num.to_i
  end
end

def checkstamina(num = nil)
  if num.nil?
    XMLData.stamina
  else
    XMLData.stamina >= num.to_i
  end
end

def maxstamina()
  XMLData.max_stamina
end

def percentstamina(num = nil)
  if XMLData.max_stamina == 0
    percent = 100
  else
    percent = ((XMLData.stamina.to_f / XMLData.max_stamina.to_f) * 100).to_i
  end
  if num.nil?
    percent
  else
    percent >= num.to_i
  end
end

def maxconcentration()
   XMLData.max_concentration
end
def percentconcentration(num=nil)
   if XMLData.max_concentration == 0
      percent == 100
   else
      percent = ((XMLData.concentration.to_f / XMLData.max_concentration.to_f) * 100).to_i
   end
   if num.nil?
      percent
   else
      percent >= num.to_i
   end
end
def checkstance(num = nil)
  if num.nil?
    XMLData.stance_text
  elsif (num.class == String) and (num.to_i == 0)
    if num =~ /off/i
      XMLData.stance_value == 0
    elsif num =~ /adv/i
      XMLData.stance_value.between?(01, 20)
    elsif num =~ /for/i
      XMLData.stance_value.between?(21, 40)
    elsif num =~ /neu/i
      XMLData.stance_value.between?(41, 60)
    elsif num =~ /gua/i
      XMLData.stance_value.between?(61, 80)
    elsif num =~ /def/i
      XMLData.stance_value == 100
    else
      echo "checkstance: invalid argument (#{num}).  Must be off/adv/for/neu/gua/def or 0-100"
      nil
    end
  elsif (num.class == Integer) or (num =~ /^[0-9]+$/ and num = num.to_i)
    XMLData.stance_value == num.to_i
  else
    echo "checkstance: invalid argument (#{num}).  Must be off/adv/for/neu/gua/def or 0-100"
    nil
  end
end

def percentstance(num = nil)
  if num.nil?
    XMLData.stance_value
  else
    XMLData.stance_value >= num.to_i
  end
end

def checkencumbrance(string = nil)
  if string.nil?
    XMLData.encumbrance_text
  elsif (string.class == Integer) or (string =~ /^[0-9]+$/ and string = string.to_i)
    string <= XMLData.encumbrance_value
  else
    # fixme
    if string =~ /#{XMLData.encumbrance_text}/i
      true
    else
      false
    end
  end
end

def percentencumbrance(num = nil)
  if num.nil?
    XMLData.encumbrance_value
  else
    num.to_i <= XMLData.encumbrance_value
  end
end

def checkarea(*strings)
  strings.flatten!
  if strings.empty?
    XMLData.room_title.split(',').first.sub('[', '')
  else
    XMLData.room_title.split(',').first =~ /#{strings.join('|')}/i
  end
end

def checkroom(*strings)
  strings.flatten!
  if strings.empty?
    XMLData.room_title.chomp
  else
    XMLData.room_title =~ /#{strings.join('|')}/i
  end
end

def outside?
  if XMLData.room_exits_string =~ /Obvious paths:/
    true
  else
    false
  end
end

def checkfamarea(*strings)
  strings.flatten!
  if strings.empty? then return XMLData.familiar_room_title.split(',').first.sub('[', '') end

  XMLData.familiar_room_title.split(',').first =~ /#{strings.join('|')}/i
end

def checkfampaths(dir = "none")
  if dir == "none"
    if XMLData.familiar_room_exits.empty?
      return false
    else
      return XMLData.familiar_room_exits
    end
  else
    XMLData.familiar_room_exits.include?(dir)
  end
end

def checkfamroom(*strings)
  strings.flatten!; if strings.empty? then return XMLData.familiar_room_title.chomp end

  XMLData.familiar_room_title =~ /#{strings.join('|')}/i
end

def checkfamnpcs(*strings)
  parsed = Array.new
  XMLData.familiar_npcs.each { |val| parsed.push(val.split.last) }
  if strings.empty?
    if parsed.empty?
      return false
    else
      return parsed
    end
  else
    if mtch = strings.find { |lookfor| parsed.find { |critter| critter =~ /#{lookfor}/ } }
      return mtch
    else
      return false
    end
  end
end

def checkfampcs(*strings)
  familiar_pcs = Array.new
  XMLData.familiar_pcs.to_s.gsub(/Lord |Lady |Great |High |Renowned |Grand |Apprentice |Novice |Journeyman /, '').split(',').each { |line| familiar_pcs.push(line.slice(/[A-Z][a-z]+/)) }
  if familiar_pcs.empty?
    return false
  elsif strings.empty?
    return familiar_pcs
  else
    regexpstr = strings.join('|\b')
    peeps = familiar_pcs.find_all { |val| val =~ /\b#{regexpstr}/i }
    if peeps.empty?
      return false
    else
      return peeps
    end
  end
end

def checkpcs(*strings)
  pcs = GameObj.pcs.collect { |pc| pc.noun }
  if pcs.empty?
    if strings.empty? then return nil else return false end
  end
  strings.flatten!
  if strings.empty?
    pcs
  else
    regexpstr = strings.join(' ')
    pcs.find { |pc| regexpstr =~ /\b#{pc}/i }
  end
end

def checknpcs(*strings)
  npcs = GameObj.npcs.collect { |npc| npc.noun }
  if npcs.empty?
    if strings.empty? then return nil else return false end
  end
  strings.flatten!
  if strings.empty?
    npcs
  else
    regexpstr = strings.join(' ')
    npcs.find { |npc| regexpstr =~ /\b#{npc}/i }
  end
end

def count_npcs
  checknpcs.length
end

def checkright(*hand)
  if GameObj.right_hand.nil? then return nil end

  hand.flatten!
  if GameObj.right_hand.name == "Empty" or GameObj.right_hand.name.empty?
    nil
  elsif hand.empty?
    GameObj.right_hand.noun
  else
    hand.find { |instance| GameObj.right_hand.name =~ /#{instance}/i }
  end
end

def checkleft(*hand)
  if GameObj.left_hand.nil? then return nil end

  hand.flatten!
  if GameObj.left_hand.name == "Empty" or GameObj.left_hand.name.empty?
    nil
  elsif hand.empty?
    GameObj.left_hand.noun
  else
    hand.find { |instance| GameObj.left_hand.name =~ /#{instance}/i }
  end
end

def checkroomdescrip(*val)
  val.flatten!
  if val.empty?
    return XMLData.room_description
  else
    return XMLData.room_description =~ /#{val.join('|')}/i
  end
end

def checkfamroomdescrip(*val)
  val.flatten!
  if val.empty?
    return XMLData.familiar_room_description
  else
    return XMLData.familiar_room_description =~ /#{val.join('|')}/i
  end
end

def checkspell(*spells)
  spells.flatten!
  return false if Spell.active.empty?

  spells.each { |spell| return false unless Spell[spell].active? }
  true
end

def checkprep(spell = nil)
  if spell.nil?
    XMLData.prepared_spell
  elsif spell.class != String
    echo("Checkprep error, spell # not implemented!  You must use the spell name")
    false
  else
    XMLData.prepared_spell =~ /^#{spell}/i
  end
end

def setpriority(val = nil)
  if val.nil? then return Thread.current.priority end

  if val.to_i > 3
    echo("You're trying to set a script's priority as being higher than the send/recv threads (this is telling Lich to run the script before it even gets data to give the script, and is useless); the limit is 3")
    return Thread.current.priority
  else
    Thread.current.group.list.each { |thr| thr.priority = val.to_i }
    return Thread.current.priority
  end
end

def checkbounty
  if XMLData.bounty_task
    return XMLData.bounty_task
  else
    return nil
  end
end

def checksleeping
  return $infomon_sleeping
end

def sleeping?
  return $infomon_sleeping
end

def checkbound
  return $infomon_bound
end

def bound?
  return $infomon_bound
end

def checksilenced
  $infomon_silenced
end

def silenced?
  $infomon_silenced
end

def checkcalmed
  $infomon_calmed
end

def calmed?
  $infomon_calmed
end

def checkcutthroat
  $infomon_cutthroat
end

def cutthroat?
  $infomon_cutthroat
end

def variable
  unless script = Script.current then echo 'variable: cannot identify calling script.'; return nil; end
  script.vars
end

def pause(num = 1)
  if num =~ /m/
    sleep((num.sub(/m/, '').to_f * 60))
  elsif num =~ /h/
    sleep((num.sub(/h/, '').to_f * 3600))
  elsif num =~ /d/
    sleep((num.sub(/d/, '').to_f * 86400))
  else
    sleep(num.to_f)
  end
end

def cast(spell, target = nil, results_of_interest = nil)
  if spell.class == Spell
    spell.cast(target, results_of_interest)
  elsif ((spell.class == Integer) or (spell.to_s =~ /^[0-9]+$/)) and (find_spell = Spell[spell.to_i])
    find_spell.cast(target, results_of_interest)
  elsif (spell.class == String) and (find_spell = Spell[spell])
    find_spell.cast(target, results_of_interest)
  else
    echo "cast: invalid spell (#{spell})"
    false
  end
end

def clear(opt = 0)
  unless script = Script.current then respond('--- clear: Unable to identify calling script.'); return false; end
  to_return = script.downstream_buffer.dup
  script.downstream_buffer.clear
  to_return
end

def match(label, string)
  strings = [label, string]
  strings.flatten!
  unless script = Script.current then echo("An unknown script thread tried to fetch a game line from the queue, but Lich can't process the call without knowing which script is calling! Aborting..."); Thread.current.kill; return false end
  if strings.empty? then echo("Error! 'match' was given no strings to look for!"); sleep 1; return false end
  unless strings.length == 2
    while line_in = script.gets
      strings.each { |string|
        if line_in =~ /#{string}/ then return $~.to_s end
      }
    end
  else
    if script.respond_to?(:match_stack_add)
      script.match_stack_add(strings.first.to_s, strings.last)
    else
      script.match_stack_labels.push(strings[0].to_s)
      script.match_stack_strings.push(strings[1])
    end
  end
end

def matchtimeout(secs, *strings)
  unless script = Script.current then echo("An unknown script thread tried to fetch a game line from the queue, but Lich can't process the call without knowing which script is calling! Aborting..."); Thread.current.kill; return false end
  unless (secs.class == Float || secs.class == Integer)
    echo('matchtimeout error! You appear to have given it a string, not a #! Syntax:  matchtimeout(30, "You stand up")')
    return false
  end
  strings.flatten!
  if strings.empty?
    echo("matchtimeout without any strings to wait for!")
    sleep 1
    return false
  end
  regexpstr = strings.join('|')
  end_time = Time.now.to_f + secs
  loop {
    line = get?
    if line.nil?
      sleep 0.1
    elsif line =~ /#{regexpstr}/i
      return line
    end
    if (Time.now.to_f > end_time)
      return false
    end
  }
end

def matchbefore(*strings)
  strings.flatten!
  unless script = Script.current then echo("An unknown script thread tried to fetch a game line from the queue, but Lich can't process the call without knowing which script is calling! Aborting..."); Thread.current.kill; return false end
  if strings.empty? then echo("matchbefore without any strings to wait for!"); return false end
  regexpstr = strings.join('|')
  loop { if (line_in = script.gets) =~ /#{regexpstr}/ then return $`.to_s end }
end

def matchafter(*strings)
  strings.flatten!
  unless script = Script.current then echo("An unknown script thread tried to fetch a game line from the queue, but Lich can't process the call without knowing which script is calling! Aborting..."); Thread.current.kill; return false end
  if strings.empty? then echo("matchafter without any strings to wait for!"); return end
  regexpstr = strings.join('|')
  loop { if (line_in = script.gets) =~ /#{regexpstr}/ then return $'.to_s end }
end

def matchboth(*strings)
  strings.flatten!
  unless script = Script.current then echo("An unknown script thread tried to fetch a game line from the queue, but Lich can't process the call without knowing which script is calling! Aborting..."); Thread.current.kill; return false end
  if strings.empty? then echo("matchboth without any strings to wait for!"); return end
  regexpstr = strings.join('|')
  loop { if (line_in = script.gets) =~ /#{regexpstr}/ then break end }
  return [$`.to_s, $'.to_s]
end

def matchwait(*strings)
  unless script = Script.current then respond('--- matchwait: Unable to identify calling script.'); return false; end
  strings.flatten!
  unless strings.empty?
    regexpstr = strings.collect { |str| str.kind_of?(Regexp) ? str.source : str }.join('|')
    regexobj = /#{regexpstr}/
    while line_in = script.gets
      return line_in if line_in =~ regexobj
    end
  else
    strings = script.match_stack_strings
    labels = script.match_stack_labels
    regexpstr = /#{strings.join('|')}/i
    while line_in = script.gets
      if mdata = regexpstr.match(line_in)
        jmp = labels[strings.index(mdata.to_s) || strings.index(strings.find { |str| line_in =~ /#{str}/i })]
        script.match_stack_clear
        goto jmp
      end
    end
  end
end

def waitforre(regexp)
  unless script = Script.current then respond('--- waitforre: Unable to identify calling script.'); return false; end
  unless regexp.class == Regexp then echo("Script error! You have given 'waitforre' something to wait for, but it isn't a Regular Expression! Use 'waitfor' if you want to wait for a string."); sleep 1; return nil end
  regobj = regexp.match(script.gets) until regobj
end

def waitfor(*strings)
  unless script = Script.current then respond('--- waitfor: Unable to identify calling script.'); return false; end
  strings.flatten!
  if (script.class == WizardScript) and (strings.length == 1) and (strings.first.strip == '>')
    return script.gets
  end

  if strings.empty?
    echo 'waitfor: no string to wait for'
    return false
  end
  regexpstr = strings.join('|')
  while true
    line_in = script.gets
    if (line_in =~ /#{regexpstr}/i) then return line_in end
  end
end

def wait
  unless script = Script.current then respond('--- wait: unable to identify calling script.'); return false; end
  script.clear
  return script.gets
end

def get
  Script.current.gets
end

def get?
  Script.current.gets?
end

def reget(*lines)
  unless script = Script.current then respond('--- reget: Unable to identify calling script.'); return false; end
  lines.flatten!
  if caller.find { |c| c =~ /regetall/ }
    history = ($_SERVERBUFFER_.history + $_SERVERBUFFER_).join("\n")
  else
    history = $_SERVERBUFFER_.dup.join("\n")
  end
  unless script.want_downstream_xml
    history.gsub!(/<pushStream id=["'](?:spellfront|inv|bounty|society)["'][^>]*\/>.*?<popStream[^>]*>/m, '')
    history.gsub!(/<stream id="Spells">.*?<\/stream>/m, '')
    history.gsub!(/<(compDef|inv|component|right|left|spell|prompt)[^>]*>.*?<\/\1>/m, '')
    history.gsub!(/<[^>]+>/, '')
    history.gsub!('&gt;', '>')
    history.gsub!('&lt;', '<')
  end
  history = history.split("\n").delete_if { |line| line.nil? or line.empty? or line =~ /^[\r\n\s\t]*$/ }
  if lines.first.kind_of?(Numeric) or lines.first.to_i.nonzero?
    history = history[-([lines.shift.to_i, history.length].min)..-1]
  end
  unless lines.empty? or lines.nil?
    regex = /#{lines.join('|')}/i
    history = history.find_all { |line| line =~ regex }
  end
  if history.empty?
    nil
  else
    history
  end
end

def regetall(*lines)
  reget(*lines)
end

def multifput(*cmds)
  cmds.flatten.compact.each { |cmd| fput(cmd) }
end

def fput(message, *waitingfor)
  unless script = Script.current then respond('--- waitfor: Unable to identify calling script.'); return false; end
  waitingfor.flatten!
  clear
  put(message)

  while string = get
    if string =~ /(?:\.\.\.wait |Wait )[0-9]+/
      hold_up = string.slice(/[0-9]+/).to_i
      sleep(hold_up) unless hold_up.nil?
      clear
      put(message)
      next
    elsif string =~ /^You.+struggle.+stand/
      clear
      fput 'stand'
      next
    elsif string =~ /stunned|can't do that while|cannot seem|^(?!You rummage).*can't seem|don't seem|Sorry, you may only type ahead/
      if dead?
        echo "You're dead...! You can't do that!"
        sleep 1
        script.downstream_buffer.unshift(string)
        return false
      elsif checkstunned
        while checkstunned
          sleep("0.25".to_f)
        end
      elsif checkwebbed
        while checkwebbed
          sleep("0.25".to_f)
        end
      elsif string =~ /Sorry, you may only type ahead/
        sleep 1
      else
        sleep 0.1
        script.downstream_buffer.unshift(string)
        return false
      end
      clear
      put(message)
      next
    else
      if waitingfor.empty?
        script.downstream_buffer.unshift(string)
        return string
      else
        if foundit = waitingfor.find { |val| string =~ /#{val}/i }
          script.downstream_buffer.unshift(string)
          return foundit
        end
        sleep 1
        clear
        put(message)
        next
      end
    end
  end
end

def put(*messages)
  messages.each { |message| Game.puts(message) }
end

def quiet_exit
  script = Script.current
  script.quiet = !(script.quiet)
end

def matchfindexact(*strings)
  strings.flatten!
  unless script = Script.current then echo("An unknown script thread tried to fetch a game line from the queue, but Lich can't process the call without knowing which script is calling! Aborting..."); Thread.current.kill; return false end
  if strings.empty? then echo("error! 'matchfind' with no strings to look for!"); sleep 1; return false end
  looking = Array.new
  strings.each { |str| looking.push(str.gsub('?', '(\b.+\b)')) }
  if looking.empty? then echo("matchfind without any strings to wait for!"); return false end
  regexpstr = looking.join('|')
  while line_in = script.gets
    if gotit = line_in.slice(/#{regexpstr}/)
      matches = Array.new
      looking.each_with_index { |str, idx|
        if gotit =~ /#{str}/i
          strings[idx].count('?').times { |n| matches.push(eval("$#{n + 1}")) }
        end
      }
      break
    end
  end
  if matches.length == 1
    return matches.first
  else
    return matches.compact
  end
end

def matchfind(*strings)
  regex = /#{strings.flatten.join('|').gsub('?', '(.+)')}/i
  unless script = Script.current
    respond "Unknown script is asking to use matchfind!  Cannot process request without identifying the calling script; killing this thread."
    Thread.current.kill
  end
  while true
    if reobj = regex.match(script.gets)
      ret = reobj.captures.compact
      if ret.length < 2
        return ret.first
      else
        return ret
      end
    end
  end
end

def matchfindword(*strings)
  regex = /#{strings.flatten.join('|').gsub('?', '([\w\d]+)')}/i
  unless script = Script.current
    respond "Unknown script is asking to use matchfindword!  Cannot process request without identifying the calling script; killing this thread."
    Thread.current.kill
  end
  while true
    if reobj = regex.match(script.gets)
      ret = reobj.captures.compact
      if ret.length < 2
        return ret.first
      else
        return ret
      end
    end
  end
end

def send_scripts(*messages)
  messages.flatten!
  messages.each { |message|
    Script.new_downstream(message)
  }
  true
end

def status_tags(onoff = "none")
  script = Script.current
  if onoff == "on"
    script.want_downstream = false
    script.want_downstream_xml = true
    echo("Status tags will be sent to this script.")
  elsif onoff == "off"
    script.want_downstream = true
    script.want_downstream_xml = false
    echo("Status tags will no longer be sent to this script.")
  elsif script.want_downstream_xml
    script.want_downstream = true
    script.want_downstream_xml = false
  else
    script.want_downstream = false
    script.want_downstream_xml = true
  end
end

def respond(first = "", *messages)
  str = ''
  begin
    if first.class == Array
      first.flatten.each { |ln| str += sprintf("%s\r\n", ln.to_s.chomp) }
    else
      str += sprintf("%s\r\n", first.to_s.chomp)
    end
    messages.flatten.each { |message| str += sprintf("%s\r\n", message.to_s.chomp) }
    str.split(/\r?\n/).each { |line| Script.new_script_output(line); Buffer.update(line, Buffer::SCRIPT_OUTPUT) }
#    str.gsub!(/\r?\n/, "\r\n") if $frontend == 'genie'
    if $frontend == 'stormfront' # || $frontend == 'genie'
      str = "<output class=\"mono\"/>\r\n#{str.gsub('&', '&amp;').gsub('<', '&lt;').gsub('>', '&gt;')}<output class=\"\"/>\r\n"
    elsif $frontend == 'profanity'
      str = str.gsub('&', '&amp;').gsub('<', '&lt;').gsub('>', '&gt;')
    end
    # Double-checked locking to avoid interrupting a stream and crashing the client
    str_sent = false
    if $_CLIENT_
      until str_sent
        wait_while { !XMLData.safe_to_respond? }
        str_sent = $_CLIENT_.puts_if(str) { XMLData.safe_to_respond? }
      end
    end
    if $_DETACHABLE_CLIENT_
      str_sent = false
      until str_sent
        wait_while { !XMLData.safe_to_respond? }
        begin
          str_sent = $_DETACHABLE_CLIENT_.puts_if(str) { XMLData.safe_to_respond? }
        rescue
          break
        end
      end
    end
  rescue
    puts $!
    puts $!.backtrace.first
  end
end

def _respond(first = "", *messages)
  str = ''
  begin
    if first.class == Array
      first.flatten.each { |ln| str += sprintf("%s\r\n", ln.to_s.chomp) }
    else
      str += sprintf("%s\r\n", first.to_s.chomp)
    end
#    str.gsub!(/\r?\n/, "\r\n") if $frontend == 'genie'
    messages.flatten.each { |message| str += sprintf("%s\r\n", message.to_s.chomp) }
    str.split(/\r?\n/).each { |line| Script.new_script_output(line); Buffer.update(line, Buffer::SCRIPT_OUTPUT) } # fixme: strip/separate script output?
    str_sent = false
    if $_CLIENT_
      until str_sent
        wait_while { !XMLData.safe_to_respond? }
        str_sent = $_CLIENT_.puts_if(str) { XMLData.safe_to_respond? }
      end
    end
    if $_DETACHABLE_CLIENT_
      str_sent = false
      until str_sent
        wait_while { !XMLData.safe_to_respond? }
        begin
          str_sent = $_DETACHABLE_CLIENT_.puts_if(str) { XMLData.safe_to_respond? }
        rescue
          break
        end
      end
    end
  rescue
    puts $!
    puts $!.backtrace.first
  end
end

def noded_pulse
  if Stats.prof =~ /warrior|rogue|sorcerer/i
    stats = [Skills.smc.to_i, Skills.emc.to_i]
  elsif Stats.prof =~ /empath|bard/i
    stats = [Skills.smc.to_i, Skills.mmc.to_i]
  elsif Stats.prof =~ /wizard/i
    stats = [Skills.emc.to_i, 0]
  elsif Stats.prof =~ /paladin|cleric|ranger/i
    stats = [Skills.smc.to_i, 0]
  else
    stats = [0, 0]
  end
  return (maxmana * 25 / 100) + (stats.max / 10) + (stats.min / 20)
end

def unnoded_pulse
  if Stats.prof =~ /warrior|rogue|sorcerer/i
    stats = [Skills.smc.to_i, Skills.emc.to_i]
  elsif Stats.prof =~ /empath|bard/i
    stats = [Skills.smc.to_i, Skills.mmc.to_i]
  elsif Stats.prof =~ /wizard/i
    stats = [Skills.emc.to_i, 0]
  elsif Stats.prof =~ /paladin|cleric|ranger/i
    stats = [Skills.smc.to_i, 0]
  else
    stats = [0, 0]
  end
  return (maxmana * 15 / 100) + (stats.max / 10) + (stats.min / 20)
end

require_relative("./lib/stash.rb")

def empty_hands
  waitrt?
  Lich::Stash::stash_hands(both: true)
end

def empty_hand
  right_hand = GameObj.right_hand
  left_hand = GameObj.left_hand

  unless (right_hand.id.nil? and ([Wounds.rightArm, Wounds.rightHand, Scars.rightArm, Scars.rightHand].max < 3)) or (left_hand.id.nil? and ([Wounds.leftArm, Wounds.leftHand, Scars.leftArm, Scars.leftHand].max < 3))
    if right_hand.id and ([Wounds.rightArm, Wounds.rightHand, Scars.rightArm, Scars.rightHand].max < 3 or [Wounds.leftArm, Wounds.leftHand, Scars.leftArm, Scars.leftHand].max = 3)
      waitrt?
      Lich::Stash::stash_hands(right: true)
    else
      waitrt?
      Lich::Stash::stash_hands(left: true)
    end
  end
end

def empty_right_hand
  waitrt?
  Lich::Stash::stash_hands(right: true)
end

def empty_left_hand
  waitrt?
  Lich::Stash::stash_hands(left: true)
end

def fill_hands
  waitrt?
  Lich::Stash::equip_hands(both: true)
end

def fill_hand
  waitrt?
  Lich::Stash::equip_hands()
end

def fill_right_hand
  waitrt?
  Lich::Stash::equip_hands(right: true)
end

def fill_left_hand
  waitrt?
  Lich::Stash::equip_hands(left: true)
end

def dothis(action, success_line)
  loop {
    Script.current.clear
    put action
    loop {
      line = get
      if line =~ success_line
        return line
      elsif line =~ /^(\.\.\.w|W)ait ([0-9]+) sec(onds)?\.$/
        if $2.to_i > 1
          sleep ($2.to_i - "0.5".to_f)
        else
          sleep 0.3
        end
        break
      elsif line == 'Sorry, you may only type ahead 1 command.'
        sleep 1
        break
      elsif line == 'You are still stunned.'
        wait_while { stunned? }
        break
      elsif line == 'That is impossible to do while unconscious!'
        100.times {
          unless line = get?
            sleep 0.1
          else
            break if line =~ /Your thoughts slowly come back to you as you find yourself lying on the ground\.  You must have been sleeping\.$|^You wake up from your slumber\.$/
          end
        }
        break
      elsif line == "You don't seem to be able to move to do that."
        100.times {
          unless line = get?
            sleep 0.1
          else
            break if line == 'The restricting force that envelops you dissolves away.'
          end
        }
        break
      elsif line == "You can't do that while entangled in a web."
        wait_while { checkwebbed }
        break
      elsif line == 'You find that impossible under the effects of the lullabye.'
        100.times {
          unless line = get?
            sleep 0.1
          else
            # fixme
            break if line == 'You shake off the effects of the lullabye.'
          end
        }
        break
      end
    }
  }
end

def dothistimeout(action, timeout, success_line)
  end_time = Time.now.to_f + timeout
  line = nil
  loop {
    Script.current.clear
    put action unless action.nil?
    loop {
      line = get?
      if line.nil?
        sleep 0.1
      elsif line =~ success_line
        return line
      elsif line =~ /^(\.\.\.w|W)ait ([0-9]+) sec(onds)?\.$/
        if $2.to_i > 1
          sleep ($2.to_i - "0.5".to_f)
        else
          sleep 0.3
        end
        end_time = Time.now.to_f + timeout
        break
      elsif line == 'Sorry, you may only type ahead 1 command.'
        sleep 1
        end_time = Time.now.to_f + timeout
        break
      elsif line == 'You are still stunned.'
        wait_while { stunned? }
        end_time = Time.now.to_f + timeout
        break
      elsif line == 'That is impossible to do while unconscious!'
        100.times {
          unless line = get?
            sleep 0.1
          else
            break if line =~ /Your thoughts slowly come back to you as you find yourself lying on the ground\.  You must have been sleeping\.$|^You wake up from your slumber\.$/
          end
        }
        break
      elsif line == "You don't seem to be able to move to do that."
        100.times {
          unless line = get?
            sleep 0.1
          else
            break if line == 'The restricting force that envelops you dissolves away.'
          end
        }
        break
      elsif line == "You can't do that while entangled in a web."
        wait_while { checkwebbed }
        break
      elsif line == 'You find that impossible under the effects of the lullabye.'
        100.times {
          unless line = get?
            sleep 0.1
          else
            # fixme
            break if line == 'You shake off the effects of the lullabye.'
          end
        }
        break
      end
      if Time.now.to_f >= end_time
        return nil
      end
    }
  }
end

$link_highlight_start = ''
$link_highlight_end = ''
$speech_highlight_start = ''
$speech_highlight_end = ''

def fb_to_sf(line)
  begin
    return line if line == "\r\n"

    line = line.gsub(/<c>/, "")
    return nil if line.gsub("\r\n", '').length < 1
    return line
  rescue
    $_CLIENT_.puts "--- Error: fb_to_sf: #{$!}"
    $_CLIENT_.puts '$_SERVERSTRING_: ' + $_SERVERSTRING_.to_s
  end
end
def sf_to_wiz(line)
  begin
    return line if line == "\r\n"

    if $sftowiz_multiline
      $sftowiz_multiline = $sftowiz_multiline + line
      line = $sftowiz_multiline
    end
    if (line.scan(/<pushStream[^>]*\/>/).length > line.scan(/<popStream[^>]*\/>/).length)
      $sftowiz_multiline = line
      return nil
    end
    if (line.scan(/<style id="\w+"[^>]*\/>/).length > line.scan(/<style id=""[^>]*\/>/).length)
      $sftowiz_multiline = line
      return nil
    end
    $sftowiz_multiline = nil
    if line =~ /<LaunchURL src="(.*?)" \/>/
      $_CLIENT_.puts "\034GSw00005\r\nhttps://www.play.net#{$1}\r\n"
    end
    if line =~ /<preset id='speech'>(.*?)<\/preset>/m
      line = line.sub(/<preset id='speech'>.*?<\/preset>/m, "#{$speech_highlight_start}#{$1}#{$speech_highlight_end}")
    end
    if line =~ /<pushStream id="thoughts"[^>]*>\[([^\\]+?)\]\s*(.*?)<popStream\/>/m
      thought_channel = $1
      msg = $2
      thought_channel.gsub!(' ', '-')
      msg.gsub!('<pushBold/>', '')
      msg.gsub!('<popBold/>', '')
      line = line.sub(/<pushStream id="thoughts".*<popStream\/>/m, "You hear the faint thoughts of [#{thought_channel}]-ESP echo in your mind:\r\n#{msg}")
    end
    if line =~ /<pushStream id="voln"[^>]*>\[Voln \- (?:<a[^>]*>)?([A-Z][a-z]+)(?:<\/a>)?\]\s*(".*")[\r\n]*<popStream\/>/m
      line = line.sub(/<pushStream id="voln"[^>]*>\[Voln \- (?:<a[^>]*>)?([A-Z][a-z]+)(?:<\/a>)?\]\s*(".*")[\r\n]*<popStream\/>/m, "The Symbol of Thought begins to burn in your mind and you hear #{$1} thinking, #{$2}\r\n")
    end
    if line =~ /<stream id="thoughts"[^>]*>([^:]+): (.*?)<\/stream>/m
      line = line.sub(/<stream id="thoughts"[^>]*>.*?<\/stream>/m, "You hear the faint thoughts of #{$1} echo in your mind:\r\n#{$2}")
    end
    if line =~ /<pushStream id="familiar"[^>]*>(.*)<popStream\/>/m
      line = line.sub(/<pushStream id="familiar"[^>]*>.*<popStream\/>/m, "\034GSe\r\n#{$1}\034GSf\r\n")
    end
    if line =~ /<pushStream id="death"\/>(.*?)<popStream\/>/m
      line = line.sub(/<pushStream id="death"\/>.*?<popStream\/>/m, "\034GSw00003\r\n#{$1}\034GSw00004\r\n")
    end
    if line =~ /<style id="roomName" \/>(.*?)<style id=""\/>/m
      line = line.sub(/<style id="roomName" \/>.*?<style id=""\/>/m, "\034GSo\r\n#{$1}\034GSp\r\n")
    end
    line.gsub!(/<style id="roomDesc"\/><style id=""\/>\r?\n/, '')
    if line =~ /<style id="roomDesc"\/>(.*?)<style id=""\/>/m
      desc = $1.gsub(/<a[^>]*>/, $link_highlight_start).gsub("</a>", $link_highlight_end)
      line = line.sub(/<style id="roomDesc"\/>.*?<style id=""\/>/m, "\034GSH\r\n#{desc}\034GSI\r\n")
    end
    line = line.gsub("</prompt>\r\n", "</prompt>")
    line = line.gsub("<pushBold/>", "\034GSL\r\n")
    line = line.gsub("<popBold/>", "\034GSM\r\n")
    line = line.gsub(/<pushStream id=["'](?:spellfront|inv|bounty|society|speech|talk)["'][^>]*\/>.*?<popStream[^>]*>/m, '')
    line = line.gsub(/<stream id="Spells">.*?<\/stream>/m, '')
    line = line.gsub(/<(compDef|inv|component|right|left|spell|prompt)[^>]*>.*?<\/\1>/m, '')
    line = line.gsub(/<[^>]+>/, '')
    line = line.gsub('&gt;', '>')
    line = line.gsub('&lt;', '<')
    line = line.gsub('&amp;', '&')
    return nil if line.gsub("\r\n", '').length < 1

    return line
  rescue
    $_CLIENT_.puts "--- Error: sf_to_wiz: #{$!}"
    $_CLIENT_.puts '$_SERVERSTRING_: ' + $_SERVERSTRING_.to_s
  end
end

def strip_xml(line)
  return line if line == "\r\n"

  if $strip_xml_multiline
    if $strip_xml_multiline =~ /^<pushStream id="atmospherics" \/>/ && line =~ /^<prompt time=/
      # Dragonrealms serves up malformed atmospherics, a lot.
      # If this multiline is for an atmospheric the next occurence of a prompt SHOULD be closing the stream.
      line = '<popStream id="atmospherics" />' + line
    end
    $strip_xml_multiline = $strip_xml_multiline + line
    line = $strip_xml_multiline
  end
  if (line.scan(/<pushStream[^>]*\/>/).length > line.scan(/<popStream[^>]*\/>/).length)
    $strip_xml_multiline = line
    return nil
  end
  $strip_xml_multiline = nil

  line = line.gsub(/<pushStream id=["'](?:spellfront|inv|bounty|society|speech|talk)["'][^>]*\/>.*?<popStream[^>]*>/m, '')
  line = line.gsub(/<stream id="Spells">.*?<\/stream>/m, '')
  line = line.gsub(/<(compDef|inv|component|right|left|spell|prompt)[^>]*>.*?<\/\1>/m, '')
  line = line.gsub(/<[^>]+>/, '')
  line = line.gsub('&gt;', '>')
  line = line.gsub('&lt;', '<')

  return nil if line.gsub("\n", '').gsub("\r", '').gsub(' ', '').length < 1

  return line
end

def monsterbold_start
  if $frontend =~ /^(?:wizard|avalon)$/
    "\034GSL\r\n"
  elsif $frontend =~ /^(?:stormfront|frostbite)$/
    '<pushBold/>'
  elsif $frontend == 'profanity'
    '<b>'
  else
    ''
  end
end

def monsterbold_end
  if $frontend =~ /^(?:wizard|avalon)$/
    "\034GSM\r\n"
  elsif $frontend =~ /^(?:stormfront|frostbite)$/
    '<popBold/>'
  elsif $frontend == 'profanity'
    '</b>'
  else
    ''
  end
end

def do_client(client_string)
  client_string.strip!
  #   Buffer.update(client_string, Buffer::UPSTREAM)
  client_string = UpstreamHook.run(client_string)
  #   Buffer.update(client_string, Buffer::UPSTREAM_MOD)
  return nil if client_string.nil?

  if client_string =~ /^(?:<c>)?#{$lich_char_regex}(.+)$/
    cmd = $1
    if cmd =~ /^k$|^kill$|^stop$/
      if Script.running.empty?
        respond '--- Lich: no scripts to kill'
      else
        Script.running.last.kill
      end
    elsif cmd =~ /^p$|^pause$/
      if s = Script.running.reverse.find { |s| not s.paused? }
        s.pause
      else
        respond '--- Lich: no scripts to pause'
      end
      s = nil
    elsif cmd =~ /^u$|^unpause$/
      if s = Script.running.reverse.find { |s| s.paused? }
        s.unpause
      else
        respond '--- Lich: no scripts to unpause'
      end
      s = nil
    elsif cmd =~ /^ka$|^kill\s?all$|^stop\s?all$/
      did_something = false
      Script.running.find_all { |s| not s.no_kill_all }.each { |s| s.kill; did_something = true }
      respond('--- Lich: no scripts to kill') unless did_something
    elsif cmd =~ /^pa$|^pause\s?all$/
      did_something = false
      Script.running.find_all { |s| not s.paused? and not s.no_pause_all }.each { |s| s.pause; did_something = true }
      respond('--- Lich: no scripts to pause') unless did_something
    elsif cmd =~ /^ua$|^unpause\s?all$/
      did_something = false
      Script.running.find_all { |s| s.paused? and not s.no_pause_all }.each { |s| s.unpause; did_something = true }
      respond('--- Lich: no scripts to unpause') unless did_something
    elsif cmd =~ /^(k|kill|stop|p|pause|u|unpause)\s(.+)/
      action = $1
      target = $2
      script = Script.running.find { |s| s.name == target } || Script.hidden.find { |s| s.name == target } || Script.running.find { |s| s.name =~ /^#{target}/i } || Script.hidden.find { |s| s.name =~ /^#{target}/i }
      if script.nil?
        respond "--- Lich: #{target} does not appear to be running! Use ';list' or ';listall' to see what's active."
      elsif action =~ /^(?:k|kill|stop)$/
        script.kill
      elsif action =~ /^(?:p|pause)$/
        script.pause
      elsif action =~ /^(?:u|unpause)$/
        script.unpause
      end
      action = target = script = nil
    elsif cmd =~ /^list\s?(?:all)?$|^l(?:a)?$/i
      if cmd =~ /a(?:ll)?/i
        list = Script.running + Script.hidden
      else
        list = Script.running
      end
      if list.empty?
        respond '--- Lich: no active scripts'
      else
        respond "--- Lich: #{list.collect { |s| s.paused? ? "#{s.name} (paused)" : s.name }.join(", ")}"
      end
      list = nil
    elsif cmd =~ /^force\s+[^\s]+/
      if cmd =~ /^force\s+([^\s]+)\s+(.+)$/
        Script.start($1, $2, :force => true)
      elsif cmd =~ /^force\s+([^\s]+)/
        Script.start($1, :force => true)
      end
    elsif cmd =~ /^send |^s /
      if cmd.split[1] == "to"
        script = (Script.running + Script.hidden).find { |scr| scr.name == cmd.split[2].chomp.strip } || script = (Script.running + Script.hidden).find { |scr| scr.name =~ /^#{cmd.split[2].chomp.strip}/i }
        if script
          msg = cmd.split[3..-1].join(' ').chomp
          if script.want_downstream
            script.downstream_buffer.push(msg)
          else
            script.unique_buffer.push(msg)
          end
          respond "--- sent to '#{script.name}': #{msg}"
        else
          respond "--- Lich: '#{cmd.split[2].chomp.strip}' does not match any active script!"
        end
        script = nil
      else
        if Script.running.empty? and Script.hidden.empty?
          respond('--- Lich: no active scripts to send to.')
        else
          msg = cmd.split[1..-1].join(' ').chomp
          respond("--- sent: #{msg}")
          Script.new_downstream(msg)
        end
      end
    elsif cmd =~ /^(?:exec|e)(q)?(n)? (.+)$/
      cmd_data = $3
      ExecScript.start(cmd_data, flags={ :quiet => $1, :trusted => ($2.nil? and RUBY_VERSION =~ /^2\.[012]\./)  })
    elsif cmd =~ /^trust\s+(.*)/i
      script_name = $1
      if RUBY_VERSION =~ /^2\.[012]\./
        if File.exists?("#{SCRIPT_DIR}/#{script_name}.lic")
          if Script.trust(script_name)
            respond "--- Lich: '#{script_name}' is now a trusted script."
          else
            respond "--- Lich: '#{script_name}' is already trusted."
          end
        else
          respond "--- Lich: could not find script: #{script_name}"
        end
      else
        respond "--- Lich: this feature isn't available in this version of Ruby "
      end
    elsif cmd =~ /^(?:dis|un)trust\s+(.*)/i
      script_name = $1
      if RUBY_VERSION =~ /^2\.[012]\./
        if Script.distrust(script_name)
          respond "--- Lich: '#{script_name}' is no longer a trusted script."
        else
          respond "--- Lich: '#{script_name}' was not found in the trusted script list."
        end
      else
        respond "--- Lich: this feature isn't available in this version of Ruby "
      end
    elsif cmd =~ /^list\s?(?:un)?trust(?:ed)?$|^lt$/i
      if RUBY_VERSION =~ /^2\.[012]\./
        list = Script.list_trusted
        if list.empty?
          respond "--- Lich: no scripts are trusted"
        else
          respond "--- Lich: trusted scripts: #{list.join(', ')}"
        end
        list = nil
      else
        respond "--- Lich: this feature isn't available in this version of Ruby "
      end
    elsif cmd =~ /^set\s(.+)\s(on|off)/
      toggle_var = $1
      set_state = $2
      did_something = false
      begin
        Lich.db.execute("INSERT OR REPLACE INTO lich_settings(name,value) values(?,?);", toggle_var.to_s.encode('UTF-8'), set_state.to_s.encode('UTF-8'))
        did_something = true
      rescue SQLite3::BusyException
        sleep 0.1
        retry
      end
      respond("--- Lich: toggle #{toggle_var} set #{set_state}") if did_something
      did_something = false
      nil
    elsif cmd =~ /^help$/i
      respond
      respond "Lich v#{LICH_VERSION}"
      respond
      respond 'built-in commands:'
      respond "   #{$clean_lich_char}<script name>             start a script"
      respond "   #{$clean_lich_char}force <script name>       start a script even if it's already running"
      respond "   #{$clean_lich_char}pause <script name>       pause a script"
      respond "   #{$clean_lich_char}p <script name>           ''"
      respond "   #{$clean_lich_char}unpause <script name>     unpause a script"
      respond "   #{$clean_lich_char}u <script name>           ''"
      respond "   #{$clean_lich_char}kill <script name>        kill a script"
      respond "   #{$clean_lich_char}k <script name>           ''"
      respond "   #{$clean_lich_char}pause                     pause the most recently started script that isn't aready paused"
      respond "   #{$clean_lich_char}p                         ''"
      respond "   #{$clean_lich_char}unpause                   unpause the most recently started script that is paused"
      respond "   #{$clean_lich_char}u                         ''"
      respond "   #{$clean_lich_char}kill                      kill the most recently started script"
      respond "   #{$clean_lich_char}k                         ''"
      respond "   #{$clean_lich_char}list                      show running scripts (except hidden ones)"
      respond "   #{$clean_lich_char}l                         ''"
      respond "   #{$clean_lich_char}pause all                 pause all scripts"
      respond "   #{$clean_lich_char}pa                        ''"
      respond "   #{$clean_lich_char}unpause all               unpause all scripts"
      respond "   #{$clean_lich_char}ua                        ''"
      respond "   #{$clean_lich_char}kill all                  kill all scripts"
      respond "   #{$clean_lich_char}ka                        ''"
      respond "   #{$clean_lich_char}list all                  show all running scripts"
      respond "   #{$clean_lich_char}la                        ''"
      respond
      respond "   #{$clean_lich_char}exec <code>               executes the code as if it was in a script"
      respond "   #{$clean_lich_char}e <code>                  ''"
      respond "   #{$clean_lich_char}execq <code>              same as #{$clean_lich_char}exec but without the script active and exited messages"
      respond "   #{$clean_lich_char}eq <code>                 ''"
      respond
      if (RUBY_VERSION =~ /^2\.[012]\./)
        respond "   #{$clean_lich_char}trust <script name>       let the script do whatever it wants"
        respond "   #{$clean_lich_char}distrust <script name>    restrict the script from doing things that might harm your computer"
        respond "   #{$clean_lich_char}list trusted              show what scripts are trusted"
        respond "   #{$clean_lich_char}lt                        ''"
        respond
      end
      respond "   #{$clean_lich_char}send <line>               send a line to all scripts as if it came from the game"
      respond "   #{$clean_lich_char}send to <script> <line>   send a line to a specific script"
      respond
      respond "   #{$clean_lich_char}set <variable> [on|off]   set a global toggle variable on or off"
      respond
      respond 'If you liked this help message, you might also enjoy:'
      respond "   #{$clean_lich_char}lnet help"
      respond "   #{$clean_lich_char}magic help     (infomon must be running)"
      respond "   #{$clean_lich_char}go2 help"
      respond "   #{$clean_lich_char}repository help"
      respond "   #{$clean_lich_char}alias help"
      respond "   #{$clean_lich_char}vars help"
      respond "   #{$clean_lich_char}autostart help"
      respond
    else
      if cmd =~ /^([^\s]+)\s+(.+)/
        Script.start($1, $2)
      else
        Script.start(cmd)
      end
    end
  else
    if $offline_mode
      respond "--- Lich: offline mode: ignoring #{client_string}"
    else
      client_string = "#{$cmd_prefix}bbs" if ($frontend =~ /^(?:wizard|avalon)$/) and (client_string == "#{$cmd_prefix}\egbbk\n") # launch forum
      Game._puts client_string
    end
    $_CLIENTBUFFER_.push client_string
  end
  Script.new_upstream(client_string)
end

def report_errors(&block)
  begin
    block.call
  rescue
    respond "--- Lich: error: #{$!}\n\t#{$!.backtrace[0..1].join("\n\t")}"
    Lich.log "error: #{$!}\n\t#{$!.backtrace.join("\n\t")}"
  rescue SyntaxError
    respond "--- Lich: error: #{$!}\n\t#{$!.backtrace[0..1].join("\n\t")}"
    Lich.log "error: #{$!}\n\t#{$!.backtrace.join("\n\t")}"
  rescue SystemExit
    nil
  rescue SecurityError
    respond "--- Lich: error: #{$!}\n\t#{$!.backtrace[0..1].join("\n\t")}"
    Lich.log "error: #{$!}\n\t#{$!.backtrace.join("\n\t")}"
  rescue ThreadError
    respond "--- Lich: error: #{$!}\n\t#{$!.backtrace[0..1].join("\n\t")}"
    Lich.log "error: #{$!}\n\t#{$!.backtrace.join("\n\t")}"
  rescue SystemStackError
    respond "--- Lich: error: #{$!}\n\t#{$!.backtrace[0..1].join("\n\t")}"
    Lich.log "error: #{$!}\n\t#{$!.backtrace.join("\n\t")}"
  rescue Exception
    respond "--- Lich: error: #{$!}\n\t#{$!.backtrace[0..1].join("\n\t")}"
    Lich.log "error: #{$!}\n\t#{$!.backtrace.join("\n\t")}"
  rescue ScriptError
    respond "--- Lich: error: #{$!}\n\t#{$!.backtrace[0..1].join("\n\t")}"
    Lich.log "error: #{$!}\n\t#{$!.backtrace.join("\n\t")}"
  rescue LoadError
    respond "--- Lich: error: #{$!}\n\t#{$!.backtrace[0..1].join("\n\t")}"
    Lich.log "error: #{$!}\n\t#{$!.backtrace.join("\n\t")}"
  rescue NoMemoryError
    respond "--- Lich: error: #{$!}\n\t#{$!.backtrace[0..1].join("\n\t")}"
    Lich.log "error: #{$!}\n\t#{$!.backtrace.join("\n\t")}"
  rescue
    respond "--- Lich: error: #{$!}\n\t#{$!.backtrace[0..1].join("\n\t")}"
    Lich.log "error: #{$!}\n\t#{$!.backtrace.join("\n\t")}"
  end
end
>>>>>>> 9a8c6eff

module Buffer
  DOWNSTREAM_STRIPPED = 1
  DOWNSTREAM_RAW      = 2
  DOWNSTREAM_MOD      = 4
  UPSTREAM            = 8
  UPSTREAM_MOD        = 16
  SCRIPT_OUTPUT       = 32
  @@index             = Hash.new
  @@streams           = Hash.new
  @@mutex             = Mutex.new
  @@offset            = 0
  @@buffer            = Array.new
  @@max_size          = 3000
  def Buffer.gets
    thread_id = Thread.current.object_id
    if @@index[thread_id].nil?
      @@mutex.synchronize {
        @@index[thread_id] = (@@offset + @@buffer.length)
        @@streams[thread_id] ||= DOWNSTREAM_STRIPPED
      }
    end
    line = nil
    loop {
      if (@@index[thread_id] - @@offset) >= @@buffer.length
        sleep 0.05 while ((@@index[thread_id] - @@offset) >= @@buffer.length)
      end
      @@mutex.synchronize {
        if @@index[thread_id] < @@offset
          @@index[thread_id] = @@offset
        end
        line = @@buffer[@@index[thread_id] - @@offset]
      }
      @@index[thread_id] += 1
      break if ((line.stream & @@streams[thread_id]) != 0)
    }
    return line
  end

  def Buffer.gets?
    thread_id = Thread.current.object_id
    if @@index[thread_id].nil?
      @@mutex.synchronize {
        @@index[thread_id] = (@@offset + @@buffer.length)
        @@streams[thread_id] ||= DOWNSTREAM_STRIPPED
      }
    end
    line = nil
    loop {
      if (@@index[thread_id] - @@offset) >= @@buffer.length
        return nil
      end

      @@mutex.synchronize {
        if @@index[thread_id] < @@offset
          @@index[thread_id] = @@offset
        end
        line = @@buffer[@@index[thread_id] - @@offset]
      }
      @@index[thread_id] += 1
      break if ((line.stream & @@streams[thread_id]) != 0)
    }
    return line
  end

  def Buffer.rewind
    thread_id = Thread.current.object_id
    @@index[thread_id] = @@offset
    @@streams[thread_id] ||= DOWNSTREAM_STRIPPED
    return self
  end

  def Buffer.clear
    thread_id = Thread.current.object_id
    if @@index[thread_id].nil?
      @@mutex.synchronize {
        @@index[thread_id] = (@@offset + @@buffer.length)
        @@streams[thread_id] ||= DOWNSTREAM_STRIPPED
      }
    end
    lines = Array.new
    loop {
      if (@@index[thread_id] - @@offset) >= @@buffer.length
        return lines
      end

      line = nil
      @@mutex.synchronize {
        if @@index[thread_id] < @@offset
          @@index[thread_id] = @@offset
        end
        line = @@buffer[@@index[thread_id] - @@offset]
      }
      @@index[thread_id] += 1
      lines.push(line) if ((line.stream & @@streams[thread_id]) != 0)
    }
    return lines
  end

  def Buffer.update(line, stream = nil)
    @@mutex.synchronize {
      frozen_line = line.dup
      unless stream.nil?
        frozen_line.stream = stream
      end
      frozen_line.freeze
      @@buffer.push(frozen_line)
      while (@@buffer.length > @@max_size)
        @@buffer.shift
        @@offset += 1
      end
    }
    return self
  end

  def Buffer.streams
    @@streams[Thread.current.object_id]
  end

  def Buffer.streams=(val)
    if (val.class != Integer) or ((val & 63) == 0)
      respond "--- Lich: error: invalid streams value\n\t#{$!.caller[0..2].join("\n\t")}"
      return nil
    end
    @@streams[Thread.current.object_id] = val
  end

  def Buffer.cleanup
    @@index.delete_if { |k, v| not Thread.list.any? { |t| t.object_id == k } }
    @@streams.delete_if { |k, v| not Thread.list.any? { |t| t.object_id == k } }
    return self
  end
end

class SharedBuffer
  attr_accessor :max_size

  def initialize(args = {})
    @buffer = Array.new
    @buffer_offset = 0
    @buffer_index = Hash.new
    @buffer_mutex = Mutex.new
    @max_size = args[:max_size] || 500
    return self
  end

  def gets
    thread_id = Thread.current.object_id
    if @buffer_index[thread_id].nil?
      @buffer_mutex.synchronize { @buffer_index[thread_id] = (@buffer_offset + @buffer.length) }
    end
    if (@buffer_index[thread_id] - @buffer_offset) >= @buffer.length
      sleep 0.05 while ((@buffer_index[thread_id] - @buffer_offset) >= @buffer.length)
    end
    line = nil
    @buffer_mutex.synchronize {
      if @buffer_index[thread_id] < @buffer_offset
        @buffer_index[thread_id] = @buffer_offset
      end
      line = @buffer[@buffer_index[thread_id] - @buffer_offset]
    }
    @buffer_index[thread_id] += 1
    return line
  end

  def gets?
    thread_id = Thread.current.object_id
    if @buffer_index[thread_id].nil?
      @buffer_mutex.synchronize { @buffer_index[thread_id] = (@buffer_offset + @buffer.length) }
    end
    if (@buffer_index[thread_id] - @buffer_offset) >= @buffer.length
      return nil
    end

    line = nil
    @buffer_mutex.synchronize {
      if @buffer_index[thread_id] < @buffer_offset
        @buffer_index[thread_id] = @buffer_offset
      end
      line = @buffer[@buffer_index[thread_id] - @buffer_offset]
    }
    @buffer_index[thread_id] += 1
    return line
  end

  def clear
    thread_id = Thread.current.object_id
    if @buffer_index[thread_id].nil?
      @buffer_mutex.synchronize { @buffer_index[thread_id] = (@buffer_offset + @buffer.length) }
      return Array.new
    end
    if (@buffer_index[thread_id] - @buffer_offset) >= @buffer.length
      return Array.new
    end

    lines = Array.new
    @buffer_mutex.synchronize {
      if @buffer_index[thread_id] < @buffer_offset
        @buffer_index[thread_id] = @buffer_offset
      end
      lines = @buffer[(@buffer_index[thread_id] - @buffer_offset)..-1]
      @buffer_index[thread_id] = (@buffer_offset + @buffer.length)
    }
    return lines
  end

  def rewind
    @buffer_index[Thread.current.object_id] = @buffer_offset
    return self
  end

  def update(line)
    @buffer_mutex.synchronize {
      fline = line.dup
      fline.freeze
      @buffer.push(fline)
      while (@buffer.length > @max_size)
        @buffer.shift
        @buffer_offset += 1
      end
    }
    return self
  end

  def cleanup_threads
    @buffer_index.delete_if { |k, v| not Thread.list.any? { |t| t.object_id == k } }
    return self
  end
end

class SpellRanks
  @@list      ||= Array.new
  @@timestamp ||= 0
  @@loaded    ||= false
  @@elevated_load = proc { SpellRanks.load }
  @@elevated_save = proc { SpellRanks.save }
  attr_reader :name
  attr_accessor :minorspiritual, :majorspiritual, :cleric, :minorelemental, :majorelemental, :minormental, :ranger, :sorcerer, :wizard, :bard, :empath, :paladin, :arcanesymbols, :magicitemuse, :monk

  def SpellRanks.load
    if $SAFE == 0
      if File.exists?("#{DATA_DIR}/#{XMLData.game}/spell-ranks.dat")
        begin
          File.open("#{DATA_DIR}/#{XMLData.game}/spell-ranks.dat", 'rb') { |f|
            @@timestamp, @@list = Marshal.load(f.read)
          }
          # minor mental circle added 2012-07-18; old data files will have @minormental as nil
          @@list.each { |rank_info| rank_info.minormental ||= 0 }
          # monk circle added 2013-01-15; old data files will have @minormental as nil
          @@list.each { |rank_info| rank_info.monk ||= 0 }
          @@loaded = true
        rescue
          respond "--- Lich: error: SpellRanks.load: #{$!}"
          Lich.log "error: SpellRanks.load: #{$!}\n\t#{$!.backtrace.join("\n\t")}"
          @@list      = Array.new
          @@timestamp = 0
          @@loaded = true
        end
      else
        @@loaded = true
      end
    else
      @@elevated_load.call
    end
  end

  def SpellRanks.save
    if $SAFE == 0
      begin
        File.open("#{DATA_DIR}/#{XMLData.game}/spell-ranks.dat", 'wb') { |f|
          f.write(Marshal.dump([@@timestamp, @@list]))
        }
      rescue
        respond "--- Lich: error: SpellRanks.save: #{$!}"
        Lich.log "error: SpellRanks.save: #{$!}\n\t#{$!.backtrace.join("\n\t")}"
      end
    else
      @@elevated_save.call
    end
  end

  def SpellRanks.timestamp
    SpellRanks.load unless @@loaded
    @@timestamp
  end

  def SpellRanks.timestamp=(val)
    SpellRanks.load unless @@loaded
    @@timestamp = val
  end

  def SpellRanks.[](name)
    SpellRanks.load unless @@loaded
    @@list.find { |n| n.name == name }
  end

  def SpellRanks.list
    SpellRanks.load unless @@loaded
    @@list
  end

  def SpellRanks.method_missing(arg = nil)
    echo "error: unknown method #{arg} for class SpellRanks"
    respond caller[0..1]
  end

  def initialize(name)
    SpellRanks.load unless @@loaded
    @name = name
    @minorspiritual, @majorspiritual, @cleric, @minorelemental, @majorelemental, @ranger, @sorcerer, @wizard, @bard, @empath, @paladin, @minormental, @arcanesymbols, @magicitemuse = 0, 0, 0, 0, 0, 0, 0, 0, 0, 0, 0, 0, 0, 0
    @@list.push(self)
  end
end

module Games
  module Unknown
    module Game
    end
  end
  module Gemstone
    module Game
      @@socket    = nil
      @@mutex     = Mutex.new
      @@last_recv = nil
      @@thread    = nil
      @@buffer    = SharedBuffer.new
      @@_buffer   = SharedBuffer.new
      @@_buffer.max_size = 1000
      @@autostarted = false
      @@cli_scripts = false
      def Game.open(host, port)
        @@socket = TCPSocket.open(host, port)
        begin
          @@socket.setsockopt(Socket::SOL_SOCKET, Socket::SO_KEEPALIVE, true)
        rescue
          Lich.log "error: #{$!}\n\t#{$!.backtrace.join("\n\t")}"
        rescue Exception
          Lich.log "error: #{$!}\n\t#{$!.backtrace.join("\n\t")}"
        end
        @@socket.sync = true

        @@thread = Thread.new {
          begin
            atmospherics = false
            combat_count = 0
            end_combat_tags = [ "<prompt", "<clearStream", "<component", "<pushStream id=\"percWindow" ]
            while $_SERVERSTRING_ = @@socket.gets
              @@last_recv = Time.now
              @@_buffer.update($_SERVERSTRING_) if TESTING
              begin
                $cmd_prefix = String.new if $_SERVERSTRING_ =~ /^\034GSw/
                ## Clear out superfluous tags
                $_SERVERSTRING_ = $_SERVERSTRING_.gsub("<pushStream id=\"combat\" /><popStream id=\"combat\" />","")
                $_SERVERSTRING_ = $_SERVERSTRING_.gsub("<popStream id=\"combat\" /><pushStream id=\"combat\" />","")

                ## Fix combat wrapping components - Why, DR, Why?
                $_SERVERSTRING_ = $_SERVERSTRING_.gsub("<pushStream id=\"combat\" /><component id=","<component id=")
                # $_SERVERSTRING_ = $_SERVERSTRING_.gsub("<pushStream id=\"combat\" /><prompt ","<prompt ")

                ## Fix duplicate pushStrings
                while $_SERVERSTRING_.include?("<pushStream id=\"combat\" /><pushStream id=\"combat\" />")
                  $_SERVERSTRING_ = $_SERVERSTRING_.gsub("<pushStream id=\"combat\" /><pushStream id=\"combat\" />","<pushStream id=\"combat\" />")
                end

                if combat_count >0
                  end_combat_tags.each do | tag |
                    # $_SERVERSTRING_ = "<!-- looking for tag: #{tag}" + $_SERVERSTRING_
                    if $_SERVERSTRING_.include?(tag)
                      $_SERVERSTRING_ = $_SERVERSTRING_.gsub(tag,"<popStream id=\"combat\" />" + tag) unless $_SERVERSTRING_.include?("<popStream id=\"combat\" />")
                      combat_count -= 1
                    end
                    if $_SERVERSTRING_.include?("<pushStream id=\"combat\" />")
                      $_SERVERSTRING_ = $_SERVERSTRING_.gsub("<pushStream id=\"combat\" />","")
                    end
                  end
                end

                combat_count += $_SERVERSTRING_.scan("<pushStream id=\"combat\" />").length
                combat_count -= $_SERVERSTRING_.scan("<popStream id=\"combat\" />").length
                combat_count = 0 if combat_count < 0
                # The Rift, Scatter is broken...
                if $_SERVERSTRING_ =~ /<compDef id='room text'><\/compDef>/
                  $_SERVERSTRING_.sub!(/(.*)\s\s<compDef id='room text'><\/compDef>/) { "<compDef id='room desc'>#{$1}</compDef>" }
                end
                if atmospherics
                  atmospherics = false
                  $_SERVERSTRING.prepend('<popStream id="atmospherics" \/>') unless $_SERVERSTRING =~ /<popStream id="atmospherics" \/>/
                end
                if $_SERVERSTRING_ =~ /<pushStream id="familiar" \/><prompt time="[0-9]+">&gt;<\/prompt>/ # Cry For Help spell is broken...
                  $_SERVERSTRING_.sub!('<pushStream id="familiar" />', '')
                elsif $_SERVERSTRING_ =~ /<pushStream id="atmospherics" \/><prompt time="[0-9]+">&gt;<\/prompt>/ # pet pigs in DragonRealms are broken...
                  $_SERVERSTRING_.sub!('<pushStream id="atmospherics" />', '')
                elsif ($_SERVERSTRING_ =~ /<pushStream id="atmospherics" \/>/)
                  atmospherics = true
                end
                #                        while $_SERVERSTRING_.scan('<pushStream').length > $_SERVERSTRING_.scan('<popStream').length
                #                           $_SERVERSTRING_.concat(@@socket.gets)
                #                        end
                $_SERVERBUFFER_.push($_SERVERSTRING_)

                if !@@autostarted and $_SERVERSTRING_ =~ /<app char/
                  require 'lib/map.rb'
                  Script.start('autostart') if Script.exists?('autostart')
                  @@autostarted = true
                end

                if @@autostarted and $_SERVERSTRING_ =~ /roomDesc/ and !@@cli_scripts
                  if arg = ARGV.find { |a| a =~ /^\-\-start\-scripts=/ }
                    for script_name in arg.sub('--start-scripts=', '').split(',')
                      Script.start(script_name)
                    end
                  end
                  @@cli_scripts = true
                end

                if alt_string = DownstreamHook.run($_SERVERSTRING_)
                  #                           Buffer.update(alt_string, Buffer::DOWNSTREAM_MOD)
                  if (Lich.display_lichid == true or Lich.display_uid == true) and XMLData.game =~ /^GS/ and alt_string =~ /<resource picture=.*roomName/
                    if (Lich.display_lichid == true and Lich.display_uid == true)
                      alt_string.sub!(']') {" - #{Map.current.id}] (u#{XMLData.room_id})"}
                    elsif Lich.display_lichid == true
                      alt_string.sub!(']') {" - #{Map.current.id}]"}
                    elsif Lich.display_uid == true
                      alt_string.sub!(']') {"] (u#{XMLData.room_id})"}
                    end
                  end
                  if $frontend =~ /^(?:wizard|avalon)$/
                    alt_string = sf_to_wiz(alt_string)
                  end
                  if $_DETACHABLE_CLIENT_
                    begin
                      $_DETACHABLE_CLIENT_.write(alt_string)
                    rescue
                      $_DETACHABLE_CLIENT_.close rescue nil
                      $_DETACHABLE_CLIENT_ = nil
                      respond "--- Lich: error: client_thread: #{$!}"
                      respond $!.backtrace.first
                      Lich.log "error: client_thread: #{$!}\n\t#{$!.backtrace.join("\n\t")}"
                    end
                  else
                    $_CLIENT_.write(alt_string)
                  end
                end
                unless $_SERVERSTRING_ =~ /^<settings /
                  if $_SERVERSTRING_ =~ /^<settingsInfo .*?space not found /
                    $_SERVERSTRING_.sub!('space not found', '')
                  end
                  begin
                    REXML::Document.parse_stream($_SERVERSTRING_, XMLData)
                    # XMLData.parse($_SERVERSTRING_)
                  rescue
                    unless $!.to_s =~ /invalid byte sequence/
                      if $_SERVERSTRING_ =~ /<[^>]+='[^=>'\\]+'[^=>']+'[\s>]/
                        # Simu has a nasty habbit of bad quotes in XML.  <tag attr='this's that'>
                        $_SERVERSTRING_.gsub!(/(<[^>]+=)'([^=>'\\]+'[^=>']+)'([\s>])/) { "#{$1}\"#{$2}\"#{$3}" }
                        retry
                      end
                      $stdout.puts "error: server_thread: #{$!}\n\t#{$!.backtrace.join("\n\t")}"
                      Lich.log "error: server_thread: #{$!}\n\t#{$!.backtrace.join("\n\t")}"
                    end
                    XMLData.reset
                  end
                  Script.new_downstream_xml($_SERVERSTRING_)
                  stripped_server = strip_xml($_SERVERSTRING_)
                  stripped_server.split("\r\n").each { |line|
                    @@buffer.update(line) if TESTING
                    if defined?(Map) and Map.method_defined?(:last_seen_objects) and !Map.last_seen_objects and line =~ /(You also see .*)$/
                      Map.last_seen_objects = $1  # DR only: copy loot line to Map.last_seen_objects
                    end
                    unless line =~ /^\s\*\s[A-Z][a-z]+ (?:returns home from a hard day of adventuring\.|joins the adventure\.|(?:is off to a rough start!  (?:H|She) )?just bit the dust!|was just incinerated!|was just vaporized!|has been vaporized!|has disconnected\.)$|^ \* The death cry of [A-Z][a-z]+ echoes in your mind!$|^\r*\n*$/
                      Script.new_downstream(line) unless line.empty?
                    end
                  }
                end
              rescue
                $stdout.puts "error: server_thread: #{$!}\n\t#{$!.backtrace.join("\n\t")}"
                Lich.log "error: server_thread: #{$!}\n\t#{$!.backtrace.join("\n\t")}"
              end
            end
          rescue Exception
            Lich.log "error: server_thread: #{$!}\n\t#{$!.backtrace.join("\n\t")}"
            $stdout.puts "error: server_thread: #{$!}\n\t#{$!.backtrace.slice(0..10).join("\n\t")}"
            sleep 0.2
            retry unless $_CLIENT_.closed? or @@socket.closed? or ($!.to_s =~ /invalid argument|A connection attempt failed|An existing connection was forcibly closed|An established connection was aborted by the software in your host machine./i)
          rescue
            Lich.log "error: server_thread: #{$!}\n\t#{$!.backtrace.join("\n\t")}"
            $stdout.puts "error: server_thread: #{$!}\n\t#{$!.backtrace..slice(0..10).join("\n\t")}"
            sleep 0.2
            retry unless $_CLIENT_.closed? or @@socket.closed? or ($!.to_s =~ /invalid argument|A connection attempt failed|An existing connection was forcibly closed|An established connection was aborted by the software in your host machine./i)
          end
        }
        @@thread.priority = 4
        $_SERVER_ = @@socket # deprecated
      end

      def Game.thread
        @@thread
      end

      def Game.closed?
        if @@socket.nil?
          true
        else
          @@socket.closed?
        end
      end

      def Game.close
        if @@socket
          @@socket.close rescue nil
          @@thread.kill rescue nil
        end
      end

      def Game._puts(str)
        @@mutex.synchronize {
          @@socket.puts(str)
        }
      end

      def Game.puts(str)
        $_SCRIPTIDLETIMESTAMP_ = Time.now
        if script = Script.current
          script_name = script.name
        else
          script_name = '(unknown script)'
        end
        $_CLIENTBUFFER_.push "[#{script_name}]#{$SEND_CHARACTER}#{$cmd_prefix}#{str}\r\n"
        if script.nil? or not script.silent
          respond "[#{script_name}]#{$SEND_CHARACTER}#{str}\r\n"
        end
        Game._puts "#{$cmd_prefix}#{str}"
        $_LASTUPSTREAM_ = "[#{script_name}]#{$SEND_CHARACTER}#{str}"
      end

      def Game.gets
        @@buffer.gets
      end

      def Game.buffer
        @@buffer
      end

      def Game._gets
        @@_buffer.gets
      end

      def Game._buffer
        @@_buffer
      end
    end
    class Char
      @@name ||= nil
      @@citizenship ||= nil
      private_class_method :new
      def Char.init(blah)
        echo 'Char.init is no longer used.  Update or fix your script.'
      end

      def Char.name
        XMLData.name
      end

      def Char.name=(name)
        nil
      end

      def Char.health(*args)
        health(*args)
      end

      def Char.mana(*args)
        checkmana(*args)
      end

      def Char.spirit(*args)
        checkspirit(*args)
      end

      def Char.maxhealth
        Object.module_eval { maxhealth }
      end

      def Char.maxmana
        Object.module_eval { maxmana }
      end

      def Char.maxspirit
        Object.module_eval { maxspirit }
      end

      def Char.stamina(*args)
        checkstamina(*args)
      end

      def Char.maxstamina
        Object.module_eval { maxstamina }
      end

      def Char.cha(val = nil)
        nil
      end

      def Char.dump_info
        Marshal.dump([
                       Spell.detailed?,
                       Spell.serialize,
                       Spellsong.serialize,
                       Stats.serialize,
                       Skills.serialize,
                       Spells.serialize,
                       Gift.serialize,
                       Society.serialize,
                     ])
      end

      def Char.load_info(string)
        save = Char.dump_info
        begin
          Spell.load_detailed,
            Spell.load_active,
            Spellsong.load_serialized,
            Stats.load_serialized,
            Skills.load_serialized,
            Spells.load_serialized,
            Gift.load_serialized,
            Society.load_serialized = Marshal.load(string)
        rescue
          raise $! if string == save

          string = save
          retry
        end
      end

      def Char.method_missing(meth, *args)
        [Stats, Skills, Spellsong, Society].each { |klass|
          begin
            result = klass.__send__(meth, *args)
            return result
          rescue
          end
        }
        respond 'missing method: ' + meth
        raise NoMethodError
      end

      def Char.info
        ary = []
        ary.push sprintf("Name: %s  Race: %s  Profession: %s", XMLData.name, Stats.race, Stats.prof)
        ary.push sprintf("Gender: %s    Age: %d    Expr: %d    Level: %d", Stats.gender, Stats.age, Stats.exp, Stats.level)
        ary.push sprintf("%017.17s Normal (Bonus)  ...  Enhanced (Bonus)", "")
        %w[Strength Constitution Dexterity Agility Discipline Aura Logic Intuition Wisdom Influence].each { |stat|
          val, bon = Stats.send(stat[0..2].downcase)
          enh_val, enh_bon = Stats.send("enhanced_#{stat[0..2].downcase}")
          spc = " " * (4 - bon.to_s.length)
          ary.push sprintf("%012s (%s): %05s (%d) %s ... %05s (%d)", stat, stat[0..2].upcase, val, bon, spc, enh_val, enh_bon)
        }
        ary.push sprintf("Mana: %04s", mana)
        ary
      end

      def Char.skills
        ary = []
        ary.push sprintf("%s (at level %d), your current skill bonuses and ranks (including all modifiers) are:", XMLData.name, Stats.level)
        ary.push sprintf("  %-035s| Current Current", 'Skill Name')
        ary.push sprintf("  %-035s|%08s%08s", '', 'Bonus', 'Ranks')
        fmt = [['Two Weapon Combat', 'Armor Use', 'Shield Use', 'Combat Maneuvers', 'Edged Weapons', 'Blunt Weapons', 'Two-Handed Weapons', 'Ranged Weapons', 'Thrown Weapons', 'Polearm Weapons', 'Brawling', 'Ambush', 'Multi Opponent Combat', 'Combat Leadership', 'Physical Fitness', 'Dodging', 'Arcane Symbols', 'Magic Item Use', 'Spell Aiming', 'Harness Power', 'Elemental Mana Control', 'Mental Mana Control', 'Spirit Mana Control', 'Elemental Lore - Air', 'Elemental Lore - Earth', 'Elemental Lore - Fire', 'Elemental Lore - Water', 'Spiritual Lore - Blessings', 'Spiritual Lore - Religion', 'Spiritual Lore - Summoning', 'Sorcerous Lore - Demonology', 'Sorcerous Lore - Necromancy', 'Mental Lore - Divination', 'Mental Lore - Manipulation', 'Mental Lore - Telepathy', 'Mental Lore - Transference', 'Mental Lore - Transformation', 'Survival', 'Disarming Traps', 'Picking Locks', 'Stalking and Hiding', 'Perception', 'Climbing', 'Swimming', 'First Aid', 'Trading', 'Pickpocketing'], ['twoweaponcombat', 'armoruse', 'shielduse', 'combatmaneuvers', 'edgedweapons', 'bluntweapons', 'twohandedweapons', 'rangedweapons', 'thrownweapons', 'polearmweapons', 'brawling', 'ambush', 'multiopponentcombat', 'combatleadership', 'physicalfitness', 'dodging', 'arcanesymbols', 'magicitemuse', 'spellaiming', 'harnesspower', 'emc', 'mmc', 'smc', 'elair', 'elearth', 'elfire', 'elwater', 'slblessings', 'slreligion', 'slsummoning', 'sldemonology', 'slnecromancy', 'mldivination', 'mlmanipulation', 'mltelepathy', 'mltransference', 'mltransformation', 'survival', 'disarmingtraps', 'pickinglocks', 'stalkingandhiding', 'perception', 'climbing', 'swimming', 'firstaid', 'trading', 'pickpocketing']]
        0.upto(fmt.first.length - 1) { |n|
          dots = '.' * (35 - fmt[0][n].length)
          rnk = Skills.send(fmt[1][n])
          ary.push sprintf("  %s%s|%08s%08s", fmt[0][n], dots, Skills.to_bonus(rnk), rnk) unless rnk.zero?
        }
        %[Minor Elemental,Major Elemental,Minor Spirit,Major Spirit,Minor Mental,Bard,Cleric,Empath,Paladin,Ranger,Sorcerer,Wizard].split(',').each { |circ|
          rnk = Spells.send(circ.gsub(" ", '').downcase)
          if rnk.nonzero?
            ary.push ''
            ary.push "Spell Lists"
            dots = '.' * (35 - circ.length)
            ary.push sprintf("  %s%s|%016s", circ, dots, rnk)
          end
        }
        ary
      end

      def Char.citizenship
        @@citizenship
      end

      def Char.citizenship=(val)
        @@citizenship = val.to_s
      end
    end

    class Society
      @@status ||= String.new
      @@rank ||= 0
      def Society.serialize
        [@@status, @@rank]
      end

      def Society.load_serialized=(val)
        @@status, @@rank = val
      end

      def Society.status=(val)
        @@status = val
      end

      def Society.status
        @@status.dup
      end

      def Society.rank=(val)
        if val =~ /Master/
          if @@status =~ /Voln/
            @@rank = 26
          elsif @@status =~ /Council of Light|Guardians of Sunfist/
            @@rank = 20
          else
            @@rank = val.to_i
          end
        else
          @@rank = val.slice(/[0-9]+/).to_i
        end
      end

      def Society.step
        @@rank
      end

      def Society.member
        @@status.dup
      end

      def Society.rank
        @@rank
      end

      def Society.task
        XMLData.society_task
      end
    end

    class Spellsong
      @@renewed ||= Time.at(Time.now.to_i - 1200)
      def Spellsong.renewed
        @@renewed = Time.now
      end

      def Spellsong.renewed=(val)
        @@renewed = val
      end

      def Spellsong.renewed_at
        @@renewed
      end

      def Spellsong.timeleft
        (Spellsong.duration - ((Time.now - @@renewed) % Spellsong.duration)) / 60.to_f
      end

      def Spellsong.serialize
        Spellsong.timeleft
      end

      def Spellsong.load_serialized=(old)
        Thread.new {
          n = 0
          while Stats.level == 0
            sleep 0.25
            n += 1
            break if n >= 4
          end
          unless n >= 4
            @@renewed = Time.at(Time.now.to_f - (Spellsong.duration - old * 60.to_f))
          else
            @@renewed = Time.now
          end
        }
        nil
      end

      def Spellsong.duration
        total = 120
        1.upto(Stats.level.to_i) { |n|
          if n < 26
            total += 4
          elsif n < 51
            total += 3
          elsif n < 76
            total += 2
          else
            total += 1
          end
        }
        total + Stats.log[1].to_i + (Stats.inf[1].to_i * 3) + (Skills.mltelepathy.to_i * 2)
      end

      def Spellsong.renew_cost
        # fixme: multi-spell penalty?
        total = num_active = 0
        [1003, 1006, 1009, 1010, 1012, 1014, 1018, 1019, 1025].each { |song_num|
          if song = Spell[song_num]
            if song.active?
              total += song.renew_cost
              num_active += 1
            end
          else
            echo "Spellsong.renew_cost: warning: can't find song number #{song_num}"
          end
        }
        return total
      end

      def Spellsong.sonicarmordurability
        210 + (Stats.level / 2).round + Skills.to_bonus(Skills.elair)
      end

      def Spellsong.sonicbladedurability
        160 + (Stats.level / 2).round + Skills.to_bonus(Skills.elair)
      end

      def Spellsong.sonicweapondurability
        Spellsong.sonicbladedurability
      end

      def Spellsong.sonicshielddurability
        125 + (Stats.level / 2).round + Skills.to_bonus(Skills.elair)
      end

      def Spellsong.tonishastebonus
        bonus = -1
        thresholds = [30, 75]
        thresholds.each { |val| if Skills.elair >= val then bonus -= 1 end }
        bonus
      end

      def Spellsong.depressionpushdown
        20 + Skills.mltelepathy
      end

      def Spellsong.depressionslow
        thresholds = [10, 25, 45, 70, 100]
        bonus = -2
        thresholds.each { |val| if Skills.mltelepathy >= val then bonus -= 1 end }
        bonus
      end

      def Spellsong.holdingtargets
        1 + ((Spells.bard - 1) / 7).truncate
      end
    end

    class Skills
      @@twoweaponcombat ||= 0
      @@armoruse ||= 0
      @@shielduse ||= 0
      @@combatmaneuvers ||= 0
      @@edgedweapons ||= 0
      @@bluntweapons ||= 0
      @@twohandedweapons ||= 0
      @@rangedweapons ||= 0
      @@thrownweapons ||= 0
      @@polearmweapons ||= 0
      @@brawling ||= 0
      @@ambush ||= 0
      @@multiopponentcombat ||= 0
      @@combatleadership ||= 0
      @@physicalfitness ||= 0
      @@dodging ||= 0
      @@arcanesymbols ||= 0
      @@magicitemuse ||= 0
      @@spellaiming ||= 0
      @@harnesspower ||= 0
      @@emc ||= 0
      @@mmc ||= 0
      @@smc ||= 0
      @@elair ||= 0
      @@elearth ||= 0
      @@elfire ||= 0
      @@elwater ||= 0
      @@slblessings ||= 0
      @@slreligion ||= 0
      @@slsummoning ||= 0
      @@sldemonology ||= 0
      @@slnecromancy ||= 0
      @@mldivination ||= 0
      @@mlmanipulation ||= 0
      @@mltelepathy ||= 0
      @@mltransference ||= 0
      @@mltransformation ||= 0
      @@survival ||= 0
      @@disarmingtraps ||= 0
      @@pickinglocks ||= 0
      @@stalkingandhiding ||= 0
      @@perception ||= 0
      @@climbing ||= 0
      @@swimming ||= 0
      @@firstaid ||= 0
      @@trading ||= 0
      @@pickpocketing ||= 0

      def Skills.twoweaponcombat;           @@twoweaponcombat; end

      def Skills.twoweaponcombat=(val);     @@twoweaponcombat = val; end

      def Skills.armoruse;                  @@armoruse; end

      def Skills.armoruse=(val);            @@armoruse = val; end

      def Skills.shielduse;                 @@shielduse; end

      def Skills.shielduse=(val);           @@shielduse = val; end

      def Skills.combatmaneuvers;           @@combatmaneuvers; end

      def Skills.combatmaneuvers=(val);     @@combatmaneuvers = val; end

      def Skills.edgedweapons;              @@edgedweapons; end

      def Skills.edgedweapons=(val);        @@edgedweapons = val; end

      def Skills.bluntweapons;              @@bluntweapons; end

      def Skills.bluntweapons=(val);        @@bluntweapons = val; end

      def Skills.twohandedweapons;          @@twohandedweapons; end

      def Skills.twohandedweapons=(val);    @@twohandedweapons = val; end

      def Skills.rangedweapons;             @@rangedweapons; end

      def Skills.rangedweapons=(val);       @@rangedweapons = val; end

      def Skills.thrownweapons;             @@thrownweapons; end

      def Skills.thrownweapons=(val);       @@thrownweapons = val; end

      def Skills.polearmweapons;            @@polearmweapons; end

      def Skills.polearmweapons=(val);      @@polearmweapons = val; end

      def Skills.brawling;                  @@brawling; end

      def Skills.brawling=(val);            @@brawling = val; end

      def Skills.ambush;                    @@ambush; end

      def Skills.ambush=(val);              @@ambush = val; end

      def Skills.multiopponentcombat;       @@multiopponentcombat; end

      def Skills.multiopponentcombat=(val); @@multiopponentcombat = val; end

      def Skills.combatleadership;          @@combatleadership; end

      def Skills.combatleadership=(val);    @@combatleadership = val; end

      def Skills.physicalfitness;           @@physicalfitness; end

      def Skills.physicalfitness=(val);     @@physicalfitness = val; end

      def Skills.dodging;                   @@dodging; end

      def Skills.dodging=(val);             @@dodging = val; end

      def Skills.arcanesymbols;             @@arcanesymbols; end

      def Skills.arcanesymbols=(val);       @@arcanesymbols = val; end

      def Skills.magicitemuse;              @@magicitemuse; end

      def Skills.magicitemuse=(val);        @@magicitemuse = val; end

      def Skills.spellaiming;               @@spellaiming; end

      def Skills.spellaiming=(val);         @@spellaiming = val; end

      def Skills.harnesspower;              @@harnesspower; end

      def Skills.harnesspower=(val);        @@harnesspower = val; end

      def Skills.emc;                       @@emc; end

      def Skills.emc=(val);                 @@emc = val; end

      def Skills.mmc;                       @@mmc; end

      def Skills.mmc=(val);                 @@mmc = val; end

      def Skills.smc;                       @@smc; end

      def Skills.smc=(val);                 @@smc = val; end

      def Skills.elair;                     @@elair; end

      def Skills.elair=(val);               @@elair = val; end

      def Skills.elearth;                   @@elearth; end

      def Skills.elearth=(val);             @@elearth = val; end

      def Skills.elfire;                    @@elfire; end

      def Skills.elfire=(val);              @@elfire = val; end

      def Skills.elwater;                   @@elwater; end

      def Skills.elwater=(val);             @@elwater = val; end

      def Skills.slblessings;               @@slblessings; end

      def Skills.slblessings=(val);         @@slblessings = val; end

      def Skills.slreligion;                @@slreligion; end

      def Skills.slreligion=(val);          @@slreligion = val; end

      def Skills.slsummoning;               @@slsummoning; end

      def Skills.slsummoning=(val);         @@slsummoning = val; end

      def Skills.sldemonology;              @@sldemonology; end

      def Skills.sldemonology=(val);        @@sldemonology = val; end

      def Skills.slnecromancy;              @@slnecromancy; end

      def Skills.slnecromancy=(val);        @@slnecromancy = val; end

      def Skills.mldivination;              @@mldivination; end

      def Skills.mldivination=(val);        @@mldivination = val; end

      def Skills.mlmanipulation;            @@mlmanipulation; end

      def Skills.mlmanipulation=(val);      @@mlmanipulation = val; end

      def Skills.mltelepathy;               @@mltelepathy; end

      def Skills.mltelepathy=(val);         @@mltelepathy = val; end

      def Skills.mltransference;            @@mltransference; end

      def Skills.mltransference=(val);      @@mltransference = val; end

      def Skills.mltransformation;          @@mltransformation; end

      def Skills.mltransformation=(val);    @@mltransformation = val; end

      def Skills.survival;                  @@survival; end

      def Skills.survival=(val);            @@survival = val; end

      def Skills.disarmingtraps;            @@disarmingtraps; end

      def Skills.disarmingtraps=(val);      @@disarmingtraps = val; end

      def Skills.pickinglocks;              @@pickinglocks; end

      def Skills.pickinglocks=(val);        @@pickinglocks = val; end

      def Skills.stalkingandhiding;         @@stalkingandhiding; end

      def Skills.stalkingandhiding=(val);   @@stalkingandhiding = val; end

      def Skills.perception;                @@perception; end

      def Skills.perception=(val);          @@perception = val; end

      def Skills.climbing;                  @@climbing; end

      def Skills.climbing=(val);            @@climbing = val; end

      def Skills.swimming;                  @@swimming; end

      def Skills.swimming=(val);            @@swimming = val; end

      def Skills.firstaid;                  @@firstaid; end

      def Skills.firstaid=(val);            @@firstaid = val; end

      def Skills.trading;                   @@trading; end

      def Skills.trading=(val);             @@trading = val; end

      def Skills.pickpocketing;             @@pickpocketing; end

      def Skills.pickpocketing=(val);       @@pickpocketing = val; end

      def Skills.serialize
        [@@twoweaponcombat, @@armoruse, @@shielduse, @@combatmaneuvers, @@edgedweapons, @@bluntweapons, @@twohandedweapons, @@rangedweapons, @@thrownweapons, @@polearmweapons, @@brawling, @@ambush, @@multiopponentcombat, @@combatleadership, @@physicalfitness, @@dodging, @@arcanesymbols, @@magicitemuse, @@spellaiming, @@harnesspower, @@emc, @@mmc, @@smc, @@elair, @@elearth, @@elfire, @@elwater, @@slblessings, @@slreligion, @@slsummoning, @@sldemonology, @@slnecromancy, @@mldivination, @@mlmanipulation, @@mltelepathy, @@mltransference, @@mltransformation, @@survival, @@disarmingtraps, @@pickinglocks, @@stalkingandhiding, @@perception, @@climbing, @@swimming, @@firstaid, @@trading, @@pickpocketing]
      end

      def Skills.load_serialized=(array)
        @@twoweaponcombat, @@armoruse, @@shielduse, @@combatmaneuvers, @@edgedweapons, @@bluntweapons, @@twohandedweapons, @@rangedweapons, @@thrownweapons, @@polearmweapons, @@brawling, @@ambush, @@multiopponentcombat, @@combatleadership, @@physicalfitness, @@dodging, @@arcanesymbols, @@magicitemuse, @@spellaiming, @@harnesspower, @@emc, @@mmc, @@smc, @@elair, @@elearth, @@elfire, @@elwater, @@slblessings, @@slreligion, @@slsummoning, @@sldemonology, @@slnecromancy, @@mldivination, @@mlmanipulation, @@mltelepathy, @@mltransference, @@mltransformation, @@survival, @@disarmingtraps, @@pickinglocks, @@stalkingandhiding, @@perception, @@climbing, @@swimming, @@firstaid, @@trading, @@pickpocketing = array
      end

      def Skills.to_bonus(ranks)
        bonus = 0
        while ranks > 0
          if ranks > 40
            bonus += (ranks - 40)
            ranks = 40
          elsif ranks > 30
            bonus += (ranks - 30) * 2
            ranks = 30
          elsif ranks > 20
            bonus += (ranks - 20) * 3
            ranks = 20
          elsif ranks > 10
            bonus += (ranks - 10) * 4
            ranks = 10
          else
            bonus += (ranks * 5)
            ranks = 0
          end
        end
        bonus
      end
    end

    class Spells
      @@minorelemental ||= 0
      @@minormental    ||= 0
      @@majorelemental ||= 0
      @@minorspiritual ||= 0
      @@majorspiritual ||= 0
      @@wizard         ||= 0
      @@sorcerer       ||= 0
      @@ranger         ||= 0
      @@paladin        ||= 0
      @@empath         ||= 0
      @@cleric         ||= 0
      @@bard           ||= 0
      def Spells.minorelemental=(val); @@minorelemental = val; end

      def Spells.minorelemental;       @@minorelemental;       end

      def Spells.minormental=(val);    @@minormental = val;    end

      def Spells.minormental;          @@minormental;          end

      def Spells.majorelemental=(val); @@majorelemental = val; end

      def Spells.majorelemental;       @@majorelemental;       end

      def Spells.minorspiritual=(val); @@minorspiritual = val; end

      def Spells.minorspiritual;       @@minorspiritual;       end

      def Spells.minorspirit=(val);    @@minorspiritual = val; end

      def Spells.minorspirit;          @@minorspiritual;       end

      def Spells.majorspiritual=(val); @@majorspiritual = val; end

      def Spells.majorspiritual;       @@majorspiritual;       end

      def Spells.majorspirit=(val);    @@majorspiritual = val; end

      def Spells.majorspirit;          @@majorspiritual;       end

      def Spells.wizard=(val);         @@wizard = val;         end

      def Spells.wizard;               @@wizard;               end

      def Spells.sorcerer=(val);       @@sorcerer = val;       end

      def Spells.sorcerer;             @@sorcerer;             end

      def Spells.ranger=(val);         @@ranger = val;         end

      def Spells.ranger;               @@ranger;               end

      def Spells.paladin=(val);        @@paladin = val;        end

      def Spells.paladin;              @@paladin;              end

      def Spells.empath=(val);         @@empath = val;         end

      def Spells.empath;               @@empath;               end

      def Spells.cleric=(val);         @@cleric = val;         end

      def Spells.cleric;               @@cleric;               end

      def Spells.bard=(val);           @@bard = val;           end

      def Spells.bard;                 @@bard;                 end

      def Spells.get_circle_name(num)
        val = num.to_s
        if val == '1'
          'Minor Spirit'
        elsif val == '2'
          'Major Spirit'
        elsif val == '3'
          'Cleric'
        elsif val == '4'
          'Minor Elemental'
        elsif val == '5'
          'Major Elemental'
        elsif val == '6'
          'Ranger'
        elsif val == '7'
          'Sorcerer'
        elsif val == '9'
          'Wizard'
        elsif val == '10'
          'Bard'
        elsif val == '11'
          'Empath'
        elsif val == '12'
          'Minor Mental'
        elsif val == '16'
          'Paladin'
        elsif val == '17'
          'Arcane'
        elsif val == '66'
          'Death'
        elsif val == '65'
          'Imbedded Enchantment'
        elsif val == '90'
          'Miscellaneous'
        elsif val == '95'
          'Armor Specialization'
        elsif val == '96'
          'Combat Maneuvers'
        elsif val == '97'
          'Guardians of Sunfist'
        elsif val == '98'
          'Order of Voln'
        elsif val == '99'
          'Council of Light'
        else
          'Unknown Circle'
        end
      end

      def Spells.active
        Spell.active
      end

      def Spells.known
        known_spells = Array.new
        Spell.list.each { |spell| known_spells.push(spell) if spell.known? }
        return known_spells
      end

      def Spells.serialize
        [@@minorelemental, @@majorelemental, @@minorspiritual, @@majorspiritual, @@wizard, @@sorcerer, @@ranger, @@paladin, @@empath, @@cleric, @@bard, @@minormental]
      end

      def Spells.load_serialized=(val)
        @@minorelemental, @@majorelemental, @@minorspiritual, @@majorspiritual, @@wizard, @@sorcerer, @@ranger, @@paladin, @@empath, @@cleric, @@bard, @@minormental = val
        # new spell circle added 2012-07-18; old data files will make @@minormental nil
        @@minormental ||= 0
      end
    end

    require_relative("./lib/spell.rb")

    # #updating PSM3 abilities via breakout - 20210801
    require_relative("./lib/armor.rb")
    require_relative("./lib/cman.rb")
    require_relative("./lib/feat.rb")
    require_relative("./lib/shield.rb")
    require_relative("./lib/weapon.rb")

    class Stats
      @@race ||= 'unknown'
      @@prof ||= 'unknown'
      @@gender ||= 'unknown'
      @@age ||= 0
      @@level ||= 0
      @@str ||= [0, 0]
      @@con ||= [0, 0]
      @@dex ||= [0, 0]
      @@agi ||= [0, 0]
      @@dis ||= [0, 0]
      @@aur ||= [0, 0]
      @@log ||= [0, 0]
      @@int ||= [0, 0]
      @@wis ||= [0, 0]
      @@inf ||= [0, 0]
      @@enhanced_str ||= [0, 0]
      @@enhanced_con ||= [0, 0]
      @@enhanced_dex ||= [0, 0]
      @@enhanced_agi ||= [0, 0]
      @@enhanced_dis ||= [0, 0]
      @@enhanced_aur ||= [0, 0]
      @@enhanced_log ||= [0, 0]
      @@enhanced_int ||= [0, 0]
      @@enhanced_wis ||= [0, 0]
      @@enhanced_inf ||= [0, 0]
      def Stats.race;         @@race; end

      def Stats.race=(val);   @@race = val; end

      def Stats.prof;         @@prof; end

      def Stats.prof=(val);   @@prof = val; end

      def Stats.gender;       @@gender; end

      def Stats.gender=(val); @@gender = val; end

      def Stats.age;          @@age; end

      def Stats.age=(val);    @@age = val; end

      def Stats.level;        @@level; end

      def Stats.level=(val);  @@level = val; end

      def Stats.str;          @@str; end

      def Stats.str=(val);    @@str = val; end

      def Stats.con;          @@con; end

      def Stats.con=(val);    @@con = val; end

      def Stats.dex;          @@dex; end

      def Stats.dex=(val);    @@dex = val; end

      def Stats.agi;          @@agi; end

      def Stats.agi=(val);    @@agi = val; end

      def Stats.dis;          @@dis; end

      def Stats.dis=(val);    @@dis = val; end

      def Stats.aur;          @@aur; end

      def Stats.aur=(val);    @@aur = val; end

      def Stats.log;          @@log; end

      def Stats.log=(val);    @@log = val; end

      def Stats.int;          @@int; end

      def Stats.int=(val);    @@int = val; end

      def Stats.wis;          @@wis; end

      def Stats.wis=(val);    @@wis = val; end

      def Stats.inf;          @@inf; end

      def Stats.inf=(val);    @@inf = val; end

      def Stats.enhanced_str;          @@enhanced_str; end

      def Stats.enhanced_str=(val);    @@enhanced_str = val; end

      def Stats.enhanced_con;          @@enhanced_con; end

      def Stats.enhanced_con=(val);    @@enhanced_con = val; end

      def Stats.enhanced_dex;          @@enhanced_dex; end

      def Stats.enhanced_dex=(val);    @@enhanced_dex = val; end

      def Stats.enhanced_agi;          @@enhanced_agi; end

      def Stats.enhanced_agi=(val);    @@enhanced_agi = val; end

      def Stats.enhanced_dis;          @@enhanced_dis; end

      def Stats.enhanced_dis=(val);    @@enhanced_dis = val; end

      def Stats.enhanced_aur;          @@enhanced_aur; end

      def Stats.enhanced_aur=(val);    @@enhanced_aur = val; end

      def Stats.enhanced_log;          @@enhanced_log; end

      def Stats.enhanced_log=(val);    @@enhanced_log = val; end

      def Stats.enhanced_int;          @@enhanced_int; end

      def Stats.enhanced_int=(val);    @@enhanced_int = val; end

      def Stats.enhanced_wis;          @@enhanced_wis; end

      def Stats.enhanced_wis=(val);    @@enhanced_wis = val; end

      def Stats.enhanced_inf;          @@enhanced_inf; end

      def Stats.enhanced_inf=(val);    @@enhanced_inf = val; end

      def Stats.exp
        if XMLData.next_level_text =~ /until next level/
          exp_threshold = [2500, 5000, 10000, 17500, 27500, 40000, 55000, 72500, 92500, 115000, 140000, 167000, 197500, 230000, 265000, 302000, 341000, 382000, 425000, 470000, 517000, 566000, 617000, 670000, 725000, 781500, 839500, 899000, 960000, 1022500, 1086500, 1152000, 1219000, 1287500, 1357500, 1429000, 1502000, 1576500, 1652500, 1730000, 1808500, 1888000, 1968500, 2050000, 2132500, 2216000, 2300500, 2386000, 2472500, 2560000, 2648000, 2736500, 2825500, 2915000, 3005000, 3095500, 3186500, 3278000, 3370000, 3462500, 3555500, 3649000, 3743000, 3837500, 3932500, 4028000, 4124000, 4220500, 4317500, 4415000, 4513000, 4611500, 4710500, 4810000, 4910000, 5010500, 5111500, 5213000, 5315000, 5417500, 5520500, 5624000, 5728000, 5832500, 5937500, 6043000, 6149000, 6255500, 6362500, 6470000, 6578000, 6686500, 6795500, 6905000, 7015000, 7125500, 7236500, 7348000, 7460000, 7572500]
          exp_threshold[XMLData.level] - XMLData.next_level_text.slice(/[0-9]+/).to_i
        else
          XMLData.next_level_text.slice(/[0-9]+/).to_i
        end
      end

      def Stats.exp=(val); nil; end

      def Stats.serialize
        [@@race, @@prof, @@gender, @@age, Stats.exp, @@level, @@str, @@con, @@dex, @@agi, @@dis, @@aur, @@log, @@int, @@wis, @@inf, @@enhanced_str, @@enhanced_con, @@enhanced_dex, @@enhanced_agi, @@enhanced_dis, @@enhanced_aur, @@enhanced_log, @@enhanced_int, @@enhanced_wis, @@enhanced_inf]
      end

      def Stats.load_serialized=(array)
        for i in 16..25
          array[i] ||= [0, 0]
        end
        @@race, @@prof, @@gender, @@age = array[0..3]
        @@level, @@str, @@con, @@dex, @@agi, @@dis, @@aur, @@log, @@int, @@wis, @@inf, @@enhanced_str, @@enhanced_con, @@enhanced_dex, @@enhanced_agi, @@enhanced_dis, @@enhanced_aur, @@enhanced_log, @@enhanced_int, @@enhanced_wis, @@enhanced_inf = array[5..25]
      end
    end

    class Gift
      @@gift_start ||= Time.now
      @@pulse_count ||= 0
      def Gift.started
        @@gift_start = Time.now
        @@pulse_count = 0
      end

      def Gift.pulse
        @@pulse_count += 1
      end

      def Gift.remaining
        ([360 - @@pulse_count, 0].max * 60).to_f
      end

      def Gift.restarts_on
        @@gift_start + 594000
      end

      def Gift.serialize
        [@@gift_start, @@pulse_count]
      end

      def Gift.load_serialized=(array)
        @@gift_start = array[0]
        @@pulse_count = array[1].to_i
      end

      def Gift.ended
        @@pulse_count = 360
      end

      def Gift.stopwatch
        nil
      end
    end

    module Effects
      class Registry
        include Enumerable

        def initialize(dialog)
          @dialog = dialog
        end

        def to_h
          XMLData.dialogs.fetch(@dialog, {})
        end

        def each()
          to_h.each { |k, v| yield(k, v) }
        end

        def active?(effect)
          expiry = to_h.fetch(effect, 0)
          expiry.to_f > Time.now.to_f
        end

        def time_left(effect)
          expiry = to_h.fetch(effect, 0)
          if to_h.fetch(effect, 0) != 0
            ((expiry - Time.now) / 60.to_f)
          else
            expiry
          end
        end
      end

      Spells    = Registry.new("Active Spells")
      Buffs     = Registry.new("Buffs")
      Debuffs   = Registry.new("Debuffs")
      Cooldowns = Registry.new("Cooldowns")
    end

    class Wounds
      def Wounds.leftEye;   fix_injury_mode; XMLData.injuries['leftEye']['wound'];   end

      def Wounds.leye;      fix_injury_mode; XMLData.injuries['leftEye']['wound'];   end

      def Wounds.rightEye;  fix_injury_mode; XMLData.injuries['rightEye']['wound'];  end

      def Wounds.reye;      fix_injury_mode; XMLData.injuries['rightEye']['wound'];  end

      def Wounds.head;      fix_injury_mode; XMLData.injuries['head']['wound'];      end

      def Wounds.neck;      fix_injury_mode; XMLData.injuries['neck']['wound'];      end

      def Wounds.back;      fix_injury_mode; XMLData.injuries['back']['wound'];      end

      def Wounds.chest;     fix_injury_mode; XMLData.injuries['chest']['wound'];     end

      def Wounds.abdomen;   fix_injury_mode; XMLData.injuries['abdomen']['wound'];   end

      def Wounds.abs;       fix_injury_mode; XMLData.injuries['abdomen']['wound'];   end

      def Wounds.leftArm;   fix_injury_mode; XMLData.injuries['leftArm']['wound'];   end

      def Wounds.larm;      fix_injury_mode; XMLData.injuries['leftArm']['wound'];   end

      def Wounds.rightArm;  fix_injury_mode; XMLData.injuries['rightArm']['wound'];  end

      def Wounds.rarm;      fix_injury_mode; XMLData.injuries['rightArm']['wound'];  end

      def Wounds.rightHand; fix_injury_mode; XMLData.injuries['rightHand']['wound']; end

      def Wounds.rhand;     fix_injury_mode; XMLData.injuries['rightHand']['wound']; end

      def Wounds.leftHand;  fix_injury_mode; XMLData.injuries['leftHand']['wound'];  end

      def Wounds.lhand;     fix_injury_mode; XMLData.injuries['leftHand']['wound'];  end

      def Wounds.leftLeg;   fix_injury_mode; XMLData.injuries['leftLeg']['wound'];   end

      def Wounds.lleg;      fix_injury_mode; XMLData.injuries['leftLeg']['wound'];   end

      def Wounds.rightLeg;  fix_injury_mode; XMLData.injuries['rightLeg']['wound'];  end

      def Wounds.rleg;      fix_injury_mode; XMLData.injuries['rightLeg']['wound'];  end

      def Wounds.leftFoot;  fix_injury_mode; XMLData.injuries['leftFoot']['wound'];  end

      def Wounds.rightFoot; fix_injury_mode; XMLData.injuries['rightFoot']['wound']; end

      def Wounds.nsys;      fix_injury_mode; XMLData.injuries['nsys']['wound'];      end

      def Wounds.nerves;    fix_injury_mode; XMLData.injuries['nsys']['wound'];      end

      def Wounds.arms
        fix_injury_mode
        [XMLData.injuries['leftArm']['wound'], XMLData.injuries['rightArm']['wound'], XMLData.injuries['leftHand']['wound'], XMLData.injuries['rightHand']['wound']].max
      end

      def Wounds.limbs
        fix_injury_mode
        [XMLData.injuries['leftArm']['wound'], XMLData.injuries['rightArm']['wound'], XMLData.injuries['leftHand']['wound'], XMLData.injuries['rightHand']['wound'], XMLData.injuries['leftLeg']['wound'], XMLData.injuries['rightLeg']['wound']].max
      end

      def Wounds.torso
        fix_injury_mode
        [XMLData.injuries['rightEye']['wound'], XMLData.injuries['leftEye']['wound'], XMLData.injuries['chest']['wound'], XMLData.injuries['abdomen']['wound'], XMLData.injuries['back']['wound']].max
      end

      def Wounds.method_missing(arg = nil)
        echo "Wounds: Invalid area, try one of these: arms, limbs, torso, #{XMLData.injuries.keys.join(', ')}"
        nil
      end
    end

    class Scars
      def Scars.leftEye;   fix_injury_mode; XMLData.injuries['leftEye']['scar'];   end

      def Scars.leye;      fix_injury_mode; XMLData.injuries['leftEye']['scar'];   end

      def Scars.rightEye;  fix_injury_mode; XMLData.injuries['rightEye']['scar'];  end

      def Scars.reye;      fix_injury_mode; XMLData.injuries['rightEye']['scar'];  end

      def Scars.head;      fix_injury_mode; XMLData.injuries['head']['scar'];      end

      def Scars.neck;      fix_injury_mode; XMLData.injuries['neck']['scar'];      end

      def Scars.back;      fix_injury_mode; XMLData.injuries['back']['scar'];      end

      def Scars.chest;     fix_injury_mode; XMLData.injuries['chest']['scar'];     end

      def Scars.abdomen;   fix_injury_mode; XMLData.injuries['abdomen']['scar'];   end

      def Scars.abs;       fix_injury_mode; XMLData.injuries['abdomen']['scar'];   end

      def Scars.leftArm;   fix_injury_mode; XMLData.injuries['leftArm']['scar'];   end

      def Scars.larm;      fix_injury_mode; XMLData.injuries['leftArm']['scar'];   end

      def Scars.rightArm;  fix_injury_mode; XMLData.injuries['rightArm']['scar'];  end

      def Scars.rarm;      fix_injury_mode; XMLData.injuries['rightArm']['scar'];  end

      def Scars.rightHand; fix_injury_mode; XMLData.injuries['rightHand']['scar']; end

      def Scars.rhand;     fix_injury_mode; XMLData.injuries['rightHand']['scar']; end

      def Scars.leftHand;  fix_injury_mode; XMLData.injuries['leftHand']['scar'];  end

      def Scars.lhand;     fix_injury_mode; XMLData.injuries['leftHand']['scar'];  end

      def Scars.leftLeg;   fix_injury_mode; XMLData.injuries['leftLeg']['scar'];   end

      def Scars.lleg;      fix_injury_mode; XMLData.injuries['leftLeg']['scar'];   end

      def Scars.rightLeg;  fix_injury_mode; XMLData.injuries['rightLeg']['scar'];  end

      def Scars.rleg;      fix_injury_mode; XMLData.injuries['rightLeg']['scar'];  end

      def Scars.leftFoot;  fix_injury_mode; XMLData.injuries['leftFoot']['scar'];  end

      def Scars.rightFoot; fix_injury_mode; XMLData.injuries['rightFoot']['scar']; end

      def Scars.nsys;      fix_injury_mode; XMLData.injuries['nsys']['scar'];      end

      def Scars.nerves;    fix_injury_mode; XMLData.injuries['nsys']['scar'];      end

      def Scars.arms
        fix_injury_mode
        [XMLData.injuries['leftArm']['scar'], XMLData.injuries['rightArm']['scar'], XMLData.injuries['leftHand']['scar'], XMLData.injuries['rightHand']['scar']].max
      end

      def Scars.limbs
        fix_injury_mode
        [XMLData.injuries['leftArm']['scar'], XMLData.injuries['rightArm']['scar'], XMLData.injuries['leftHand']['scar'], XMLData.injuries['rightHand']['scar'], XMLData.injuries['leftLeg']['scar'], XMLData.injuries['rightLeg']['scar']].max
      end

      def Scars.torso
        fix_injury_mode
        [XMLData.injuries['rightEye']['scar'], XMLData.injuries['leftEye']['scar'], XMLData.injuries['chest']['scar'], XMLData.injuries['abdomen']['scar'], XMLData.injuries['back']['scar']].max
      end

      def Scars.method_missing(arg = nil)
        echo "Scars: Invalid area, try one of these: arms, limbs, torso, #{XMLData.injuries.keys.join(', ')}"
        nil
      end
    end
    class GameObj
      @@loot          = Array.new
      @@npcs          = Array.new
      @@npc_status    = Hash.new
      @@pcs           = Array.new
      @@pc_status     = Hash.new
      @@inv           = Array.new
      @@contents      = Hash.new
      @@right_hand    = nil
      @@left_hand     = nil
      @@room_desc     = Array.new
      @@fam_loot      = Array.new
      @@fam_npcs      = Array.new
      @@fam_pcs       = Array.new
      @@fam_room_desc = Array.new
      @@type_data     = Hash.new
      @@sellable_data = Hash.new
      @@elevated_load = proc { GameObj.load_data }

      attr_reader :id
      attr_accessor :noun, :name, :before_name, :after_name

      def initialize(id, noun, name, before = nil, after = nil)
        @id = id
        @noun = noun
        @noun = 'lapis' if @noun == 'lapis lazuli'
        @noun = 'hammer' if @noun == "Hammer of Kai"
        @noun = 'mother-of-pearl' if (@noun == 'pearl') and (@name =~ /mother\-of\-pearl/)
        @name = name
        @before_name = before
        @after_name = after
      end

      def type
        GameObj.load_data if @@type_data.empty?
        list = @@type_data.keys.find_all { |t| (@name =~ @@type_data[t][:name] or @noun =~ @@type_data[t][:noun]) and (@@type_data[t][:exclude].nil? or @name !~ @@type_data[t][:exclude]) }
        if list.empty?
          nil
        else
          list.join(',')
        end
      end

      def sellable
        GameObj.load_data if @@sellable_data.empty?
        list = @@sellable_data.keys.find_all { |t| (@name =~ @@sellable_data[t][:name] or @noun =~ @@sellable_data[t][:noun]) and (@@sellable_data[t][:exclude].nil? or @name !~ @@sellable_data[t][:exclude]) }
        if list.empty?
          nil
        else
          list.join(',')
        end
      end

      def status
        if @@npc_status.keys.include?(@id)
          @@npc_status[@id]
        elsif @@pc_status.keys.include?(@id)
          @@pc_status[@id]
        elsif @@loot.find { |obj| obj.id == @id } or @@inv.find { |obj| obj.id == @id } or @@room_desc.find { |obj| obj.id == @id } or @@fam_loot.find { |obj| obj.id == @id } or @@fam_npcs.find { |obj| obj.id == @id } or @@fam_pcs.find { |obj| obj.id == @id } or @@fam_room_desc.find { |obj| obj.id == @id } or (@@right_hand.id == @id) or (@@left_hand.id == @id) or @@contents.values.find { |list| list.find { |obj| obj.id == @id } }
          nil
        else
          'gone'
        end
      end

      def status=(val)
        if @@npcs.any? { |npc| npc.id == @id }
          @@npc_status[@id] = val
        elsif @@pcs.any? { |pc| pc.id == @id }
          @@pc_status[@id] = val
        else
          nil
        end
      end

      def to_s
        @noun
      end

      def empty?
        false
      end

      def contents
        @@contents[@id].dup
      end

      def GameObj.[](val)
        if val.class == String
          if val =~ /^\-?[0-9]+$/
            obj = @@inv.find { |o| o.id == val } || @@loot.find { |o| o.id == val } || @@npcs.find { |o| o.id == val } || @@pcs.find { |o| o.id == val } || [@@right_hand, @@left_hand].find { |o| o.id == val } || @@room_desc.find { |o| o.id == val }
          elsif val.split(' ').length == 1
            obj = @@inv.find { |o| o.noun == val } || @@loot.find { |o| o.noun == val } || @@npcs.find { |o| o.noun == val } || @@pcs.find { |o| o.noun == val } || [@@right_hand, @@left_hand].find { |o| o.noun == val } || @@room_desc.find { |o| o.noun == val }
          else
            obj = @@inv.find { |o| o.name == val } || @@loot.find { |o| o.name == val } || @@npcs.find { |o| o.name == val } || @@pcs.find { |o| o.name == val } || [@@right_hand, @@left_hand].find { |o| o.name == val } || @@room_desc.find { |o| o.name == val } || @@inv.find { |o| o.name =~ /\b#{Regexp.escape(val.strip)}$/i } || @@loot.find { |o| o.name =~ /\b#{Regexp.escape(val.strip)}$/i } || @@npcs.find { |o| o.name =~ /\b#{Regexp.escape(val.strip)}$/i } || @@pcs.find { |o| o.name =~ /\b#{Regexp.escape(val.strip)}$/i } || [@@right_hand, @@left_hand].find { |o| o.name =~ /\b#{Regexp.escape(val.strip)}$/i } || @@room_desc.find { |o| o.name =~ /\b#{Regexp.escape(val.strip)}$/i } || @@inv.find { |o| o.name =~ /\b#{Regexp.escape(val).sub(' ', ' .*')}$/i } || @@loot.find { |o| o.name =~ /\b#{Regexp.escape(val).sub(' ', ' .*')}$/i } || @@npcs.find { |o| o.name =~ /\b#{Regexp.escape(val).sub(' ', ' .*')}$/i } || @@pcs.find { |o| o.name =~ /\b#{Regexp.escape(val).sub(' ', ' .*')}$/i } || [@@right_hand, @@left_hand].find { |o| o.name =~ /\b#{Regexp.escape(val).sub(' ', ' .*')}$/i } || @@room_desc.find { |o| o.name =~ /\b#{Regexp.escape(val).sub(' ', ' .*')}$/i }
          end
        elsif val.class == Regexp
          obj = @@inv.find { |o| o.name =~ val } || @@loot.find { |o| o.name =~ val } || @@npcs.find { |o| o.name =~ val } || @@pcs.find { |o| o.name =~ val } || [@@right_hand, @@left_hand].find { |o| o.name =~ val } || @@room_desc.find { |o| o.name =~ val }
        end
      end

      def GameObj
        @noun
      end

      def full_name
        "#{@before_name}#{' ' unless @before_name.nil? or @before_name.empty?}#{name}#{' ' unless @after_name.nil? or @after_name.empty?}#{@after_name}"
      end

      def GameObj.new_npc(id, noun, name, status = nil)
        obj = GameObj.new(id, noun, name)
        @@npcs.push(obj)
        @@npc_status[id] = status
        obj
      end

      def GameObj.new_loot(id, noun, name)
        obj = GameObj.new(id, noun, name)
        @@loot.push(obj)
        obj
      end

      def GameObj.new_pc(id, noun, name, status = nil)
        obj = GameObj.new(id, noun, name)
        @@pcs.push(obj)
        @@pc_status[id] = status
        obj
      end

      def GameObj.new_inv(id, noun, name, container = nil, before = nil, after = nil)
        obj = GameObj.new(id, noun, name, before, after)
        if container
          @@contents[container].push(obj)
        else
          @@inv.push(obj)
        end
        obj
      end

      def GameObj.new_room_desc(id, noun, name)
        obj = GameObj.new(id, noun, name)
        @@room_desc.push(obj)
        obj
      end

      def GameObj.new_fam_room_desc(id, noun, name)
        obj = GameObj.new(id, noun, name)
        @@fam_room_desc.push(obj)
        obj
      end

      def GameObj.new_fam_loot(id, noun, name)
        obj = GameObj.new(id, noun, name)
        @@fam_loot.push(obj)
        obj
      end

      def GameObj.new_fam_npc(id, noun, name)
        obj = GameObj.new(id, noun, name)
        @@fam_npcs.push(obj)
        obj
      end

      def GameObj.new_fam_pc(id, noun, name)
        obj = GameObj.new(id, noun, name)
        @@fam_pcs.push(obj)
        obj
      end

      def GameObj.new_right_hand(id, noun, name)
        @@right_hand = GameObj.new(id, noun, name)
      end

      def GameObj.right_hand
        @@right_hand.dup
      end

      def GameObj.new_left_hand(id, noun, name)
        @@left_hand = GameObj.new(id, noun, name)
      end

      def GameObj.left_hand
        @@left_hand.dup
      end

      def GameObj.clear_loot
        @@loot.clear
      end

      def GameObj.clear_npcs
        @@npcs.clear
        @@npc_status.clear
      end

      def GameObj.clear_pcs
        @@pcs.clear
        @@pc_status.clear
      end

      def GameObj.clear_inv
        @@inv.clear
      end

      def GameObj.clear_room_desc
        @@room_desc.clear
      end

      def GameObj.clear_fam_room_desc
        @@fam_room_desc.clear
      end

      def GameObj.clear_fam_loot
        @@fam_loot.clear
      end

      def GameObj.clear_fam_npcs
        @@fam_npcs.clear
      end

      def GameObj.clear_fam_pcs
        @@fam_pcs.clear
      end

      def GameObj.npcs
        if @@npcs.empty?
          nil
        else
          @@npcs.dup
        end
      end

      def GameObj.loot
        if @@loot.empty?
          nil
        else
          @@loot.dup
        end
      end

      def GameObj.pcs
        if @@pcs.empty?
          nil
        else
          @@pcs.dup
        end
      end

      def GameObj.inv
        if @@inv.empty?
          nil
        else
          @@inv.dup
        end
      end

      def GameObj.room_desc
        if @@room_desc.empty?
          nil
        else
          @@room_desc.dup
        end
      end

      def GameObj.fam_room_desc
        if @@fam_room_desc.empty?
          nil
        else
          @@fam_room_desc.dup
        end
      end

      def GameObj.fam_loot
        if @@fam_loot.empty?
          nil
        else
          @@fam_loot.dup
        end
      end

      def GameObj.fam_npcs
        if @@fam_npcs.empty?
          nil
        else
          @@fam_npcs.dup
        end
      end

      def GameObj.fam_pcs
        if @@fam_pcs.empty?
          nil
        else
          @@fam_pcs.dup
        end
      end

      def GameObj.clear_container(container_id)
        @@contents[container_id] = Array.new
      end

      def GameObj.delete_container(container_id)
        @@contents.delete(container_id)
      end

      def GameObj.targets
        a = Array.new
        XMLData.current_target_ids.each { |id|
          if (npc = @@npcs.find { |n| n.id == id }) and (npc.status !~ /dead|gone/)
            a.push(npc)
          end
        }
        a
      end

      def GameObj.dead
        dead_list = Array.new
        for obj in @@npcs
          dead_list.push(obj) if obj.status == "dead"
        end
        return nil if dead_list.empty?

        return dead_list
      end

      def GameObj.containers
        @@contents.dup
      end

      def GameObj.load_data(filename = nil)
        if $SAFE == 0
          if filename.nil?
            if File.exists?("#{DATA_DIR}/gameobj-data.xml")
              filename = "#{DATA_DIR}/gameobj-data.xml"
            elsif File.exists?("#{SCRIPT_DIR}/gameobj-data.xml") # deprecated
              filename = "#{SCRIPT_DIR}/gameobj-data.xml"
            else
              filename = "#{DATA_DIR}/gameobj-data.xml"
            end
          end
          if File.exists?(filename)
            begin
              @@type_data = Hash.new
              @@sellable_data = Hash.new
              File.open(filename) { |file|
                doc = REXML::Document.new(file.read)
                doc.elements.each('data/type') { |e|
                  if type = e.attributes['name']
                    @@type_data[type] = Hash.new
                    @@type_data[type][:name]    = Regexp.new(e.elements['name'].text) unless e.elements['name'].text.nil? or e.elements['name'].text.empty?
                    @@type_data[type][:noun]    = Regexp.new(e.elements['noun'].text) unless e.elements['noun'].text.nil? or e.elements['noun'].text.empty?
                    @@type_data[type][:exclude] = Regexp.new(e.elements['exclude'].text) unless e.elements['exclude'].text.nil? or e.elements['exclude'].text.empty?
                  end
                }
                doc.elements.each('data/sellable') { |e|
                  if sellable = e.attributes['name']
                    @@sellable_data[sellable] = Hash.new
                    @@sellable_data[sellable][:name]    = Regexp.new(e.elements['name'].text) unless e.elements['name'].text.nil? or e.elements['name'].text.empty?
                    @@sellable_data[sellable][:noun]    = Regexp.new(e.elements['noun'].text) unless e.elements['noun'].text.nil? or e.elements['noun'].text.empty?
                    @@sellable_data[sellable][:exclude] = Regexp.new(e.elements['exclude'].text) unless e.elements['exclude'].text.nil? or e.elements['exclude'].text.empty?
                  end
                }
              }
              true
            rescue
              @@type_data = nil
              @@sellable_data = nil
              echo "error: GameObj.load_data: #{$!}"
              respond $!.backtrace[0..1]
              false
            end
          else
            @@type_data = nil
            @@sellable_data = nil
            echo "error: GameObj.load_data: file does not exist: #{filename}"
            false
          end
        else
          @@elevated_load.call
        end
      end

      def GameObj.type_data
        @@type_data
      end

      def GameObj.sellable_data
        @@sellable_data
      end
    end
    #
    # start deprecated stuff
    #
    class RoomObj < GameObj
    end
    #
    # end deprecated stuff
    #
  end
  module DragonRealms
    # fixme
  end
end

include Games::Gemstone

JUMP = Exception.exception('JUMP')
JUMP_ERROR = Exception.exception('JUMP_ERROR')

DIRMAP = {
  'out' => 'K',
  'ne' => 'B',
  'se' => 'D',
  'sw' => 'F',
  'nw' => 'H',
  'up' => 'I',
  'down' => 'J',
  'n' => 'A',
  'e' => 'C',
  's' => 'E',
  'w' => 'G',
}
SHORTDIR = {
  'out' => 'out',
  'northeast' => 'ne',
  'southeast' => 'se',
  'southwest' => 'sw',
  'northwest' => 'nw',
  'up' => 'up',
  'down' => 'down',
  'north' => 'n',
  'east' => 'e',
  'south' => 's',
  'west' => 'w',
}
LONGDIR = {
  'out' => 'out',
  'ne' => 'northeast',
  'se' => 'southeast',
  'sw' => 'southwest',
  'nw' => 'northwest',
  'up' => 'up',
  'down' => 'down',
  'n' => 'north',
  'e' => 'east',
  's' => 'south',
  'w' => 'west',
}
MINDMAP = {
  'clear as a bell' => 'A',
  'fresh and clear' => 'B',
  'clear' => 'C',
  'muddled' => 'D',
  'becoming numbed' => 'E',
  'numbed' => 'F',
  'must rest' => 'G',
  'saturated' => 'H',
}
ICONMAP = {
  'IconKNEELING' => 'GH',
  'IconPRONE' => 'G',
  'IconSITTING' => 'H',
  'IconSTANDING' => 'T',
  'IconSTUNNED' => 'I',
  'IconHIDDEN' => 'N',
  'IconINVISIBLE' => 'D',
  'IconDEAD' => 'B',
  'IconWEBBED' => 'C',
  'IconJOINED' => 'P',
  'IconBLEEDING' => 'O',
}

XMLData = XMLParser.new

reconnect_if_wanted = proc {
  if ARGV.include?('--reconnect') and ARGV.include?('--login') and not $_CLIENTBUFFER_.any? { |cmd| cmd =~ /^(?:\[.*?\])?(?:<c>)?(?:quit|exit)/i }
    if reconnect_arg = ARGV.find { |arg| arg =~ /^\-\-reconnect\-delay=[0-9]+(?:\+[0-9]+)?$/ }
      reconnect_arg =~ /^\-\-reconnect\-delay=([0-9]+)(\+[0-9]+)?/
      reconnect_delay = $1.to_i
      reconnect_step = $2.to_i
    else
      reconnect_delay = 60
      reconnect_step = 0
    end
    Lich.log "info: waiting #{reconnect_delay} seconds to reconnect..."
    sleep reconnect_delay
    Lich.log 'info: reconnecting...'
    if (RUBY_PLATFORM =~ /mingw|win/i) and (RUBY_PLATFORM !~ /darwin/i)
      if $frontend == 'stormfront'
        system 'taskkill /FI "WINDOWTITLE eq [GSIV: ' + Char.name + '*"' # fixme: window title changing to Gemstone IV: Char.name # name optional
      end
      args = ['start rubyw.exe']
    else
      args = ['ruby']
    end
    args.push $PROGRAM_NAME.slice(/[^\\\/]+$/)
    args.concat ARGV
    args.push '--reconnected' unless args.include?('--reconnected')
    if reconnect_step > 0
      args.delete(reconnect_arg)
      args.concat ["--reconnect-delay=#{reconnect_delay + reconnect_step}+#{reconnect_step}"]
    end
    Lich.log "exec args.join(' '): exec #{args.join(' ')}"
    exec args.join(' ')
  end
}

#
# Start deprecated stuff
#

$version = LICH_VERSION
$room_count = 0
$psinet = false
$stormfront = true

class Script
  def Script.self
    Script.current
  end

  def Script.running
    list = Array.new
    for script in @@running
      list.push(script) unless script.hidden
    end
    return list
  end

  def Script.index
    Script.running
  end

  def Script.hidden
    list = Array.new
    for script in @@running
      list.push(script) if script.hidden
    end
    return list
  end

  def Script.namescript_incoming(line)
    Script.new_downstream(line)
  end
end

class Spellsong
  def Spellsong.cost
    Spellsong.renew_cost
  end

  def Spellsong.tonisdodgebonus
    thresholds = [1, 2, 3, 5, 8, 10, 14, 17, 21, 26, 31, 36, 42, 49, 55, 63, 70, 78, 87, 96]
    bonus = 20
    thresholds.each { |val| if Skills.elair >= val then bonus += 1 end }
    bonus
  end

  def Spellsong.mirrorsdodgebonus
    20 + ((Spells.bard - 19) / 2).round
  end

  def Spellsong.mirrorscost
    [19 + ((Spells.bard - 19) / 5).truncate, 8 + ((Spells.bard - 19) / 10).truncate]
  end

  def Spellsong.sonicbonus
    (Spells.bard / 2).round
  end

  def Spellsong.sonicarmorbonus
    Spellsong.sonicbonus + 15
  end

  def Spellsong.sonicbladebonus
    Spellsong.sonicbonus + 10
  end

  def Spellsong.sonicweaponbonus
    Spellsong.sonicbladebonus
  end

  def Spellsong.sonicshieldbonus
    Spellsong.sonicbonus + 10
  end

  def Spellsong.valorbonus
    10 + (([Spells.bard, Stats.level].min - 10) / 2).round
  end

  def Spellsong.valorcost
    [10 + (Spellsong.valorbonus / 2), 3 + (Spellsong.valorbonus / 5)]
  end

  def Spellsong.luckcost
    [6 + ((Spells.bard - 6) / 4), (6 + ((Spells.bard - 6) / 4) / 2).round]
  end

  def Spellsong.manacost
    [18, 15]
  end

  def Spellsong.fortcost
    [3, 1]
  end

  def Spellsong.shieldcost
    [9, 4]
  end

  def Spellsong.weaponcost
    [12, 4]
  end

  def Spellsong.armorcost
    [14, 5]
  end

  def Spellsong.swordcost
    [25, 15]
  end
end

def start_script(script_name, cli_vars = [], flags = Hash.new)
  if flags == true
    flags = { :quiet => true }
  end
  Script.start(script_name, cli_vars.join(' '), flags)
end

def start_scripts(*script_names)
  script_names.flatten.each { |script_name|
    start_script(script_name)
    sleep 0.02
  }
end

def force_start_script(script_name, cli_vars = [], flags = {})
  flags = Hash.new unless flags.class == Hash
  flags[:force] = true
  start_script(script_name, cli_vars, flags)
end

def survivepoison?
  echo 'survivepoison? called, but there is no XML for poison rate'
  return true
end

def survivedisease?
  echo 'survivepoison? called, but there is no XML for disease rate'
  return true
end

def before_dying(&code)
  Script.at_exit(&code)
end

def undo_before_dying
  Script.clear_exit_procs
end

def abort!
  Script.exit!
end

def fetchloot(userbagchoice = UserVars.lootsack)
  if GameObj.loot.empty?
    return false
  end

  if UserVars.excludeloot.empty?
    regexpstr = nil
  else
    regexpstr = UserVars.excludeloot.split(', ').join('|')
  end
  if checkright and checkleft
    stowed = GameObj.right_hand.noun
    fput "put my #{stowed} in my #{UserVars.lootsack}"
  else
    stowed = nil
  end
  GameObj.loot.each { |loot|
    unless not regexpstr.nil? and loot.name =~ /#{regexpstr}/
      fput "get #{loot.noun}"
      fput("put my #{loot.noun} in my #{userbagchoice}") if (checkright || checkleft)
    end
  }
  if stowed
    fput "take my #{stowed} from my #{UserVars.lootsack}"
  end
end

def take(*items)
  items.flatten!
  if (righthand? && lefthand?)
    weap = checkright
    fput "put my #{checkright} in my #{UserVars.lootsack}"
    unsh = true
  else
    unsh = false
  end
  items.each { |trinket|
    fput "take #{trinket}"
    fput("put my #{trinket} in my #{UserVars.lootsack}") if (righthand? || lefthand?)
  }
  if unsh then fput("take my #{weap} from my #{UserVars.lootsack}") end
end

def stop_script(*target_names)
  numkilled = 0
  target_names.each { |target_name|
    condemned = Script.list.find { |s_sock| s_sock.name =~ /^#{target_name}/i }
    if condemned.nil?
      respond("--- Lich: '#{Script.current}' tried to stop '#{target_name}', but it isn't running!")
    else
      if condemned.name =~ /^#{Script.current.name}$/i
        exit
      end
      condemned.kill
      respond("--- Lich: '#{condemned}' has been stopped by #{Script.current}.")
      numkilled += 1
    end
  }
  if numkilled == 0
    return false
  else
    return numkilled
  end
end

def running?(*snames)
  snames.each { |checking| (return false) unless (Script.running.find { |lscr| lscr.name =~ /^#{checking}$/i } || Script.running.find { |lscr| lscr.name =~ /^#{checking}/i } || Script.hidden.find { |lscr| lscr.name =~ /^#{checking}$/i } || Script.hidden.find { |lscr| lscr.name =~ /^#{checking}/i }) }
  true
end

module Settings
  def Settings.load; end

  def Settings.save_all; end

  def Settings.clear; end

  def Settings.auto=(val); end

  def Settings.auto; end

  def Settings.autoload; end
end

module GameSettings
  def GameSettings.load; end

  def GameSettings.save; end

  def GameSettings.save_all; end

  def GameSettings.clear; end

  def GameSettings.auto=(val); end

  def GameSettings.auto; end

  def GameSettings.autoload; end
end

module CharSettings
  def CharSettings.load; end

  def CharSettings.save; end

  def CharSettings.save_all; end

  def CharSettings.clear; end

  def CharSettings.auto=(val); end

  def CharSettings.auto; end

  def CharSettings.autoload; end
end

module UserVars
  def UserVars.list
    Vars.list
  end

  def UserVars.method_missing(arg1, arg2 = '')
    Vars.method_missing(arg1, arg2)
  end

  def UserVars.change(var_name, value, t = nil)
    Vars[var_name] = value
  end

  def UserVars.add(var_name, value, t = nil)
    Vars[var_name] = Vars[var_name].split(', ').push(value).join(', ')
  end

  def UserVars.delete(var_name, t = nil)
    Vars[var_name] = nil
  end

  def UserVars.list_global
    Array.new
  end

  def UserVars.list_char
    Vars.list
  end
end

def start_exec_script(cmd_data, options = Hash.new)
  ExecScript.start(cmd_data, options)
end

module Setting
  def Setting.[](name)
    Settings[name]
  end

  def Setting.[]=(name, value)
    Settings[name] = value
  end

  def Setting.to_hash(scope = ':')
    Settings.to_hash
  end
end
module GameSetting
  def GameSetting.[](name)
    GameSettings[name]
  end

  def GameSetting.[]=(name, value)
    GameSettings[name] = value
  end

  def GameSetting.to_hash(scope = ':')
    GameSettings.to_hash
  end
end
module CharSetting
  def CharSetting.[](name)
    CharSettings[name]
  end

  def CharSetting.[]=(name, value)
    CharSettings[name] = value
  end

  def CharSetting.to_hash(scope = ':')
    CharSettings.to_hash
  end
end
class StringProc
  def StringProc._load(string)
    StringProc.new(string)
  end
end
class String
  def to_a # for compatibility with Ruby 1.8
    [self]
  end

  def silent
    false
  end

  def split_as_list
    string = self
    string.sub!(/^You (?:also see|notice) |^In the .+ you see /, ',')
    string.sub('.', '').sub(/ and (an?|some|the)/, ', \1').split(',').reject { |str| str.strip.empty? }.collect { |str| str.lstrip }
  end
end
#
# End deprecated stuff
#

undef :abort
alias :mana :checkmana
alias :mana? :checkmana
alias :max_mana :maxmana
alias :health :checkhealth
alias :health? :checkhealth
alias :spirit :checkspirit
alias :spirit? :checkspirit
alias :stamina :checkstamina
alias :stamina? :checkstamina
alias :stunned? :checkstunned
alias :bleeding? :checkbleeding
alias :reallybleeding? :checkreallybleeding
alias :poisoned? :checkpoison
alias :diseased? :checkdisease
alias :dead? :checkdead
alias :hiding? :checkhidden
alias :hidden? :checkhidden
alias :hidden :checkhidden
alias :checkhiding :checkhidden
alias :invisible? :checkinvisible
alias :standing? :checkstanding
alias :kneeling? :checkkneeling
alias :sitting? :checksitting
alias :stance? :checkstance
alias :stance :checkstance
alias :joined? :checkgrouped
alias :checkjoined :checkgrouped
alias :group? :checkgrouped
alias :myname? :checkname
alias :active? :checkspell
alias :righthand? :checkright
alias :lefthand? :checkleft
alias :righthand :checkright
alias :lefthand :checkleft
alias :mind? :checkmind
alias :checkactive :checkspell
alias :forceput :fput
alias :send_script :send_scripts
alias :stop_scripts :stop_script
alias :kill_scripts :stop_script
alias :kill_script :stop_script
alias :fried? :checkfried
alias :saturated? :checksaturated
alias :webbed? :checkwebbed
alias :pause_scripts :pause_script
alias :roomdescription? :checkroomdescrip
alias :prepped? :checkprep
alias :checkprepared :checkprep
alias :unpause_scripts :unpause_script
alias :priority? :setpriority
alias :checkoutside :outside?
alias :toggle_status :status_tags
alias :encumbrance? :checkencumbrance
alias :bounty? :checkbounty

#
# Program start
#

ARGV.delete_if { |arg| arg =~ /launcher\.exe/i } # added by Simutronics Game Entry

argv_options = Hash.new
bad_args = Array.new

for arg in ARGV
  if (arg == '-h') or (arg == '--help')
    puts 'Usage:  lich [OPTION]'
    puts ''
    puts 'Options are:'
    puts '  -h, --help          Display this list.'
    puts '  -V, --version       Display the program version number and credits.'
    puts ''
    puts '  -d, --directory     Set the main Lich program directory.'
    puts '      --script-dir    Set the directoy where Lich looks for scripts.'
    puts '      --data-dir      Set the directory where Lich will store script data.'
    puts '      --temp-dir      Set the directory where Lich will store temporary files.'
    puts ''
    puts '  -w, --wizard        Run in Wizard mode (default)'
    puts '  -s, --stormfront    Run in StormFront mode.'
    puts '      --avalon        Run in Avalon mode.'
    puts '      --frostbite     Run in Frosbite mode.'
    puts ''
    puts '      --gemstone      Connect to the Gemstone IV Prime server (default).'
    puts '      --dragonrealms  Connect to the DragonRealms server.'
    puts '      --platinum      Connect to the Gemstone IV/DragonRealms Platinum server.'
    puts '      --test          Connect to the test instance of the selected game server.'
    puts '  -g, --game          Set the IP address and port of the game.  See example below.'
    puts ''
    puts '      --install       Edits the Windows/WINE registry so that Lich is started when logging in using the website or SGE.'
    puts '      --uninstall     Removes Lich from the registry.'
    puts ''
    puts 'The majority of Lich\'s built-in functionality was designed and implemented with Simutronics MUDs in mind (primarily Gemstone IV): as such, many options/features provided by Lich may not be applicable when it is used with a non-Simutronics MUD.  In nearly every aspect of the program, users who are not playing a Simutronics game should be aware that if the description of a feature/option does not sound applicable and/or compatible with the current game, it should be assumed that the feature/option is not.  This particularly applies to in-script methods (commands) that depend heavily on the data received from the game conforming to specific patterns (for instance, it\'s extremely unlikely Lich will know how much "health" your character has left in a non-Simutronics game, and so the "health" script command will most likely return a value of 0).'
    puts ''
    puts 'The level of increase in efficiency when Lich is run in "bare-bones mode" (i.e. started with the --bare argument) depends on the data stream received from a given game, but on average results in a moderate improvement and it\'s recommended that Lich be run this way for any game that does not send "status information" in a format consistent with Simutronics\' GSL or XML encoding schemas.'
    puts ''
    puts ''
    puts 'Examples:'
    puts '  lich -w -d /usr/bin/lich/          (run Lich in Wizard mode using the dir \'/usr/bin/lich/\' as the program\'s home)'
    puts '  lich -g gs3.simutronics.net:4000   (run Lich using the IP address \'gs3.simutronics.net\' and the port number \'4000\')'
    puts '  lich --dragonrealms --test --genie (run Lich connected to DragonRealms Test server for the Genie frontend)'
    puts '  lich --script-dir /mydir/scripts   (run Lich with its script directory set to \'/mydir/scripts\')'
    puts '  lich --bare -g skotos.net:5555     (run in bare-bones mode with the IP address and port of the game set to \'skotos.net:5555\')'
    puts ''
    exit
  elsif (arg == '-v') or (arg == '--version')
    puts "The Lich, version #{LICH_VERSION}"
    puts ' (an implementation of the Ruby interpreter by Yukihiro Matsumoto designed to be a \'script engine\' for text-based MUDs)'
    puts ''
    puts '- The Lich program and all material collectively referred to as "The Lich project" is copyright (C) 2005-2006 Murray Miron.'
    puts '- The Gemstone IV and DragonRealms games are copyright (C) Simutronics Corporation.'
    puts '- The Wizard front-end and the StormFront front-end are also copyrighted by the Simutronics Corporation.'
    puts '- Ruby is (C) Yukihiro \'Matz\' Matsumoto.'
    puts ''
    puts 'Thanks to all those who\'ve reported bugs and helped me track down problems on both Windows and Linux.'
    exit
  elsif arg == '--link-to-sge'
    result = Lich.link_to_sge
    if $stdout.isatty
      if result
        $stdout.puts "Successfully linked to SGE."
      else
        $stdout.puts "Failed to link to SGE."
      end
    end
    exit
  elsif arg == '--unlink-from-sge'
    result = Lich.unlink_from_sge
    if $stdout.isatty
      if result
        $stdout.puts "Successfully unlinked from SGE."
      else
        $stdout.puts "Failed to unlink from SGE."
      end
    end
    exit
  elsif arg == '--link-to-sal'
    result = Lich.link_to_sal
    if $stdout.isatty
      if result
        $stdout.puts "Successfully linked to SAL files."
      else
        $stdout.puts "Failed to link to SAL files."
      end
    end
    exit
  elsif arg == '--unlink-from-sal'
    result = Lich.unlink_from_sal
    if $stdout.isatty
      if result
        $stdout.puts "Successfully unlinked from SAL files."
      else
        $stdout.puts "Failed to unlink from SAL files."
      end
    end
    exit
  elsif arg == '--install' # deprecated
    if Lich.link_to_sge and Lich.link_to_sal
      $stdout.puts 'Install was successful.'
      Lich.log 'Install was successful.'
    else
      $stdout.puts 'Install failed.'
      Lich.log 'Install failed.'
    end
    exit
  elsif arg == '--uninstall' # deprecated
    if Lich.unlink_from_sge and Lich.unlink_from_sal
      $stdout.puts 'Uninstall was successful.'
      Lich.log 'Uninstall was successful.'
    else
      $stdout.puts 'Uninstall failed.'
      Lich.log 'Uninstall failed.'
    end
    exit
  elsif arg =~ /^--(?:home)=(.+)$/i
    LICH_DIR = $1.sub(/[\\\/]$/, '')
  elsif arg =~ /^--temp=(.+)$/i
    TEMP_DIR = $1.sub(/[\\\/]$/, '')
  elsif arg =~ /^--scripts=(.+)$/i
    SCRIPT_DIR = $1.sub(/[\\\/]$/, '')
  elsif arg =~ /^--maps=(.+)$/i
    MAP_DIR = $1.sub(/[\\\/]$/, '')
  elsif arg =~ /^--logs=(.+)$/i
    LOG_DIR = $1.sub(/[\\\/]$/, '')
  elsif arg =~ /^--backup=(.+)$/i
    BACKUP_DIR = $1.sub(/[\\\/]$/, '')
  elsif arg =~ /^--data=(.+)$/i
    DATA_DIR = $1.sub(/[\\\/]$/, '')
  elsif arg =~ /^--start-scripts=(.+)$/i
    argv_options[:start_scripts] = $1
  elsif arg =~ /^--reconnect$/i
    argv_options[:reconnect] = true
  elsif arg =~ /^--reconnect-delay=(.+)$/i
    argv_options[:reconnect_delay] = $1
  elsif arg =~ /^--host=(.+):(.+)$/
    argv_options[:host] = { :domain => $1, :port => $2.to_i }
  elsif arg =~ /^--hosts-file=(.+)$/i
    argv_options[:hosts_file] = $1
  elsif arg =~ /^--gui$/i
    argv_options[:gui] = true
  elsif arg =~ /^--game=(.+)$/i
    argv_options[:game] = $1
  elsif arg =~ /^--account=(.+)$/i
    argv_options[:account] = $1
  elsif arg =~ /^--password=(.+)$/i
    argv_options[:password] = $1
  elsif arg =~ /^--character=(.+)$/i
    argv_options[:character] = $1
  elsif arg =~ /^--frontend=(.+)$/i
    argv_options[:frontend] = $1
  elsif arg =~ /^--frontend-command=(.+)$/i
    argv_options[:frontend_command] = $1
  elsif arg =~ /^--save$/i
    argv_options[:save] = true
  elsif arg =~ /^--wine(?:\-prefix)?=.+$/i
    nil # already used when defining the Wine module
  elsif arg =~ /\.sal$|Gse\.~xt$/i
    argv_options[:sal] = arg
    unless File.exists?(argv_options[:sal])
      if ARGV.join(' ') =~ /([A-Z]:\\.+?\.(?:sal|~xt))/i
        argv_options[:sal] = $1
      end
    end
    unless File.exists?(argv_options[:sal])
      if defined?(Wine)
        argv_options[:sal] = "#{Wine::PREFIX}/drive_c/#{argv_options[:sal][3..-1].split('\\').join('/')}"
      end
    end
    bad_args.clear
  else
    bad_args.push(arg)
  end
end

if arg = ARGV.find { |a| a == '--hosts-dir' }
  i = ARGV.index(arg)
  ARGV.delete_at(i)
  hosts_dir = ARGV[i]
  ARGV.delete_at(i)
  if hosts_dir and File.exists?(hosts_dir)
    hosts_dir = hosts_dir.tr('\\', '/')
    hosts_dir += '/' unless hosts_dir[-1..-1] == '/'
  else
    $stdout.puts "warning: given hosts directory does not exist: #{hosts_dir}"
    hosts_dir = nil
  end
else
  hosts_dir = nil
end

detachable_client_port = nil
if arg = ARGV.find { |a| a =~ /^\-\-detachable\-client=[0-9]+$/ }
  detachable_client_port = /^\-\-detachable\-client=([0-9]+)$/.match(arg).captures.first
end

if argv_options[:sal]
  unless File.exists?(argv_options[:sal])
    Lich.log "error: launch file does not exist: #{argv_options[:sal]}"
    Lich.msgbox "error: launch file does not exist: #{argv_options[:sal]}"
    exit
  end
  Lich.log "info: launch file: #{argv_options[:sal]}"
  if argv_options[:sal] =~ /SGE\.sal/i
    unless launcher_cmd = Lich.get_simu_launcher
      $stdout.puts 'error: failed to find the Simutronics launcher'
      Lich.log 'error: failed to find the Simutronics launcher'
      exit
    end
    launcher_cmd.sub!('%1', argv_options[:sal])
    Lich.log "info: launcher_cmd: #{launcher_cmd}"
    if defined?(Win32) and launcher_cmd =~ /^"(.*?)"\s*(.*)$/
      dir_file = $1
      param = $2
      dir = dir_file.slice(/^.*[\\\/]/)
      file = dir_file.sub(/^.*[\\\/]/, '')
      operation = (Win32.isXP? ? 'open' : 'runas')
      Win32.ShellExecute(:lpOperation => operation, :lpFile => file, :lpDirectory => dir, :lpParameters => param)
      if r < 33
        Lich.log "error: Win32.ShellExecute returned #{r}; Win32.GetLastError: #{Win32.GetLastError}"
      end
    elsif defined?(Wine)
      system("#{Wine::BIN} #{launcher_cmd}")
    else
      system(launcher_cmd)
    end
    exit
  end
end

if arg = ARGV.find { |a| (a == '-g') or (a == '--game') }
  game_host, game_port = ARGV[ARGV.index(arg) + 1].split(':')
  game_port = game_port.to_i
  if ARGV.any? { |arg| (arg == '-s') or (arg == '--stormfront') }
    $frontend = 'stormfront'
  elsif ARGV.any? { |arg| (arg == '-w') or (arg == '--wizard') }
    $frontend = 'wizard'
  elsif ARGV.any? { |arg| arg == '--avalon' }
    $frontend = 'avalon'
  elsif ARGV.any? { |arg| arg == '--frostbite' }
    $frontend = 'frostbite'
  else
    $frontend = 'unknown'
  end
elsif ARGV.include?('--gemstone')
  if ARGV.include?('--platinum')
    $platinum = true
    if ARGV.any? { |arg| (arg == '-s') or (arg == '--stormfront') }
      game_host = 'storm.gs4.game.play.net'
      game_port = 10124
      $frontend = 'stormfront'
    else
      game_host = 'gs-plat.simutronics.net'
      game_port = 10121
      if ARGV.any? { |arg| arg == '--avalon' }
        $frontend = 'avalon'
      else
        $frontend = 'wizard'
      end
    end
  else
    $platinum = false
    if ARGV.any? { |arg| (arg == '-s') or (arg == '--stormfront') }
      game_host = 'storm.gs4.game.play.net'
      game_port = 10024
      $frontend = 'stormfront'
    else
      game_host = 'gs3.simutronics.net'
      game_port = 4900
      if ARGV.any? { |arg| arg == '--avalon' }
        $frontend = 'avalon'
      else
        $frontend = 'wizard'
      end
    end
  end
elsif ARGV.include?('--shattered')
  $platinum = false
  if ARGV.any? { |arg| (arg == '-s') or (arg == '--stormfront') }
    game_host = 'storm.gs4.game.play.net'
    game_port = 10324
    $frontend = 'stormfront'
  else
    game_host = 'gs4.simutronics.net'
    game_port = 10321
    if ARGV.any? { |arg| arg == '--avalon' }
      $frontend = 'avalon'
    else
      $frontend = 'wizard'
    end
  end
elsif ARGV.include?('--fallen')
  $platinum = false
  # Not sure what the port info is for anything else but Genie :(
  if ARGV.any? { |arg| (arg == '-s') or (arg == '--stormfront') }
    $frontend = 'stormfront'
    $stdout.puts "fixme"
    Lich.log "fixme"
    exit
  elsif ARGV.grep(/--genie/).any?
    game_host = 'dr.simutronics.net'
    game_port = 11324
    $frontend = 'genie'
  else
    $stdout.puts "fixme"
    Lich.log "fixme"
    exit
  end
elsif ARGV.include?('--dragonrealms')
  if ARGV.include?('--platinum')
    $platinum = true
    if ARGV.any? { |arg| (arg == '-s') or (arg == '--stormfront') }
      $stdout.puts "fixme"
      Lich.log "fixme"
      exit
      $frontend = 'stormfront'
    elsif ARGV.grep(/--genie/).any?
      game_host = 'dr.simutronics.net'
      game_port = 11124
      $frontend = 'genie'
    else
      $stdout.puts "fixme"
      Lich.log "fixme"
      exit
      $frontend = 'wizard'
    end
  else
    $platinum = false
    if ARGV.any? { |arg| (arg == '-s') or (arg == '--stormfront') }
      $frontend = 'stormfront'
      $stdout.puts "fixme"
      Lich.log "fixme"
      exit
    elsif ARGV.grep(/--genie/).any?
      game_host = 'dr.simutronics.net'
      game_port = ARGV.include?('--test') ? 11624 : 11024
      $frontend = 'genie'
    else
      game_host = 'dr.simutronics.net'
      game_port = ARGV.include?('--test') ? 11624 : 11024
      if ARGV.any? { |arg| arg == '--avalon' }
        $frontend = 'avalon'
      elsif ARGV.any? { |arg| arg == '--frostbite' }
        $frontend = 'frostbite'
      else
        $frontend = 'wizard'
      end
    end
  end
else
  game_host, game_port = nil, nil
  Lich.log "info: no force-mode info given"
end

main_thread = Thread.new {
  test_mode = false
  $SEND_CHARACTER = '>'
  $cmd_prefix = '<c>'
  $clean_lich_char = $frontend == 'genie' ? ',' : ';'
  $lich_char = Regexp.escape($clean_lich_char)
  $lich_char_regex = Regexp.union(',', ';')

  @launch_data = nil
  require_relative("./lib/eaccess.rb")

  if ARGV.include?('--login')
    if File.exists?("#{DATA_DIR}/entry.dat")
      entry_data = File.open("#{DATA_DIR}/entry.dat", 'r') { |file|
        begin
          Marshal.load(file.read.unpack('m').first)
        rescue
          Array.new
        end
      }
    else
      entry_data = Array.new
    end
    char_name = ARGV[ARGV.index('--login') + 1].capitalize
    if ARGV.include?('--gemstone')
      if ARGV.include?('--platinum')
        data = entry_data.find { |d| (d[:char_name] == char_name) and (d[:game_code] == 'GSX') }
      elsif ARGV.include?('--shattered')
        data = entry_data.find { |d| (d[:char_name] == char_name) and (d[:game_code] == 'GSF') }
      elsif ARGV.include?('--test')
        data = entry_data.find { |d| (d[:char_name] == char_name) and (d[:game_code] == 'GST') }
      else
        data = entry_data.find { |d| (d[:char_name] == char_name) and (d[:game_code] == 'GS3') }
      end
    elsif ARGV.include?('--shattered')
      data = entry_data.find { |d| (d[:char_name] == char_name) and (d[:game_code] == 'GSF') }
    elsif ARGV.include?('--dragonrealms')
      if ARGV.include?('--platinum')
        data = entry_data.find { |d| (d[:char_name] == char_name) and (d[:game_code] == 'DRX') }
      elsif ARGV.include?('--fallen')
        data = entry_data.find { |d| (d[:char_name] == char_name) and (d[:game_code] == 'DRF') }
      elsif ARGV.include?('--test')
        data = entry_data.find { |d| (d[:char_name] == char_name) and (d[:game_code] == 'DRT') }
      else
        data = entry_data.find { |d| (d[:char_name] == char_name) and (d[:game_code] == 'DR') }
      end
    elsif ARGV.include?('--fallen')
      data = entry_data.find { |d| (d[:char_name] == char_name) and (d[:game_code] == 'DRF') }
    else
      data = entry_data.find { |d| (d[:char_name] == char_name) }
    end
    if data
      Lich.log "info: using quick game entry settings for #{char_name}"
      msgbox = proc { |msg|
        if defined?(Gtk)
          done = false
          Gtk.queue {
            dialog = Gtk::MessageDialog.new(nil, Gtk::Dialog::DESTROY_WITH_PARENT, Gtk::MessageDialog::QUESTION, Gtk::MessageDialog::BUTTONS_CLOSE, msg)
            dialog.run
            dialog.destroy
            done = true
          }
          sleep 0.1 until done
        else
          $stdout.puts(msg)
          Lich.log(msg)
        end
      }

      launch_data_hash = EAccess.auth(
        account: data[:user_id],
        password: data[:password],
        character: data[:char_name],
        game_code: data[:game_code]
      )

      @launch_data = launch_data_hash.map { |k, v| "#{k.upcase}=#{v}" }
      if data[:frontend] == 'wizard'
        @launch_data.collect! { |line| line.sub(/GAMEFILE=.+/, 'GAMEFILE=WIZARD.EXE').sub(/GAME=.+/, 'GAME=WIZ').sub(/FULLGAMENAME=.+/, 'FULLGAMENAME=Wizard Front End') }
      elsif data[:frontend] == 'avalon'
        @launch_data.collect! { |line| line.sub(/GAME=.+/, 'GAME=AVALON') }
      end
      if data[:custom_launch]
        @launch_data.push "CUSTOMLAUNCH=#{data[:custom_launch]}"
        if data[:custom_launch_dir]
          @launch_data.push "CUSTOMLAUNCHDIR=#{data[:custom_launch_dir]}"
        end
      end
    else
      $stdout.puts "error: failed to find login data for #{char_name}"
      Lich.log "error: failed to find login data for #{char_name}"
    end

  ## GUI starts here

  elsif defined?(Gtk) and (ARGV.empty? or argv_options[:gui])
    gui_login
  end

  #
  # open the client and have it connect to us
  #

  $_SERVERBUFFER_ = LimitedArray.new
  $_SERVERBUFFER_.max_size = 400
  $_CLIENTBUFFER_ = LimitedArray.new
  $_CLIENTBUFFER_.max_size = 100

  Socket.do_not_reverse_lookup = true

  if argv_options[:sal]
    begin
      @launch_data = File.open(argv_options[:sal]) { |file| file.readlines }.collect { |line| line.chomp }
    rescue
      $stdout.puts "error: failed to read launch_file: #{$!}"
      Lich.log "info: launch_file: #{argv_options[:sal]}"
      Lich.log "error: failed to read launch_file: #{$!}\n\t#{$!.backtrace.join("\n\t")}"
      exit
    end
  end

  if @launch_data
    if @launch_data.find { |opt| opt =~ /GAMECODE=DR/ }
      gamecodeshort = "DR"
    else
      gamecodeshort = "GS"
    end
    unless gamecode = @launch_data.find { |line| line =~ /GAMECODE=/ }
      $stdout.puts "error: launch_data contains no GAMECODE info"
      Lich.log "error: launch_data contains no GAMECODE info"
      exit(1)
    end
    unless gameport = @launch_data.find { |line| line =~ /GAMEPORT=/ }
      $stdout.puts "error: launch_data contains no GAMEPORT info"
      Lich.log "error: launch_data contains no GAMEPORT info"
      exit(1)
    end
    unless gamehost = @launch_data.find { |opt| opt =~ /GAMEHOST=/ }
      $stdout.puts "error: launch_data contains no GAMEHOST info"
      Lich.log "error: launch_data contains no GAMEHOST info"
      exit(1)
    end
    unless game = @launch_data.find { |opt| opt =~ /GAME=/ }
      $stdout.puts "error: launch_data contains no GAME info"
      Lich.log "error: launch_data contains no GAME info"
      exit(1)
    end
    if custom_launch = @launch_data.find { |opt| opt =~ /CUSTOMLAUNCH=/ }
      custom_launch.sub!(/^.*?\=/, '')
      Lich.log "info: using custom launch command: #{custom_launch}"
    elsif (RUBY_PLATFORM =~ /mingw|win/i) and (RUBY_PLATFORM !~ /darwin/i)
      Lich.log("info: Working against a Windows Platform for FE Executable")
      if @launch_data.find { |opt| opt =~ /GAME=WIZ/ }
        custom_launch = "Wizard.Exe /G#{gamecodeshort}/H127.0.0.1 /P%port% /K%key%"
      elsif @launch_data.find { |opt| opt =~ /GAME=STORM/ }
        custom_launch = "Wrayth.exe /G#{gamecodeshort}/Hlocalhost/P%port%/K%key%" if $sf_fe_loc =~ /Wrayth/
        custom_launch = "Stormfront.exe /G#{gamecodeshort}/Hlocalhost/P%port%/K%key%" if $sf_fe_loc =~ /STORM/
      end
    elsif defined?(Wine)
      Lich.log("info: Working against a Linux | WINE Platform")
      if @launch_data.find { |opt| opt =~ /GAME=WIZ/ }
        custom_launch = "Wizard.Exe /G#{gamecodeshort}/H127.0.0.1 /P%port% /K%key%"
      elsif @launch_data.find { |opt| opt =~ /GAME=STORM/ }
        custom_launch = "Wrayth.exe /G#{gamecodeshort}/Hlocalhost/P%port%/K%key%" if $sf_fe_loc =~ /Wrayth/
        custom_launch = "Stormfront.exe /G#{gamecodeshort}/Hlocalhost/P%port%/K%key%" if $sf_fe_loc =~ /STORM/
      end
    end
    if custom_launch_dir = @launch_data.find { |opt| opt =~ /CUSTOMLAUNCHDIR=/ }
      custom_launch_dir.sub!(/^.*?\=/, '')
      Lich.log "info: using working directory for custom launch command: #{custom_launch_dir}"
    elsif (RUBY_PLATFORM =~ /mingw|win/i) and (RUBY_PLATFORM !~ /darwin/i)
      Lich.log "info: Working against a Windows Platform for FE Location"
      if @launch_data.find { |opt| opt =~ /GAME=WIZ/ }
        custom_launch_dir = Lich.seek('wizard') # #HERE I AM
      elsif @launch_data.find { |opt| opt =~ /GAME=STORM/ }
        custom_launch_dir = Lich.seek('stormfront') # #HERE I AM
      end
      Lich.log "info: Current Windows working directory is #{custom_launch_dir}"
    elsif defined?(Wine)
      Lich.log "Info: Working against a Linux | WINE Platform for FE location"
      if @launch_data.find { |opt| opt =~ /GAME=WIZ/ }
        custom_launch_dir_temp = Lich.seek('wizard') # #HERE I AM
        custom_launch_dir = custom_launch_dir_temp.gsub('\\', '/').gsub('C:', Wine::PREFIX + '/drive_c')
      elsif @launch_data.find { |opt| opt =~ /GAME=STORM/ }
        custom_launch_dir_temp = Lich.seek('stormfront') # #HERE I AM
        custom_launch_dir = custom_launch_dir_temp.gsub('\\', '/').gsub('C:', Wine::PREFIX + '/drive_c')
      end
      Lich.log "info: Current WINE working directory is #{custom_launch_dir}"
    end
    if ARGV.include?('--without-frontend')
      $frontend = 'unknown'
      unless (game_key = @launch_data.find { |opt| opt =~ /KEY=/ }) && (game_key = game_key.split('=').last.chomp)
        $stdout.puts "error: launch_data contains no KEY info"
        Lich.log "error: launch_data contains no KEY info"
        exit(1)
      end
    elsif game =~ /SUKS/i
      $frontend = 'suks'
      unless (game_key = @launch_data.find { |opt| opt =~ /KEY=/ }) && (game_key = game_key.split('=').last.chomp)
        $stdout.puts "error: launch_data contains no KEY info"
        Lich.log "error: launch_data contains no KEY info"
        exit(1)
      end
    elsif game =~ /AVALON/i
      launcher_cmd = "open -n -b Avalon \"%1\""
    elsif custom_launch
      unless (game_key = @launch_data.find { |opt| opt =~ /KEY=/ }) && (game_key = game_key.split('=').last.chomp)
        $stdout.puts "error: launch_data contains no KEY info"
        Lich.log "error: launch_data contains no KEY info"
        exit(1)
      end
    else
      unless launcher_cmd = Lich.get_simu_launcher
        $stdout.puts 'error: failed to find the Simutronics launcher'
        Lich.log 'error: failed to find the Simutronics launcher'
        exit(1)
      end
    end
    gamecode = gamecode.split('=').last
    gameport = gameport.split('=').last
    gamehost = gamehost.split('=').last
    game     = game.split('=').last

    if (gameport == '10121') or (gameport == '10124')
      $platinum = true
    else
      $platinum = false
    end
    Lich.log "info: gamehost: #{gamehost}"
    Lich.log "info: gameport: #{gameport}"
    Lich.log "info: game: #{game}"
    if ARGV.include?('--without-frontend')
      $_CLIENT_ = nil
    elsif $frontend == 'suks'
      nil
    else
      if game =~ /WIZ/i
        $frontend = 'wizard'
      elsif game =~ /STORM/i
        $frontend = 'stormfront'
      elsif game =~ /AVALON/i
        $frontend = 'avalon'
      else
        $frontend = 'unknown'
      end
      begin
        listener = TCPServer.new('127.0.0.1', nil)
      rescue
        $stdout.puts "--- error: cannot bind listen socket to local port: #{$!}"
        Lich.log "error: cannot bind listen socket to local port: #{$!}\n\t#{$!.backtrace.join("\n\t")}"
        exit(1)
      end
      accept_thread = Thread.new { $_CLIENT_ = SynchronizedSocket.new(listener.accept) }
      localport = listener.addr[1]
      if custom_launch
        sal_filename = nil
        launcher_cmd = custom_launch.sub(/\%port\%/, localport.to_s).sub(/\%key\%/, game_key.to_s)
        scrubbed_launcher_cmd = custom_launch.sub(/\%port\%/, localport.to_s).sub(/\%key\%/, '[scrubbed key]')
        Lich.log "info: launcher_cmd: #{scrubbed_launcher_cmd}"
      else
        if RUBY_PLATFORM =~ /darwin/i
          localhost = "127.0.0.1"
        else
          localhost = "localhost"
        end
        @launch_data.collect! { |line| line.sub(/GAMEPORT=.+/, "GAMEPORT=#{localport}").sub(/GAMEHOST=.+/, "GAMEHOST=#{localhost}") }
        sal_filename = "#{TEMP_DIR}/lich#{rand(10000)}.sal"
        while File.exists?(sal_filename)
          sal_filename = "#{TEMP_DIR}/lich#{rand(10000)}.sal"
        end
        File.open(sal_filename, 'w') { |f| f.puts @launch_data }
        launcher_cmd = launcher_cmd.sub('%1', sal_filename)
        launcher_cmd = launcher_cmd.tr('/', "\\") if (RUBY_PLATFORM =~ /mingw|win/i) and (RUBY_PLATFORM !~ /darwin/i)
      end
      begin
        if custom_launch_dir
          Dir.chdir(custom_launch_dir)
        end

        if (RUBY_PLATFORM =~ /mingw|win/i) && (RUBY_PLATFORM !~ /darwin/i)
          system ("start #{launcher_cmd}")
        elsif defined?(Wine) and (game != 'AVALON') # Wine on linux
          spawn "#{Wine::BIN} #{launcher_cmd}"
        else # macOS and linux - does not account for WINE on linux
          spawn launcher_cmd
        end
      rescue
        Lich.log "error: #{$!}\n\t#{$!.backtrace.join("\n\t")}"
        Lich.msgbox(:message => "error: #{$!}", :icon => :error)
      end
      Lich.log 'info: waiting for client to connect...'
      300.times { sleep 0.1; break unless accept_thread.status }
      accept_thread.kill if accept_thread.status
      Dir.chdir(LICH_DIR)
      unless $_CLIENT_
        Lich.log "error: timeout waiting for client to connect"
        #        if defined?(Win32)
        #          Lich.msgbox(:message => "error: launch method #{method_num + 1} timed out waiting for the client to connect\n\nTry again and another method will be used.", :icon => :error)
        #        else
        Lich.msgbox(:message => "error: timeout waiting for client to connect", :icon => :error)
        #        end
        if sal_filename
          File.delete(sal_filename) rescue()
        end
        listener.close rescue()
        $_CLIENT_.close rescue()
        reconnect_if_wanted.call
        Lich.log "info: exiting..."
        Gtk.queue { Gtk.main_quit } if defined?(Gtk)
        exit
      end
      #      if defined?(Win32)
      #        Lich.win32_launch_method = "#{method_num}:success"
      #      end
      Lich.log 'info: connected'
      listener.close rescue nil
      if sal_filename
        File.delete(sal_filename) rescue nil
      end
    end
    gamehost, gameport = Lich.fix_game_host_port(gamehost, gameport)
    Lich.log "info: connecting to game server (#{gamehost}:#{gameport})"
    begin
      connect_thread = Thread.new {
        Game.open(gamehost, gameport)
      }
      300.times {
        sleep 0.1
        break unless connect_thread.status
      }
      if connect_thread.status
        connect_thread.kill rescue nil
        raise "error: timed out connecting to #{gamehost}:#{gameport}"
      end
    rescue
      Lich.log "error: #{$!}"
      gamehost, gameport = Lich.break_game_host_port(gamehost, gameport)
      Lich.log "info: connecting to game server (#{gamehost}:#{gameport})"
      begin
        connect_thread = Thread.new {
          Game.open(gamehost, gameport)
        }
        300.times {
          sleep 0.1
          break unless connect_thread.status
        }
        if connect_thread.status
          connect_thread.kill rescue nil
          raise "error: timed out connecting to #{gamehost}:#{gameport}"
        end
      rescue
        Lich.log "error: #{$!}"
        $_CLIENT_.close rescue nil
        reconnect_if_wanted.call
        Lich.log "info: exiting..."
        Gtk.queue { Gtk.main_quit } if defined?(Gtk)
        exit
      end
    end
    Lich.log 'info: connected'
  elsif game_host and game_port
    unless Lich.hosts_file
      Lich.log "error: cannot find hosts file"
      $stdout.puts "error: cannot find hosts file"
      exit
    end
    game_quad_ip = IPSocket.getaddress(game_host)
    error_count = 0
    begin
      listener = TCPServer.new('127.0.0.1', game_port)
      begin
        listener.setsockopt(Socket::SOL_SOCKET, Socket::SO_REUSEADDR, 1)
      rescue
        Lich.log "warning: setsockopt with SO_REUSEADDR failed: #{$!}"
      end
    rescue
      sleep 1
      if (error_count += 1) >= 30
        $stdout.puts 'error: failed to bind to the proper port'
        Lich.log 'error: failed to bind to the proper port'
        exit!
      else
        retry
      end
    end
    Lich.modify_hosts(game_host)

    $stdout.puts "Pretending to be #{game_host}"
    $stdout.puts "Listening on port #{game_port}"
    $stdout.puts "Waiting for the client to connect..."
    Lich.log "info: pretending to be #{game_host}"
    Lich.log "info: listening on port #{game_port}"
    Lich.log "info: waiting for the client to connect..."

    timeout_thread = Thread.new {
      sleep 120
      listener.close rescue nil
      $stdout.puts 'error: timed out waiting for client to connect'
      Lich.log 'error: timed out waiting for client to connect'
      Lich.restore_hosts
      exit
    }
    #      $_CLIENT_ = listener.accept
    $_CLIENT_ = SynchronizedSocket.new(listener.accept)
    listener.close rescue nil
    timeout_thread.kill
    $stdout.puts "Connection with the local game client is open."
    Lich.log "info: connection with the game client is open"
    Lich.restore_hosts
    if test_mode
      $_SERVER_ = $stdin # fixme
      $_CLIENT_.puts "Running in test mode: host socket set to stdin."
    else
      Lich.log 'info: connecting to the real game host...'
      game_host, game_port = Lich.fix_game_host_port(game_host, game_port)
      begin
        timeout_thread = Thread.new {
          sleep 30
          Lich.log "error: timed out connecting to #{game_host}:#{game_port}"
          $stdout.puts "error: timed out connecting to #{game_host}:#{game_port}"
          exit
        }
        begin
          Game.open(game_host, game_port)
        rescue
          Lich.log "error: #{$!}"
          $stdout.puts "error: #{$!}"
          exit
        end
        timeout_thread.kill rescue nil
        Lich.log 'info: connection with the game host is open'
      end
    end
  else
    # offline mode removed
    Lich.log "error: don't know what to do"
    exit
  end

  listener = timeout_thr = nil

<<<<<<< HEAD
  #
  # drop superuser privileges
  # OSXLich-Doug - this section causes problems on too many systems.
  # Putting in a patch courtesy a player
  #
  unless RUBY_PLATFORM =~ /darwin/i
    if RUBY_PLATFORM =~ /mingw|win/i
      Lich.log "info: dropping superuser privileges..."
      begin
        Process.uid = `id -ru`.strip.to_i
        Process.gid = `id -rg`.strip.to_i
        Process.egid = `id -rg`.strip.to_i
        Process.euid = `id -ru`.strip.to_i
      rescue SecurityError
        Lich.log "error: failed to drop superuser privileges: #{$!}\n\t#{$!.backtrace.join("\n\t")}"
      rescue SystemCallError
        Lich.log "error: failed to drop superuser privileges: #{$!}\n\t#{$!.backtrace.join("\n\t")}"
      rescue NotImplementedError
        Lich.log "error: failed to drop superuser privileges: #{$!}\n\t#{$!.backtrace.join("\n\t")}"
      rescue
        Lich.log "error: failed to drop superuser privileges: #{$!}\n\t#{$!.backtrace.join("\n\t")}"
       end
    end
  end

=======
>>>>>>> 9a8c6eff
  # backward compatibility
  if $frontend =~ /^(?:wizard|avalon)$/
    $fake_stormfront = true
  else
    $fake_stormfront = false
  end

  undef :exit!

  if ARGV.include?('--without-frontend')
    Thread.new {
      client_thread = nil
      #
      # send the login key
      #
      Game._puts(game_key)
      game_key = nil
      #
      # send version string
      #
      client_string = "/FE:WIZARD /VERSION:1.0.1.22 /P:#{RUBY_PLATFORM} /XML"
      $_CLIENTBUFFER_.push(client_string.dup)
      Game._puts(client_string)
      #
      # tell the server we're ready
      #
      2.times {
        sleep 0.3
        $_CLIENTBUFFER_.push("<c>\r\n")
        Game._puts("<c>")
      }
      $login_time = Time.now
    }
  else
    #
    # shutdown listening socket
    #
    error_count = 0
    begin
      # Somehow... for some ridiculous reason... Windows doesn't let us close the socket if we shut it down first...
      # listener.shutdown
      listener.close unless listener.closed?
    rescue
      Lich.log "warning: failed to close listener socket: #{$!}"
      if (error_count += 1) > 20
        Lich.log 'warning: giving up...'
      else
        sleep 0.05
        retry
      end
    end

    $stdout = $_CLIENT_
    $_CLIENT_.sync = true

    client_thread = Thread.new {
      $login_time = Time.now

      if $offline_mode
        nil
      elsif $frontend =~ /^(?:wizard|avalon)$/
        #
        # send the login key
        #
        client_string = $_CLIENT_.gets
        Game._puts(client_string)
        #
        # take the version string from the client, ignore it, and ask the server for xml
        #
        $_CLIENT_.gets
        client_string = "/FE:STORMFRONT /VERSION:1.0.1.26 /P:#{RUBY_PLATFORM} /XML"
        $_CLIENTBUFFER_.push(client_string.dup)
        Game._puts(client_string)
        #
        # tell the server we're ready
        #
        2.times {
          sleep 0.3
          $_CLIENTBUFFER_.push("#{$cmd_prefix}\r\n")
          Game._puts($cmd_prefix)
        }
        #
        # set up some stuff
        #
        for client_string in ["#{$cmd_prefix}_injury 2", "#{$cmd_prefix}_flag Display Inventory Boxes 1", "#{$cmd_prefix}_flag Display Dialog Boxes 0"]
          $_CLIENTBUFFER_.push(client_string)
          Game._puts(client_string)
        end
        #
        # client wants to send "GOOD", xml server won't recognize it
        #
        $_CLIENT_.gets
      elsif $frontend =~ /^(?:frostbite)$/
        #
        # send the login key
        #
        client_string = $_CLIENT_.gets
        client_string = fb_to_sf(client_string)
        Game._puts(client_string)
        #
        # take the version string from the client, ignore it, and ask the server for xml
        #
        $_CLIENT_.gets
        client_string = "/FE:STORMFRONT /VERSION:1.0.1.26 /P:#{RUBY_PLATFORM} /XML"
        $_CLIENTBUFFER_.push(client_string.dup)
        Game._puts(client_string)
        #
        # tell the server we're ready
        #
        2.times {
          sleep 0.3
          $_CLIENTBUFFER_.push("#{$cmd_prefix}\r\n")
          Game._puts($cmd_prefix)
        }
        #
        # set up some stuff
        #
        for client_string in [ "#{$cmd_prefix}_injury 2", "#{$cmd_prefix}_flag Display Inventory Boxes 1", "#{$cmd_prefix}_flag Display Dialog Boxes 0" ]
          $_CLIENTBUFFER_.push(client_string)
          Game._puts(client_string)
        end
      else
        inv_off_proc = proc { |server_string|
          if server_string =~ /^<(?:container|clearContainer|exposeContainer)/
            server_string.gsub!(/<(?:container|clearContainer|exposeContainer)[^>]*>|<inv.+\/inv>/, '')
            if server_string.empty?
              nil
            else
              server_string
            end
          elsif server_string =~ /^<flag id="Display Inventory Boxes" status='on' desc="Display all inventory and container windows."\/>/
            server_string.sub("status='on'", "status='off'")
          elsif server_string =~ /^\s*<d cmd="flag Inventory off">Inventory<\/d>\s+ON/
            server_string.sub("flag Inventory off", "flag Inventory on").sub('ON ', 'OFF')
          else
            server_string
          end
        }
        DownstreamHook.add('inventory_boxes_off', inv_off_proc)
        inv_toggle_proc = proc { |client_string|
          if client_string =~ /^(?:<c>)?_flag Display Inventory Boxes ([01])/
            if $1 == '1'
              DownstreamHook.remove('inventory_boxes_off')
              Lich.set_inventory_boxes(XMLData.player_id, true)
            else
              DownstreamHook.add('inventory_boxes_off', inv_off_proc)
              Lich.set_inventory_boxes(XMLData.player_id, false)
            end
            nil
          elsif client_string =~ /^(?:<c>)?\s*(?:set|flag)\s+inv(?:e|en|ent|ento|entor|entory)?\s+(on|off)/i
            if $1.downcase == 'on'
              DownstreamHook.remove('inventory_boxes_off')
              respond 'You have enabled viewing of inventory and container windows.'
              Lich.set_inventory_boxes(XMLData.player_id, true)
            else
              DownstreamHook.add('inventory_boxes_off', inv_off_proc)
              respond 'You have disabled viewing of inventory and container windows.'
              Lich.set_inventory_boxes(XMLData.player_id, false)
            end
            nil
          else
            client_string
          end
        }
        UpstreamHook.add('inventory_boxes_toggle', inv_toggle_proc)

        unless $offline_mode
          client_string = $_CLIENT_.gets
          Game._puts(client_string)
          client_string = $_CLIENT_.gets
          $_CLIENTBUFFER_.push(client_string.dup)
          Game._puts(client_string)
        end
      end

      begin
        while client_string = $_CLIENT_.gets
          if $frontend =~ /^(?:wizard|avalon)$/
            client_string = "#{$cmd_prefix}#{client_string}"
          elsif $frontend =~ /^(?:frostbite)$/
            client_string = fb_to_sf(client_string)
          end
          #Lich.log(client_string)
          begin
            $_IDLETIMESTAMP_ = Time.now
            do_client(client_string)
          rescue
            respond "--- Lich: error: client_thread: #{$!}"
            respond $!.backtrace.first
            Lich.log "error: client_thread: #{$!}\n\t#{$!.backtrace.join("\n\t")}"
          end
        end
      rescue
        respond "--- Lich: error: client_thread: #{$!}"
        respond $!.backtrace.first
        Lich.log "error: client_thread: #{$!}\n\t#{$!.backtrace.join("\n\t")}"
        sleep 0.2
        retry unless $_CLIENT_.closed? or Game.closed? or !Game.thread.alive? or ($!.to_s =~ /invalid argument|A connection attempt failed|An existing connection was forcibly closed/i)
      end
      Game.close
    }
  end

  if detachable_client_port
    detachable_client_thread = Thread.new {
      loop {
        begin
          server = TCPServer.new('127.0.0.1', detachable_client_port)
          char_name = ARGV[ARGV.index('--login')+1].capitalize
          Frontend.create_session_file(char_name, server.addr[2], server.addr[1])

          $_DETACHABLE_CLIENT_ = SynchronizedSocket.new(server.accept)
          $_DETACHABLE_CLIENT_.sync = true
        rescue
          Lich.log "#{$!}\n\t#{$!.backtrace.join("\n\t")}"
          server.close rescue nil
          $_DETACHABLE_CLIENT_.close rescue nil
          $_DETACHABLE_CLIENT_ = nil
          sleep 5
          next
        ensure
          server.close rescue nil
          Frontend.cleanup_session_file
        end
        if $_DETACHABLE_CLIENT_
          begin
            unless ARGV.include?('--genie')
              $frontend = 'profanity'
              Thread.new {
                100.times { sleep 0.1; break if XMLData.indicator['IconJOINED'] }
                init_str = "<progressBar id='mana' value='0' text='mana #{XMLData.mana}/#{XMLData.max_mana}'/>"
                init_str.concat "<progressBar id='health' value='0' text='health #{XMLData.health}/#{XMLData.max_health}'/>"
                init_str.concat "<progressBar id='spirit' value='0' text='spirit #{XMLData.spirit}/#{XMLData.max_spirit}'/>"
                init_str.concat "<progressBar id='stamina' value='0' text='stamina #{XMLData.stamina}/#{XMLData.max_stamina}'/>"
                init_str.concat "<progressBar id='encumlevel' value='#{XMLData.encumbrance_value}' text='#{XMLData.encumbrance_text}'/>"
                init_str.concat "<progressBar id='pbarStance' value='#{XMLData.stance_value}'/>"
                init_str.concat "<progressBar id='mindState' value='#{XMLData.mind_value}' text='#{XMLData.mind_text}'/>"
                init_str.concat "<spell>#{XMLData.prepared_spell}</spell>"
                init_str.concat "<right>#{GameObj.right_hand.name}</right>"
                init_str.concat "<left>#{GameObj.left_hand.name}</left>"
                for indicator in ['IconBLEEDING', 'IconPOISONED', 'IconDISEASED', 'IconSTANDING', 'IconKNEELING', 'IconSITTING', 'IconPRONE']
                  init_str.concat "<indicator id='#{indicator}' visible='#{XMLData.indicator[indicator]}'/>"
                end
                for area in ['back', 'leftHand', 'rightHand', 'head', 'rightArm', 'abdomen', 'leftEye', 'leftArm', 'chest', 'rightLeg', 'neck', 'leftLeg', 'nsys', 'rightEye']
                  if Wounds.send(area) > 0
                    init_str.concat "<image id=\"#{area}\" name=\"Injury#{Wounds.send(area)}\"/>"
                  elsif Scars.send(area) > 0
                    init_str.concat "<image id=\"#{area}\" name=\"Scar#{Scars.send(area)}\"/>"
                  end
                end
                init_str.concat '<compass>'
                shorten_dir = { 'north' => 'n', 'northeast' => 'ne', 'east' => 'e', 'southeast' => 'se', 'south' => 's', 'southwest' => 'sw', 'west' => 'w', 'northwest' => 'nw', 'up' => 'up', 'down' => 'down', 'out' => 'out' }
                for dir in XMLData.room_exits
                  if short_dir = shorten_dir[dir]
                    init_str.concat "<dir value='#{short_dir}'/>"
                  end
                end
                init_str.concat '</compass>'
                $_DETACHABLE_CLIENT_.puts init_str
                init_str = nil
              }
            end
            while client_string = $_DETACHABLE_CLIENT_.gets
              client_string = "#{$cmd_prefix}#{client_string}" # if $frontend =~ /^(?:wizard|avalon)$/
              begin
                $_IDLETIMESTAMP_ = Time.now
                do_client(client_string)
              rescue
                respond "--- Lich: error: client_thread: #{$!}"
                respond $!.backtrace.first
                Lich.log "error: client_thread: #{$!}\n\t#{$!.backtrace.join("\n\t")}"
              end
            end
          rescue
            respond "--- Lich: error: client_thread: #{$!}"
            respond $!.backtrace.first
            Lich.log "error: client_thread: #{$!}\n\t#{$!.backtrace.join("\n\t")}"
            $_DETACHABLE_CLIENT_.close rescue nil
            $_DETACHABLE_CLIENT_ = nil
          ensure
            $_DETACHABLE_CLIENT_.close rescue nil
            $_DETACHABLE_CLIENT_ = nil
          end
        end
        sleep 0.1
      }
    }
  else
    detachable_client_thread = nil
  end

  wait_while { $offline_mode }

  if $frontend == 'wizard'
    $link_highlight_start = "\207"
    $link_highlight_end = "\240"
    $speech_highlight_start = "\212"
    $speech_highlight_end = "\240"
  end

  client_thread.priority = 3

  $_CLIENT_.puts "\n--- Lich v#{LICH_VERSION} is active.  Type #{$clean_lich_char}help for usage info.\n\n"

  Game.thread.join
  client_thread.kill rescue nil
  detachable_client_thread.kill rescue nil

  Lich.log 'info: stopping scripts...'
  Script.running.each { |script| script.kill }
  Script.hidden.each { |script| script.kill }
  200.times { sleep 0.1; break if Script.running.empty? and Script.hidden.empty? }
  Lich.log 'info: saving script settings...'
  Settings.save
  Vars.save
  Lich.log 'info: closing connections...'
  Game.close
  200.times { sleep 0.1; break if Game.closed? }
  pause 0.5
  $_CLIENT_.close
  200.times { sleep 0.1; break if $_CLIENT_.closed? }
  Lich.db.close
  200.times { sleep 0.1; break if Lich.db.closed? }
  reconnect_if_wanted.call
  Lich.log "info: exiting..."
  Gtk.queue { Gtk.main_quit } if defined?(Gtk)
  exit
}

if defined?(Gtk)
  Thread.current.priority = -10
  Gtk.main
else
  main_thread.join
end
exit

# Webhook Test No.2<|MERGE_RESOLUTION|>--- conflicted
+++ resolved
@@ -1917,2282 +1917,9 @@
 
 ## adding util to the list of defs
 
-<<<<<<< HEAD
 require 'lib/util.rb'
 require 'lib/messaging.rb'
 require 'lib/global_defs.rb'
-=======
-require_relative("./lib/util.rb")
-require_relative("./lib/messaging.rb")
-
-def hide_me
-  Script.current.hidden = !Script.current.hidden
-end
-
-def no_kill_all
-  script = Script.current
-  script.no_kill_all = !script.no_kill_all
-end
-
-def no_pause_all
-  script = Script.current
-  script.no_pause_all = !script.no_pause_all
-end
-
-def toggle_upstream
-  unless script = Script.current then echo 'toggle_upstream: cannot identify calling script.'; return nil; end
-  script.want_upstream = !script.want_upstream
-end
-
-def silence_me
-  unless script = Script.current then echo 'silence_me: cannot identify calling script.'; return nil; end
-  if script.safe? then echo("WARNING: 'safe' script attempted to silence itself.  Ignoring the request.")
-                       sleep 1
-                       return true
-  end
-  script.silent = !script.silent
-end
-
-def toggle_echo
-  unless script = Script.current then respond('--- toggle_echo: Unable to identify calling script.'); return nil; end
-  script.no_echo = !script.no_echo
-end
-
-def echo_on
-  unless script = Script.current then respond('--- echo_on: Unable to identify calling script.'); return nil; end
-  script.no_echo = false
-end
-
-def echo_off
-  unless script = Script.current then respond('--- echo_off: Unable to identify calling script.'); return nil; end
-  script.no_echo = true
-end
-
-def upstream_get
-  unless script = Script.current then echo 'upstream_get: cannot identify calling script.'; return nil; end
-  unless script.want_upstream
-    echo("This script wants to listen to the upstream, but it isn't set as receiving the upstream! This will cause a permanent hang, aborting (ask for the upstream with 'toggle_upstream' in the script)")
-    sleep 0.3
-    return false
-  end
-  script.upstream_gets
-end
-
-def upstream_get?
-  unless script = Script.current then echo 'upstream_get: cannot identify calling script.'; return nil; end
-  unless script.want_upstream
-    echo("This script wants to listen to the upstream, but it isn't set as receiving the upstream! This will cause a permanent hang, aborting (ask for the upstream with 'toggle_upstream' in the script)")
-    return false
-  end
-  script.upstream_gets?
-end
-
-def echo(*messages)
-  respond if messages.empty?
-  if script = Script.current
-    unless script.no_echo
-      messages.each { |message| respond("[#{script.name}: #{message.to_s.chomp}]") }
-    end
-  else
-    messages.each { |message| respond("[(unknown script): #{message.to_s.chomp}]") }
-  end
-  nil
-end
-
-def _echo(*messages)
-  _respond if messages.empty?
-  if script = Script.current
-    unless script.no_echo
-      messages.each { |message| _respond("[#{script.name}: #{message.to_s.chomp}]") }
-    end
-  else
-    messages.each { |message| _respond("[(unknown script): #{message.to_s.chomp}]") }
-  end
-  nil
-end
-
-def goto(label)
-  Script.current.jump_label = label.to_s
-  raise JUMP
-end
-
-def pause_script(*names)
-  names.flatten!
-  if names.empty?
-    Script.current.pause
-    Script.current
-  else
-    names.each { |scr|
-      fnd = Script.list.find { |nm| nm.name =~ /^#{scr}/i }
-      fnd.pause unless (fnd.paused || fnd.nil?)
-    }
-  end
-end
-
-def unpause_script(*names)
-  names.flatten!
-  names.each { |scr|
-    fnd = Script.list.find { |nm| nm.name =~ /^#{scr}/i }
-    fnd.unpause if (fnd.paused and not fnd.nil?)
-  }
-end
-
-def fix_injury_mode
-  unless XMLData.injury_mode == 2
-    Game._puts '_injury 2'
-    150.times { sleep 0.05; break if XMLData.injury_mode == 2 }
-  end
-end
-
-def hide_script(*args)
-  args.flatten!
-  args.each { |name|
-    if script = Script.running.find { |scr| scr.name == name }
-      script.hidden = !script.hidden
-    end
-  }
-end
-
-def parse_list(string)
-  string.split_as_list
-end
-
-def waitrt
-  wait_until { (XMLData.roundtime_end.to_f - Time.now.to_f + XMLData.server_time_offset.to_f) > 0 }
-  sleep checkrt
-end
-
-def waitcastrt
-  wait_until { (XMLData.cast_roundtime_end.to_f - Time.now.to_f + XMLData.server_time_offset.to_f) > 0 }
-  sleep checkcastrt
-end
-
-def checkrt
-  [0, XMLData.roundtime_end.to_f - Time.now.to_f + XMLData.server_time_offset.to_f].max
-end
-
-def checkcastrt
-  [0, XMLData.cast_roundtime_end.to_f - Time.now.to_f + XMLData.server_time_offset.to_f].max
-end
-
-def waitrt?
-  sleep checkrt
-  return true if checkrt > 0.0
-  return false if checkrt == 0
-end
-
-def waitcastrt?
-#  sleep checkcastrt
-  current_castrt = checkcastrt
-  if current_castrt.to_f > 0.0
-    sleep(current_castrt)
-    return true
-  else
-    return false
-  end
-end
-
-def checkpoison
-  XMLData.indicator['IconPOISONED'] == 'y'
-end
-
-def checkdisease
-  XMLData.indicator['IconDISEASED'] == 'y'
-end
-
-def checksitting
-  XMLData.indicator['IconSITTING'] == 'y'
-end
-
-def checkkneeling
-  XMLData.indicator['IconKNEELING'] == 'y'
-end
-
-def checkstunned
-  XMLData.indicator['IconSTUNNED'] == 'y'
-end
-
-def checkbleeding
-  XMLData.indicator['IconBLEEDING'] == 'y'
-end
-
-def checkgrouped
-  XMLData.indicator['IconJOINED'] == 'y'
-end
-
-def checkdead
-  XMLData.indicator['IconDEAD'] == 'y'
-end
-
-def checkreallybleeding
-  checkbleeding and !(Spell[9909].active? or Spell[9905].active?)
-end
-
-def muckled?
-  muckled = checkwebbed || checkdead || checkstunned
-  if defined?(checksleeping)
-    muckled = muckled || checksleeping
-  end
-  if defined?(checkbound)
-    muckled = muckled || checkbound
-  end
-  return muckled
-end
-
-def checkhidden
-  XMLData.indicator['IconHIDDEN'] == 'y'
-end
-
-def checkinvisible
-  XMLData.indicator['IconINVISIBLE'] == 'y'
-end
-
-def checkwebbed
-  XMLData.indicator['IconWEBBED'] == 'y'
-end
-
-def checkprone
-  XMLData.indicator['IconPRONE'] == 'y'
-end
-
-def checknotstanding
-  XMLData.indicator['IconSTANDING'] == 'n'
-end
-
-def checkstanding
-  XMLData.indicator['IconSTANDING'] == 'y'
-end
-
-def checkname(*strings)
-  strings.flatten!
-  if strings.empty?
-    XMLData.name
-  else
-    XMLData.name =~ /^(?:#{strings.join('|')})/i
-  end
-end
-
-def checkloot
-  GameObj.loot.collect { |item| item.noun }
-end
-
-def i_stand_alone
-  unless script = Script.current then echo 'i_stand_alone: cannot identify calling script.'; return nil; end
-  script.want_downstream = !script.want_downstream
-  return !script.want_downstream
-end
-
-def debug(*args)
-  if $LICH_DEBUG
-    if block_given?
-      yield(*args)
-    else
-      echo(*args)
-    end
-  end
-end
-
-def timetest(*contestants)
-  contestants.collect { |code| start = Time.now; 5000.times { code.call }; Time.now - start }
-end
-
-def dec2bin(n)
-  "0" + [n].pack("N").unpack("B32")[0].sub(/^0+(?=\d)/, '')
-end
-
-def bin2dec(n)
-  [("0" * 32 + n.to_s)[-32..-1]].pack("B32").unpack("N")[0]
-end
-
-def idle?(time = 60)
-  Time.now - $_IDLETIMESTAMP_ >= time
-end
-
-def selectput(string, success, failure, timeout = nil)
-  timeout = timeout.to_f if timeout and !timeout.kind_of?(Numeric)
-  success = [success] if success.kind_of? String
-  failure = [failure] if failure.kind_of? String
-  if !string.kind_of?(String) or !success.kind_of?(Array) or !failure.kind_of?(Array) or timeout && !timeout.kind_of?(Numeric)
-    raise ArgumentError, "usage is: selectput(game_command,success_array,failure_array[,timeout_in_secs])"
-  end
-
-  success.flatten!
-  failure.flatten!
-  regex = /#{(success + failure).join('|')}/i
-  successre = /#{success.join('|')}/i
-  failurere = /#{failure.join('|')}/i
-  thr = Thread.current
-
-  timethr = Thread.new {
-    timeout -= sleep("0.1".to_f) until timeout <= 0
-    thr.raise(StandardError)
-  } if timeout
-
-  begin
-    loop {
-      fput(string)
-      response = waitforre(regex)
-      if successre.match(response.to_s)
-        timethr.kill if timethr.alive?
-        break(response.string)
-      end
-      yield(response.string) if block_given?
-    }
-  rescue
-    nil
-  end
-end
-
-def toggle_unique
-  unless script = Script.current then echo 'toggle_unique: cannot identify calling script.'; return nil; end
-  script.want_downstream = !script.want_downstream
-end
-
-def die_with_me(*vals)
-  unless script = Script.current then echo 'die_with_me: cannot identify calling script.'; return nil; end
-  script.die_with.push vals
-  script.die_with.flatten!
-  echo("The following script(s) will now die when I do: #{script.die_with.join(', ')}") unless script.die_with.empty?
-end
-
-def upstream_waitfor(*strings)
-  strings.flatten!
-  script = Script.current
-  unless script.want_upstream then echo("This script wants to listen to the upstream, but it isn't set as receiving the upstream! This will cause a permanent hang, aborting (ask for the upstream with 'toggle_upstream' in the script)"); return false end
-  regexpstr = strings.join('|')
-  while line = script.upstream_gets
-    if line =~ /#{regexpstr}/i
-      return line
-    end
-  end
-end
-
-def send_to_script(*values)
-  values.flatten!
-  if script = Script.list.find { |val| val.name =~ /^#{values.first}/i }
-    if script.want_downstream
-      values[1..-1].each { |val| script.downstream_buffer.push(val) }
-    else
-      values[1..-1].each { |val| script.unique_buffer.push(val) }
-    end
-    echo("Sent to #{script.name} -- '#{values[1..-1].join(' ; ')}'")
-    return true
-  else
-    echo("'#{values.first}' does not match any active scripts!")
-    return false
-  end
-end
-
-def unique_send_to_script(*values)
-  values.flatten!
-  if script = Script.list.find { |val| val.name =~ /^#{values.first}/i }
-    values[1..-1].each { |val| script.unique_buffer.push(val) }
-    echo("sent to #{script}: #{values[1..-1].join(' ; ')}")
-    return true
-  else
-    echo("'#{values.first}' does not match any active scripts!")
-    return false
-  end
-end
-
-def unique_waitfor(*strings)
-  unless script = Script.current then echo 'unique_waitfor: cannot identify calling script.'; return nil; end
-  strings.flatten!
-  regexp = /#{strings.join('|')}/
-  while true
-    str = script.unique_gets
-    if str =~ regexp
-      return str
-    end
-  end
-end
-
-def unique_get
-  unless script = Script.current then echo 'unique_get: cannot identify calling script.'; return nil; end
-  script.unique_gets
-end
-
-def unique_get?
-  unless script = Script.current then echo 'unique_get: cannot identify calling script.'; return nil; end
-  script.unique_gets?
-end
-
-def multimove(*dirs)
-  dirs.flatten.each { |dir| move(dir) }
-end
-
-def n;    'north';     end
-
-def ne;   'northeast'; end
-
-def e;    'east';      end
-
-def se;   'southeast'; end
-
-def s;    'south';     end
-
-def sw;   'southwest'; end
-
-def w;    'west';      end
-
-def nw;   'northwest'; end
-
-def u;    'up';        end
-
-def up;   'up'; end
-
-def down; 'down';      end
-
-def d;    'down';      end
-
-def o;    'out';       end
-
-def out;  'out';       end
-
-def move(dir = 'none', giveup_seconds = 10, giveup_lines = 30)
-  # [LNet]-[Private]-Casis: "You begin to make your way up the steep headland pathway.  Before traveling very far, however, you lose your footing on the loose stones.  You struggle in vain to maintain your balance, then find yourself falling to the bay below!"  (20:35:36)
-  # [LNet]-[Private]-Casis: "You smack into the water with a splash and sink far below the surface."  (20:35:50)
-  # You approach the entrance and identify yourself to the guard.  The guard checks over a long scroll of names and says, "I'm sorry, the Guild is open to invitees only.  Please do return at a later date when we will be open to the public."
-  if dir == 'none'
-    echo 'move: no direction given'
-    return false
-  end
-
-  need_full_hands = false
-  tried_open = false
-  tried_fix_drag = false
-  line_count = 0
-  room_count = XMLData.room_count
-  giveup_time = Time.now.to_i + giveup_seconds.to_i
-  save_stream = Array.new
-
-  put_dir = proc {
-    if XMLData.room_count > room_count
-      fill_hands if need_full_hands
-      Script.current.downstream_buffer.unshift(save_stream)
-      Script.current.downstream_buffer.flatten!
-      return true
-    end
-    waitrt?
-    wait_while { stunned? }
-    giveup_time = Time.now.to_i + giveup_seconds.to_i
-    line_count = 0
-    save_stream.push(clear)
-    put dir
-  }
-
-  put_dir.call
-
-  loop {
-    line = get?
-    unless line.nil?
-      save_stream.push(line)
-      line_count += 1
-    end
-    if line.nil?
-      sleep 0.1
-    elsif line =~ /^You realize that would be next to impossible while in combat.|^You can't do that while engaged!|^You are engaged to |^You need to retreat out of combat first!|^You try to move, but you're engaged|^While in combat\?  You'll have better luck if you first retreat/
-      # DragonRealms
-      fput 'retreat'
-      fput 'retreat'
-      put_dir.call
-    elsif line =~ /^You can't enter .+ and remain hidden or invisible\.|if he can't see you!$|^You can't enter .+ when you can't be seen\.$|^You can't do that without being seen\.$|^How do you intend to get .*? attention\?  After all, no one can see you right now\.$/
-      fput 'unhide'
-      put_dir.call
-    elsif (line =~ /^You (?:take a few steps toward|trudge up to|limp towards|march up to|sashay gracefully up to|skip happily towards|sneak up to|stumble toward) a rusty doorknob/) and (dir =~ /door/)
-      which = [ 'first', 'second', 'third', 'fourth', 'fifth', 'sixth', 'seventh', 'eight', 'ninth', 'tenth', 'eleventh', 'twelfth' ]
-      # avoid stomping the room for the entire session due to a transient failure
-      dir = dir.to_s
-      if dir =~ /\b#{which.join('|')}\b/
-        dir.sub!(/\b(#{which.join('|')})\b/) { "#{which[which.index($1) + 1]}" }
-      else
-        dir.sub!('door', 'second door')
-      end
-      put_dir.call
-    elsif line =~ /^You can't go there|^You can't (?:go|swim) in that direction\.|^Where are you trying to go\?|^What were you referring to\?|^I could not find what you were referring to\.|^How do you plan to do that here\?|^You take a few steps towards|^You cannot do that\.|^You settle yourself on|^You shouldn't annoy|^You can't go to|^That's probably not a very good idea|^Maybe you should look|^You are already(?! as far away as you can get)|^You walk over to|^You step over to|The [\w\s]+ is too far away|You may not pass\.|become impassable\.|prevents you from entering\.|Please leave promptly\.|is too far above you to attempt that\.$|^Uh, yeah\.  Right\.$|^Definitely NOT a good idea\.$|^Your attempt fails|^There doesn't seem to be any way to do that at the moment\.$/
-      echo 'move: failed'
-      fill_hands if need_full_hands
-      Script.current.downstream_buffer.unshift(save_stream)
-      Script.current.downstream_buffer.flatten!
-      return false
-    elsif line =~ /^[A-z\s-] is unable to follow you\.$|^An unseen force prevents you\.$|^Sorry, you aren't allowed to enter here\.|^That looks like someplace only performers should go\.|^As you climb, your grip gives way and you fall down|^The clerk stops you from entering the partition and says, "I'll need to see your ticket!"$|^The guard stops you, saying, "Only members of registered groups may enter the Meeting Hall\.  If you'd like to visit, ask a group officer for a guest pass\."$|^An? .*? reaches over and grasps [A-Z][a-z]+ by the neck preventing (?:him|her) from being dragged anywhere\.$|^You'll have to wait, [A-Z][a-z]+ .* locker|^As you move toward the gate, you carelessly bump into the guard|^You attempt to enter the back of the shop, but a clerk stops you.  "Your reputation precedes you!|you notice that thick beams are placed across the entry with a small sign that reads, "Abandoned\."$|appears to be closed, perhaps you should try again later\?$/
-      echo 'move: failed'
-      fill_hands if need_full_hands
-      Script.current.downstream_buffer.unshift(save_stream)
-      Script.current.downstream_buffer.flatten!
-      # return nil instead of false to show the direction shouldn't be removed from the map database
-      return nil
-    elsif line =~ /^You grab [A-Z][a-z]+ and try to drag h(?:im|er), but s?he (?:is too heavy|doesn't budge)\.$|^Tentatively, you attempt to swim through the nook\.  After only a few feet, you begin to sink!  Your lungs burn from lack of air, and you begin to panic!  You frantically paddle back to safety!$|^Guards(?:wo)?man [A-Z][a-z]+ stops you and says, "(?:Stop\.|Halt!)  You need to make sure you check in|^You step into the root, but can see no way to climb the slippery tendrils inside\.  After a moment, you step back out\.$|^As you start .*? back to safe ground\.$|^You stumble a bit as you try to enter the pool but feel that your persistence will pay off\.$|^A shimmering field of magical crimson and gold energy flows through the area\.$|^You attempt to navigate your way through the fog, but (?:quickly become entangled|get turned around)|^Trying to judge the climb, you peer over the edge\.\s*A wave of dizziness hits you, and you back away from the .*\.$|^You approach the .*, but the steepness is intimidating\.$|^You make your way up the .*\.\s*Partway up, you make the mistake of looking down\. Struck by vertigo, you cling to the .* for a few moments, then slowly climb back down\.$|^You pick your way up the .*, but reach a point where your footing is questionable.\s*Reluctantly, you climb back down.$/
-      sleep 1
-      waitrt?
-      put_dir.call
-    elsif line =~ /^Climbing.*(?:plunge|fall)|^Tentatively, you attempt to climb.*(?:fall|slip)|^You start up the .* but slip after a few feet and fall to the ground|^You start.*but quickly realize|^You.*drop back to the ground|^You leap .* fall unceremoniously to the ground in a heap\.$|^You search for a way to make the climb .*? but without success\.$|^You start to climb .* you fall to the ground|^You attempt to climb .* wrong approach|^You run towards .*? slowly retreat back, reassessing the situation\.|^You attempt to climb down the .*, but you can't seem to find purchase\.|^You start down the .*, but you find it hard going.\s*Rather than risking a fall, you make your way back up\./
-      sleep 1
-      waitrt?
-      fput 'stand' unless standing?
-      waitrt?
-      put_dir.call
-    elsif line =~ /^You begin to climb up the silvery thread.* you tumble to the ground/
-      sleep 0.5
-      waitrt?
-      fput 'stand' unless standing?
-      waitrt?
-      if checkleft or checkright
-        need_full_hands = true
-        empty_hands
-      end
-      put_dir.call
-    elsif line == 'You are too injured to be doing any climbing!'
-      if (resolve = Spell[9704]) and resolve.known?
-        wait_until { resolve.affordable? }
-        resolve.cast
-        put_dir.call
-      else
-        return nil
-      end
-    elsif line =~ /^You(?:'re going to| will) have to climb that\./
-      dir.gsub!('go', 'climb')
-      put_dir.call
-    elsif line =~ /^You can't climb that\./
-      dir.gsub!('climb', 'go')
-      put_dir.call
-    elsif line =~ /^You can't drag/
-      if tried_fix_drag
-        fill_hands if need_full_hands
-        Script.current.downstream_buffer.unshift(save_stream)
-        Script.current.downstream_buffer.flatten!
-        return false
-      elsif (dir =~ /^(?:go|climb) .+$/) and (drag_line = reget.reverse.find { |l| l =~ /^You grab .*?(?:'s body)? and drag|^You are now automatically attempting to drag .*? when/ })
-        tried_fix_drag = true
-        name = (/^You grab (.*?)('s body)? and drag/.match(drag_line).captures.first || /^You are now automatically attempting to drag (.*?) when/.match(drag_line).captures.first)
-        target = /^(?:go|climb) (.+)$/.match(dir).captures.first
-        fput "drag #{name}"
-        dir = "drag #{name} #{target}"
-        put_dir.call
-      else
-        tried_fix_drag = true
-        dir.sub!(/^climb /, 'go ')
-        put_dir.call
-      end
-    elsif line =~ /^Maybe if your hands were empty|^You figure freeing up both hands might help\.|^You can't .+ with your hands full\.$|^You'll need empty hands to climb that\.$|^It's a bit too difficult to swim holding|^You will need both hands free for such a difficult task\./
-      need_full_hands = true
-      empty_hands
-      put_dir.call
-    elsif line =~ /(?:appears|seems) to be closed\.$|^You cannot quite manage to squeeze between the stone doors\.$/
-      if tried_open
-        fill_hands if need_full_hands
-        Script.current.downstream_buffer.unshift(save_stream)
-        Script.current.downstream_buffer.flatten!
-        return false
-      else
-        tried_open = true
-        fput dir.sub(/go|climb/, 'open')
-        put_dir.call
-      end
-    elsif line =~ /^(\.\.\.w|W)ait ([0-9]+) sec(onds)?\.$/
-      if $2.to_i > 1
-        sleep ($2.to_i - "0.2".to_f)
-      else
-        sleep 0.3
-      end
-      put_dir.call
-    elsif line =~ /will have to stand up first|must be standing first|^You'll have to get up first|^But you're already sitting!|^Shouldn't you be standing first|^Try standing up|^Perhaps you should stand up|^Standing up might help|^You should really stand up first|You can't do that while sitting|You must be standing to do that|You can't do that while lying down/
-      fput 'stand'
-      waitrt?
-      put_dir.call
-    elsif line == "You're still recovering from your recent cast."
-      sleep 2
-      put_dir.call
-    elsif line =~ /^The ground approaches you at an alarming rate/
-      sleep 1
-      fput 'stand' unless standing?
-      put_dir.call
-    elsif line =~ /You go flying down several feet, landing with a/
-      sleep 1
-      fput 'stand' unless standing?
-      put_dir.call
-    elsif line =~ /^Sorry, you may only type ahead/
-      sleep 1
-      put_dir.call
-    elsif line == 'You are still stunned.'
-      wait_while { stunned? }
-      put_dir.call
-    elsif line =~ /you slip (?:on a patch of ice )?and flail uselessly as you land on your rear(?:\.|!)$|You wobble and stumble only for a moment before landing flat on your face!$/
-      waitrt?
-      fput 'stand' unless standing?
-      waitrt?
-      put_dir.call
-    elsif line =~ /^You flick your hand (?:up|down)wards and focus your aura on your disk, but your disk only wobbles briefly\.$/
-      put_dir.call
-    elsif line =~ /^You dive into the fast-moving river, but the current catches you and whips you back to shore, wet and battered\.$|^Running through the swampy terrain, you notice a wet patch in the bog|^You flounder around in the water.$|^You blunder around in the water, barely able|^You struggle against the swift current to swim|^You slap at the water in a sad failure to swim|^You work against the swift current to swim/
-      waitrt?
-      put_dir.call
-    elsif line == "You don't seem to be able to move to do that."
-      30.times {
-        break if clear.include?('You regain control of your senses!')
-
-        sleep 0.1
-      }
-      put_dir.call
-    elsif line =~ /^It's pitch dark and you can't see a thing!/
-      echo "You will need a light source to continue your journey"
-      return true
-    end
-    if XMLData.room_count > room_count
-      fill_hands if need_full_hands
-      Script.current.downstream_buffer.unshift(save_stream)
-      Script.current.downstream_buffer.flatten!
-      return true
-    end
-    if Time.now.to_i >= giveup_time
-      echo "move: no recognized response in #{giveup_seconds} seconds.  giving up."
-      fill_hands if need_full_hands
-      Script.current.downstream_buffer.unshift(save_stream)
-      Script.current.downstream_buffer.flatten!
-      return nil
-    end
-    if line_count >= giveup_lines
-      echo "move: no recognized response after #{line_count} lines.  giving up."
-      fill_hands if need_full_hands
-      Script.current.downstream_buffer.unshift(save_stream)
-      Script.current.downstream_buffer.flatten!
-      return nil
-    end
-  }
-end
-
-def watchhealth(value, theproc = nil, &block)
-  value = value.to_i
-  if block.nil?
-    if !theproc.respond_to? :call
-      respond "`watchhealth' was not given a block or a proc to execute!"
-      return nil
-    else
-      block = theproc
-    end
-  end
-  Thread.new {
-    wait_while { health(value) }
-    block.call
-  }
-end
-
-def wait_until(announce = nil)
-  priosave = Thread.current.priority
-  Thread.current.priority = 0
-  unless announce.nil? or yield
-    respond(announce)
-  end
-  until yield
-    sleep 0.25
-  end
-  Thread.current.priority = priosave
-end
-
-def wait_while(announce = nil)
-  priosave = Thread.current.priority
-  Thread.current.priority = 0
-  unless announce.nil? or !yield
-    respond(announce)
-  end
-  while yield
-    sleep 0.25
-  end
-  Thread.current.priority = priosave
-end
-
-def checkpaths(dir = "none")
-  if dir == "none"
-    if XMLData.room_exits.empty?
-      return false
-    else
-      return XMLData.room_exits.collect { |dir| dir = SHORTDIR[dir] }
-    end
-  else
-    XMLData.room_exits.include?(dir) || XMLData.room_exits.include?(SHORTDIR[dir])
-  end
-end
-
-def reverse_direction(dir)
-  if dir == "n" then 's'
-  elsif dir == "ne" then 'sw'
-  elsif dir == "e" then 'w'
-  elsif dir == "se" then 'nw'
-  elsif dir == "s" then 'n'
-  elsif dir == "sw" then 'ne'
-  elsif dir == "w" then 'e'
-  elsif dir == "nw" then 'se'
-  elsif dir == "up" then 'down'
-  elsif dir == "down" then 'up'
-  elsif dir == "out" then 'out'
-  elsif dir == 'o' then out
-  elsif dir == 'u' then 'down'
-  elsif dir == 'd' then up
-  elsif dir == n then s
-  elsif dir == ne then sw
-  elsif dir == e then w
-  elsif dir == se then nw
-  elsif dir == s then n
-  elsif dir == sw then ne
-  elsif dir == w then e
-  elsif dir == nw then se
-  elsif dir == u then d
-  elsif dir == d then u
-  else echo("Cannot recognize direction to properly reverse it!"); false
-  end
-end
-
-def walk(*boundaries, &block)
-  boundaries.flatten!
-  unless block.nil?
-    until val = yield
-      walk(*boundaries)
-    end
-    return val
-  end
-  if $last_dir and !boundaries.empty? and checkroomdescrip =~ /#{boundaries.join('|')}/i
-    move($last_dir)
-    $last_dir = reverse_direction($last_dir)
-    return checknpcs
-  end
-  dirs = checkpaths
-  dirs.delete($last_dir) unless dirs.length < 2
-  this_time = rand(dirs.length)
-  $last_dir = reverse_direction(dirs[this_time])
-  move(dirs[this_time])
-  checknpcs
-end
-
-def run
-  loop { break unless walk }
-end
-
-def check_mind(string = nil)
-  if string.nil?
-    return XMLData.mind_text
-  elsif (string.class == String) and (string.to_i == 0)
-    if string =~ /#{XMLData.mind_text}/i
-      return true
-    else
-      return false
-    end
-  elsif string.to_i.between?(0, 100)
-    return string.to_i <= XMLData.mind_value.to_i
-  else
-    echo("check_mind error! You must provide an integer ranging from 0-100, the common abbreviation of how full your head is, or provide no input to have check_mind return an abbreviation of how filled your head is."); sleep 1
-    return false
-  end
-end
-
-def checkmind(string = nil)
-  if string.nil?
-    return XMLData.mind_text
-  elsif string.class == String and string.to_i == 0
-    if string =~ /#{XMLData.mind_text}/i
-      return true
-    else
-      return false
-    end
-  elsif string.to_i.between?(1, 8)
-    mind_state = ['clear as a bell', 'fresh and clear', 'clear', 'muddled', 'becoming numbed', 'numbed', 'must rest', 'saturated']
-    if mind_state.index(XMLData.mind_text)
-      mind = mind_state.index(XMLData.mind_text) + 1
-      return string.to_i <= mind
-    else
-      echo "Bad string in checkmind: mind_state"
-      nil
-    end
-  else
-    echo("Checkmind error! You must provide an integer ranging from 1-8 (7 is fried, 8 is 100% fried), the common abbreviation of how full your head is, or provide no input to have checkmind return an abbreviation of how filled your head is."); sleep 1
-    return false
-  end
-end
-
-def percentmind(num = nil)
-  if num.nil?
-    XMLData.mind_value
-  else
-    XMLData.mind_value >= num.to_i
-  end
-end
-
-def checkfried
-  if XMLData.mind_text =~ /must rest|saturated/
-    true
-  else
-    false
-  end
-end
-
-def checksaturated
-  if XMLData.mind_text =~ /saturated/
-    true
-  else
-    false
-  end
-end
-
-def checkmana(num = nil)
-  if num.nil?
-    XMLData.mana
-  else
-    XMLData.mana >= num.to_i
-  end
-end
-
-def maxmana
-  XMLData.max_mana
-end
-
-def percentmana(num = nil)
-  if XMLData.max_mana == 0
-    percent = 100
-  else
-    percent = ((XMLData.mana.to_f / XMLData.max_mana.to_f) * 100).to_i
-  end
-  if num.nil?
-    percent
-  else
-    percent >= num.to_i
-  end
-end
-
-def checkhealth(num = nil)
-  if num.nil?
-    XMLData.health
-  else
-    XMLData.health >= num.to_i
-  end
-end
-
-def maxhealth
-  XMLData.max_health
-end
-
-def percenthealth(num = nil)
-  if num.nil?
-    ((XMLData.health.to_f / XMLData.max_health.to_f) * 100).to_i
-  else
-    ((XMLData.health.to_f / XMLData.max_health.to_f) * 100).to_i >= num.to_i
-  end
-end
-
-def checkspirit(num = nil)
-  if num.nil?
-    XMLData.spirit
-  else
-    XMLData.spirit >= num.to_i
-  end
-end
-
-def maxspirit
-  XMLData.max_spirit
-end
-
-def percentspirit(num = nil)
-  if num.nil?
-    ((XMLData.spirit.to_f / XMLData.max_spirit.to_f) * 100).to_i
-  else
-    ((XMLData.spirit.to_f / XMLData.max_spirit.to_f) * 100).to_i >= num.to_i
-  end
-end
-
-def checkstamina(num = nil)
-  if num.nil?
-    XMLData.stamina
-  else
-    XMLData.stamina >= num.to_i
-  end
-end
-
-def maxstamina()
-  XMLData.max_stamina
-end
-
-def percentstamina(num = nil)
-  if XMLData.max_stamina == 0
-    percent = 100
-  else
-    percent = ((XMLData.stamina.to_f / XMLData.max_stamina.to_f) * 100).to_i
-  end
-  if num.nil?
-    percent
-  else
-    percent >= num.to_i
-  end
-end
-
-def maxconcentration()
-   XMLData.max_concentration
-end
-def percentconcentration(num=nil)
-   if XMLData.max_concentration == 0
-      percent == 100
-   else
-      percent = ((XMLData.concentration.to_f / XMLData.max_concentration.to_f) * 100).to_i
-   end
-   if num.nil?
-      percent
-   else
-      percent >= num.to_i
-   end
-end
-def checkstance(num = nil)
-  if num.nil?
-    XMLData.stance_text
-  elsif (num.class == String) and (num.to_i == 0)
-    if num =~ /off/i
-      XMLData.stance_value == 0
-    elsif num =~ /adv/i
-      XMLData.stance_value.between?(01, 20)
-    elsif num =~ /for/i
-      XMLData.stance_value.between?(21, 40)
-    elsif num =~ /neu/i
-      XMLData.stance_value.between?(41, 60)
-    elsif num =~ /gua/i
-      XMLData.stance_value.between?(61, 80)
-    elsif num =~ /def/i
-      XMLData.stance_value == 100
-    else
-      echo "checkstance: invalid argument (#{num}).  Must be off/adv/for/neu/gua/def or 0-100"
-      nil
-    end
-  elsif (num.class == Integer) or (num =~ /^[0-9]+$/ and num = num.to_i)
-    XMLData.stance_value == num.to_i
-  else
-    echo "checkstance: invalid argument (#{num}).  Must be off/adv/for/neu/gua/def or 0-100"
-    nil
-  end
-end
-
-def percentstance(num = nil)
-  if num.nil?
-    XMLData.stance_value
-  else
-    XMLData.stance_value >= num.to_i
-  end
-end
-
-def checkencumbrance(string = nil)
-  if string.nil?
-    XMLData.encumbrance_text
-  elsif (string.class == Integer) or (string =~ /^[0-9]+$/ and string = string.to_i)
-    string <= XMLData.encumbrance_value
-  else
-    # fixme
-    if string =~ /#{XMLData.encumbrance_text}/i
-      true
-    else
-      false
-    end
-  end
-end
-
-def percentencumbrance(num = nil)
-  if num.nil?
-    XMLData.encumbrance_value
-  else
-    num.to_i <= XMLData.encumbrance_value
-  end
-end
-
-def checkarea(*strings)
-  strings.flatten!
-  if strings.empty?
-    XMLData.room_title.split(',').first.sub('[', '')
-  else
-    XMLData.room_title.split(',').first =~ /#{strings.join('|')}/i
-  end
-end
-
-def checkroom(*strings)
-  strings.flatten!
-  if strings.empty?
-    XMLData.room_title.chomp
-  else
-    XMLData.room_title =~ /#{strings.join('|')}/i
-  end
-end
-
-def outside?
-  if XMLData.room_exits_string =~ /Obvious paths:/
-    true
-  else
-    false
-  end
-end
-
-def checkfamarea(*strings)
-  strings.flatten!
-  if strings.empty? then return XMLData.familiar_room_title.split(',').first.sub('[', '') end
-
-  XMLData.familiar_room_title.split(',').first =~ /#{strings.join('|')}/i
-end
-
-def checkfampaths(dir = "none")
-  if dir == "none"
-    if XMLData.familiar_room_exits.empty?
-      return false
-    else
-      return XMLData.familiar_room_exits
-    end
-  else
-    XMLData.familiar_room_exits.include?(dir)
-  end
-end
-
-def checkfamroom(*strings)
-  strings.flatten!; if strings.empty? then return XMLData.familiar_room_title.chomp end
-
-  XMLData.familiar_room_title =~ /#{strings.join('|')}/i
-end
-
-def checkfamnpcs(*strings)
-  parsed = Array.new
-  XMLData.familiar_npcs.each { |val| parsed.push(val.split.last) }
-  if strings.empty?
-    if parsed.empty?
-      return false
-    else
-      return parsed
-    end
-  else
-    if mtch = strings.find { |lookfor| parsed.find { |critter| critter =~ /#{lookfor}/ } }
-      return mtch
-    else
-      return false
-    end
-  end
-end
-
-def checkfampcs(*strings)
-  familiar_pcs = Array.new
-  XMLData.familiar_pcs.to_s.gsub(/Lord |Lady |Great |High |Renowned |Grand |Apprentice |Novice |Journeyman /, '').split(',').each { |line| familiar_pcs.push(line.slice(/[A-Z][a-z]+/)) }
-  if familiar_pcs.empty?
-    return false
-  elsif strings.empty?
-    return familiar_pcs
-  else
-    regexpstr = strings.join('|\b')
-    peeps = familiar_pcs.find_all { |val| val =~ /\b#{regexpstr}/i }
-    if peeps.empty?
-      return false
-    else
-      return peeps
-    end
-  end
-end
-
-def checkpcs(*strings)
-  pcs = GameObj.pcs.collect { |pc| pc.noun }
-  if pcs.empty?
-    if strings.empty? then return nil else return false end
-  end
-  strings.flatten!
-  if strings.empty?
-    pcs
-  else
-    regexpstr = strings.join(' ')
-    pcs.find { |pc| regexpstr =~ /\b#{pc}/i }
-  end
-end
-
-def checknpcs(*strings)
-  npcs = GameObj.npcs.collect { |npc| npc.noun }
-  if npcs.empty?
-    if strings.empty? then return nil else return false end
-  end
-  strings.flatten!
-  if strings.empty?
-    npcs
-  else
-    regexpstr = strings.join(' ')
-    npcs.find { |npc| regexpstr =~ /\b#{npc}/i }
-  end
-end
-
-def count_npcs
-  checknpcs.length
-end
-
-def checkright(*hand)
-  if GameObj.right_hand.nil? then return nil end
-
-  hand.flatten!
-  if GameObj.right_hand.name == "Empty" or GameObj.right_hand.name.empty?
-    nil
-  elsif hand.empty?
-    GameObj.right_hand.noun
-  else
-    hand.find { |instance| GameObj.right_hand.name =~ /#{instance}/i }
-  end
-end
-
-def checkleft(*hand)
-  if GameObj.left_hand.nil? then return nil end
-
-  hand.flatten!
-  if GameObj.left_hand.name == "Empty" or GameObj.left_hand.name.empty?
-    nil
-  elsif hand.empty?
-    GameObj.left_hand.noun
-  else
-    hand.find { |instance| GameObj.left_hand.name =~ /#{instance}/i }
-  end
-end
-
-def checkroomdescrip(*val)
-  val.flatten!
-  if val.empty?
-    return XMLData.room_description
-  else
-    return XMLData.room_description =~ /#{val.join('|')}/i
-  end
-end
-
-def checkfamroomdescrip(*val)
-  val.flatten!
-  if val.empty?
-    return XMLData.familiar_room_description
-  else
-    return XMLData.familiar_room_description =~ /#{val.join('|')}/i
-  end
-end
-
-def checkspell(*spells)
-  spells.flatten!
-  return false if Spell.active.empty?
-
-  spells.each { |spell| return false unless Spell[spell].active? }
-  true
-end
-
-def checkprep(spell = nil)
-  if spell.nil?
-    XMLData.prepared_spell
-  elsif spell.class != String
-    echo("Checkprep error, spell # not implemented!  You must use the spell name")
-    false
-  else
-    XMLData.prepared_spell =~ /^#{spell}/i
-  end
-end
-
-def setpriority(val = nil)
-  if val.nil? then return Thread.current.priority end
-
-  if val.to_i > 3
-    echo("You're trying to set a script's priority as being higher than the send/recv threads (this is telling Lich to run the script before it even gets data to give the script, and is useless); the limit is 3")
-    return Thread.current.priority
-  else
-    Thread.current.group.list.each { |thr| thr.priority = val.to_i }
-    return Thread.current.priority
-  end
-end
-
-def checkbounty
-  if XMLData.bounty_task
-    return XMLData.bounty_task
-  else
-    return nil
-  end
-end
-
-def checksleeping
-  return $infomon_sleeping
-end
-
-def sleeping?
-  return $infomon_sleeping
-end
-
-def checkbound
-  return $infomon_bound
-end
-
-def bound?
-  return $infomon_bound
-end
-
-def checksilenced
-  $infomon_silenced
-end
-
-def silenced?
-  $infomon_silenced
-end
-
-def checkcalmed
-  $infomon_calmed
-end
-
-def calmed?
-  $infomon_calmed
-end
-
-def checkcutthroat
-  $infomon_cutthroat
-end
-
-def cutthroat?
-  $infomon_cutthroat
-end
-
-def variable
-  unless script = Script.current then echo 'variable: cannot identify calling script.'; return nil; end
-  script.vars
-end
-
-def pause(num = 1)
-  if num =~ /m/
-    sleep((num.sub(/m/, '').to_f * 60))
-  elsif num =~ /h/
-    sleep((num.sub(/h/, '').to_f * 3600))
-  elsif num =~ /d/
-    sleep((num.sub(/d/, '').to_f * 86400))
-  else
-    sleep(num.to_f)
-  end
-end
-
-def cast(spell, target = nil, results_of_interest = nil)
-  if spell.class == Spell
-    spell.cast(target, results_of_interest)
-  elsif ((spell.class == Integer) or (spell.to_s =~ /^[0-9]+$/)) and (find_spell = Spell[spell.to_i])
-    find_spell.cast(target, results_of_interest)
-  elsif (spell.class == String) and (find_spell = Spell[spell])
-    find_spell.cast(target, results_of_interest)
-  else
-    echo "cast: invalid spell (#{spell})"
-    false
-  end
-end
-
-def clear(opt = 0)
-  unless script = Script.current then respond('--- clear: Unable to identify calling script.'); return false; end
-  to_return = script.downstream_buffer.dup
-  script.downstream_buffer.clear
-  to_return
-end
-
-def match(label, string)
-  strings = [label, string]
-  strings.flatten!
-  unless script = Script.current then echo("An unknown script thread tried to fetch a game line from the queue, but Lich can't process the call without knowing which script is calling! Aborting..."); Thread.current.kill; return false end
-  if strings.empty? then echo("Error! 'match' was given no strings to look for!"); sleep 1; return false end
-  unless strings.length == 2
-    while line_in = script.gets
-      strings.each { |string|
-        if line_in =~ /#{string}/ then return $~.to_s end
-      }
-    end
-  else
-    if script.respond_to?(:match_stack_add)
-      script.match_stack_add(strings.first.to_s, strings.last)
-    else
-      script.match_stack_labels.push(strings[0].to_s)
-      script.match_stack_strings.push(strings[1])
-    end
-  end
-end
-
-def matchtimeout(secs, *strings)
-  unless script = Script.current then echo("An unknown script thread tried to fetch a game line from the queue, but Lich can't process the call without knowing which script is calling! Aborting..."); Thread.current.kill; return false end
-  unless (secs.class == Float || secs.class == Integer)
-    echo('matchtimeout error! You appear to have given it a string, not a #! Syntax:  matchtimeout(30, "You stand up")')
-    return false
-  end
-  strings.flatten!
-  if strings.empty?
-    echo("matchtimeout without any strings to wait for!")
-    sleep 1
-    return false
-  end
-  regexpstr = strings.join('|')
-  end_time = Time.now.to_f + secs
-  loop {
-    line = get?
-    if line.nil?
-      sleep 0.1
-    elsif line =~ /#{regexpstr}/i
-      return line
-    end
-    if (Time.now.to_f > end_time)
-      return false
-    end
-  }
-end
-
-def matchbefore(*strings)
-  strings.flatten!
-  unless script = Script.current then echo("An unknown script thread tried to fetch a game line from the queue, but Lich can't process the call without knowing which script is calling! Aborting..."); Thread.current.kill; return false end
-  if strings.empty? then echo("matchbefore without any strings to wait for!"); return false end
-  regexpstr = strings.join('|')
-  loop { if (line_in = script.gets) =~ /#{regexpstr}/ then return $`.to_s end }
-end
-
-def matchafter(*strings)
-  strings.flatten!
-  unless script = Script.current then echo("An unknown script thread tried to fetch a game line from the queue, but Lich can't process the call without knowing which script is calling! Aborting..."); Thread.current.kill; return false end
-  if strings.empty? then echo("matchafter without any strings to wait for!"); return end
-  regexpstr = strings.join('|')
-  loop { if (line_in = script.gets) =~ /#{regexpstr}/ then return $'.to_s end }
-end
-
-def matchboth(*strings)
-  strings.flatten!
-  unless script = Script.current then echo("An unknown script thread tried to fetch a game line from the queue, but Lich can't process the call without knowing which script is calling! Aborting..."); Thread.current.kill; return false end
-  if strings.empty? then echo("matchboth without any strings to wait for!"); return end
-  regexpstr = strings.join('|')
-  loop { if (line_in = script.gets) =~ /#{regexpstr}/ then break end }
-  return [$`.to_s, $'.to_s]
-end
-
-def matchwait(*strings)
-  unless script = Script.current then respond('--- matchwait: Unable to identify calling script.'); return false; end
-  strings.flatten!
-  unless strings.empty?
-    regexpstr = strings.collect { |str| str.kind_of?(Regexp) ? str.source : str }.join('|')
-    regexobj = /#{regexpstr}/
-    while line_in = script.gets
-      return line_in if line_in =~ regexobj
-    end
-  else
-    strings = script.match_stack_strings
-    labels = script.match_stack_labels
-    regexpstr = /#{strings.join('|')}/i
-    while line_in = script.gets
-      if mdata = regexpstr.match(line_in)
-        jmp = labels[strings.index(mdata.to_s) || strings.index(strings.find { |str| line_in =~ /#{str}/i })]
-        script.match_stack_clear
-        goto jmp
-      end
-    end
-  end
-end
-
-def waitforre(regexp)
-  unless script = Script.current then respond('--- waitforre: Unable to identify calling script.'); return false; end
-  unless regexp.class == Regexp then echo("Script error! You have given 'waitforre' something to wait for, but it isn't a Regular Expression! Use 'waitfor' if you want to wait for a string."); sleep 1; return nil end
-  regobj = regexp.match(script.gets) until regobj
-end
-
-def waitfor(*strings)
-  unless script = Script.current then respond('--- waitfor: Unable to identify calling script.'); return false; end
-  strings.flatten!
-  if (script.class == WizardScript) and (strings.length == 1) and (strings.first.strip == '>')
-    return script.gets
-  end
-
-  if strings.empty?
-    echo 'waitfor: no string to wait for'
-    return false
-  end
-  regexpstr = strings.join('|')
-  while true
-    line_in = script.gets
-    if (line_in =~ /#{regexpstr}/i) then return line_in end
-  end
-end
-
-def wait
-  unless script = Script.current then respond('--- wait: unable to identify calling script.'); return false; end
-  script.clear
-  return script.gets
-end
-
-def get
-  Script.current.gets
-end
-
-def get?
-  Script.current.gets?
-end
-
-def reget(*lines)
-  unless script = Script.current then respond('--- reget: Unable to identify calling script.'); return false; end
-  lines.flatten!
-  if caller.find { |c| c =~ /regetall/ }
-    history = ($_SERVERBUFFER_.history + $_SERVERBUFFER_).join("\n")
-  else
-    history = $_SERVERBUFFER_.dup.join("\n")
-  end
-  unless script.want_downstream_xml
-    history.gsub!(/<pushStream id=["'](?:spellfront|inv|bounty|society)["'][^>]*\/>.*?<popStream[^>]*>/m, '')
-    history.gsub!(/<stream id="Spells">.*?<\/stream>/m, '')
-    history.gsub!(/<(compDef|inv|component|right|left|spell|prompt)[^>]*>.*?<\/\1>/m, '')
-    history.gsub!(/<[^>]+>/, '')
-    history.gsub!('&gt;', '>')
-    history.gsub!('&lt;', '<')
-  end
-  history = history.split("\n").delete_if { |line| line.nil? or line.empty? or line =~ /^[\r\n\s\t]*$/ }
-  if lines.first.kind_of?(Numeric) or lines.first.to_i.nonzero?
-    history = history[-([lines.shift.to_i, history.length].min)..-1]
-  end
-  unless lines.empty? or lines.nil?
-    regex = /#{lines.join('|')}/i
-    history = history.find_all { |line| line =~ regex }
-  end
-  if history.empty?
-    nil
-  else
-    history
-  end
-end
-
-def regetall(*lines)
-  reget(*lines)
-end
-
-def multifput(*cmds)
-  cmds.flatten.compact.each { |cmd| fput(cmd) }
-end
-
-def fput(message, *waitingfor)
-  unless script = Script.current then respond('--- waitfor: Unable to identify calling script.'); return false; end
-  waitingfor.flatten!
-  clear
-  put(message)
-
-  while string = get
-    if string =~ /(?:\.\.\.wait |Wait )[0-9]+/
-      hold_up = string.slice(/[0-9]+/).to_i
-      sleep(hold_up) unless hold_up.nil?
-      clear
-      put(message)
-      next
-    elsif string =~ /^You.+struggle.+stand/
-      clear
-      fput 'stand'
-      next
-    elsif string =~ /stunned|can't do that while|cannot seem|^(?!You rummage).*can't seem|don't seem|Sorry, you may only type ahead/
-      if dead?
-        echo "You're dead...! You can't do that!"
-        sleep 1
-        script.downstream_buffer.unshift(string)
-        return false
-      elsif checkstunned
-        while checkstunned
-          sleep("0.25".to_f)
-        end
-      elsif checkwebbed
-        while checkwebbed
-          sleep("0.25".to_f)
-        end
-      elsif string =~ /Sorry, you may only type ahead/
-        sleep 1
-      else
-        sleep 0.1
-        script.downstream_buffer.unshift(string)
-        return false
-      end
-      clear
-      put(message)
-      next
-    else
-      if waitingfor.empty?
-        script.downstream_buffer.unshift(string)
-        return string
-      else
-        if foundit = waitingfor.find { |val| string =~ /#{val}/i }
-          script.downstream_buffer.unshift(string)
-          return foundit
-        end
-        sleep 1
-        clear
-        put(message)
-        next
-      end
-    end
-  end
-end
-
-def put(*messages)
-  messages.each { |message| Game.puts(message) }
-end
-
-def quiet_exit
-  script = Script.current
-  script.quiet = !(script.quiet)
-end
-
-def matchfindexact(*strings)
-  strings.flatten!
-  unless script = Script.current then echo("An unknown script thread tried to fetch a game line from the queue, but Lich can't process the call without knowing which script is calling! Aborting..."); Thread.current.kill; return false end
-  if strings.empty? then echo("error! 'matchfind' with no strings to look for!"); sleep 1; return false end
-  looking = Array.new
-  strings.each { |str| looking.push(str.gsub('?', '(\b.+\b)')) }
-  if looking.empty? then echo("matchfind without any strings to wait for!"); return false end
-  regexpstr = looking.join('|')
-  while line_in = script.gets
-    if gotit = line_in.slice(/#{regexpstr}/)
-      matches = Array.new
-      looking.each_with_index { |str, idx|
-        if gotit =~ /#{str}/i
-          strings[idx].count('?').times { |n| matches.push(eval("$#{n + 1}")) }
-        end
-      }
-      break
-    end
-  end
-  if matches.length == 1
-    return matches.first
-  else
-    return matches.compact
-  end
-end
-
-def matchfind(*strings)
-  regex = /#{strings.flatten.join('|').gsub('?', '(.+)')}/i
-  unless script = Script.current
-    respond "Unknown script is asking to use matchfind!  Cannot process request without identifying the calling script; killing this thread."
-    Thread.current.kill
-  end
-  while true
-    if reobj = regex.match(script.gets)
-      ret = reobj.captures.compact
-      if ret.length < 2
-        return ret.first
-      else
-        return ret
-      end
-    end
-  end
-end
-
-def matchfindword(*strings)
-  regex = /#{strings.flatten.join('|').gsub('?', '([\w\d]+)')}/i
-  unless script = Script.current
-    respond "Unknown script is asking to use matchfindword!  Cannot process request without identifying the calling script; killing this thread."
-    Thread.current.kill
-  end
-  while true
-    if reobj = regex.match(script.gets)
-      ret = reobj.captures.compact
-      if ret.length < 2
-        return ret.first
-      else
-        return ret
-      end
-    end
-  end
-end
-
-def send_scripts(*messages)
-  messages.flatten!
-  messages.each { |message|
-    Script.new_downstream(message)
-  }
-  true
-end
-
-def status_tags(onoff = "none")
-  script = Script.current
-  if onoff == "on"
-    script.want_downstream = false
-    script.want_downstream_xml = true
-    echo("Status tags will be sent to this script.")
-  elsif onoff == "off"
-    script.want_downstream = true
-    script.want_downstream_xml = false
-    echo("Status tags will no longer be sent to this script.")
-  elsif script.want_downstream_xml
-    script.want_downstream = true
-    script.want_downstream_xml = false
-  else
-    script.want_downstream = false
-    script.want_downstream_xml = true
-  end
-end
-
-def respond(first = "", *messages)
-  str = ''
-  begin
-    if first.class == Array
-      first.flatten.each { |ln| str += sprintf("%s\r\n", ln.to_s.chomp) }
-    else
-      str += sprintf("%s\r\n", first.to_s.chomp)
-    end
-    messages.flatten.each { |message| str += sprintf("%s\r\n", message.to_s.chomp) }
-    str.split(/\r?\n/).each { |line| Script.new_script_output(line); Buffer.update(line, Buffer::SCRIPT_OUTPUT) }
-#    str.gsub!(/\r?\n/, "\r\n") if $frontend == 'genie'
-    if $frontend == 'stormfront' # || $frontend == 'genie'
-      str = "<output class=\"mono\"/>\r\n#{str.gsub('&', '&amp;').gsub('<', '&lt;').gsub('>', '&gt;')}<output class=\"\"/>\r\n"
-    elsif $frontend == 'profanity'
-      str = str.gsub('&', '&amp;').gsub('<', '&lt;').gsub('>', '&gt;')
-    end
-    # Double-checked locking to avoid interrupting a stream and crashing the client
-    str_sent = false
-    if $_CLIENT_
-      until str_sent
-        wait_while { !XMLData.safe_to_respond? }
-        str_sent = $_CLIENT_.puts_if(str) { XMLData.safe_to_respond? }
-      end
-    end
-    if $_DETACHABLE_CLIENT_
-      str_sent = false
-      until str_sent
-        wait_while { !XMLData.safe_to_respond? }
-        begin
-          str_sent = $_DETACHABLE_CLIENT_.puts_if(str) { XMLData.safe_to_respond? }
-        rescue
-          break
-        end
-      end
-    end
-  rescue
-    puts $!
-    puts $!.backtrace.first
-  end
-end
-
-def _respond(first = "", *messages)
-  str = ''
-  begin
-    if first.class == Array
-      first.flatten.each { |ln| str += sprintf("%s\r\n", ln.to_s.chomp) }
-    else
-      str += sprintf("%s\r\n", first.to_s.chomp)
-    end
-#    str.gsub!(/\r?\n/, "\r\n") if $frontend == 'genie'
-    messages.flatten.each { |message| str += sprintf("%s\r\n", message.to_s.chomp) }
-    str.split(/\r?\n/).each { |line| Script.new_script_output(line); Buffer.update(line, Buffer::SCRIPT_OUTPUT) } # fixme: strip/separate script output?
-    str_sent = false
-    if $_CLIENT_
-      until str_sent
-        wait_while { !XMLData.safe_to_respond? }
-        str_sent = $_CLIENT_.puts_if(str) { XMLData.safe_to_respond? }
-      end
-    end
-    if $_DETACHABLE_CLIENT_
-      str_sent = false
-      until str_sent
-        wait_while { !XMLData.safe_to_respond? }
-        begin
-          str_sent = $_DETACHABLE_CLIENT_.puts_if(str) { XMLData.safe_to_respond? }
-        rescue
-          break
-        end
-      end
-    end
-  rescue
-    puts $!
-    puts $!.backtrace.first
-  end
-end
-
-def noded_pulse
-  if Stats.prof =~ /warrior|rogue|sorcerer/i
-    stats = [Skills.smc.to_i, Skills.emc.to_i]
-  elsif Stats.prof =~ /empath|bard/i
-    stats = [Skills.smc.to_i, Skills.mmc.to_i]
-  elsif Stats.prof =~ /wizard/i
-    stats = [Skills.emc.to_i, 0]
-  elsif Stats.prof =~ /paladin|cleric|ranger/i
-    stats = [Skills.smc.to_i, 0]
-  else
-    stats = [0, 0]
-  end
-  return (maxmana * 25 / 100) + (stats.max / 10) + (stats.min / 20)
-end
-
-def unnoded_pulse
-  if Stats.prof =~ /warrior|rogue|sorcerer/i
-    stats = [Skills.smc.to_i, Skills.emc.to_i]
-  elsif Stats.prof =~ /empath|bard/i
-    stats = [Skills.smc.to_i, Skills.mmc.to_i]
-  elsif Stats.prof =~ /wizard/i
-    stats = [Skills.emc.to_i, 0]
-  elsif Stats.prof =~ /paladin|cleric|ranger/i
-    stats = [Skills.smc.to_i, 0]
-  else
-    stats = [0, 0]
-  end
-  return (maxmana * 15 / 100) + (stats.max / 10) + (stats.min / 20)
-end
-
-require_relative("./lib/stash.rb")
-
-def empty_hands
-  waitrt?
-  Lich::Stash::stash_hands(both: true)
-end
-
-def empty_hand
-  right_hand = GameObj.right_hand
-  left_hand = GameObj.left_hand
-
-  unless (right_hand.id.nil? and ([Wounds.rightArm, Wounds.rightHand, Scars.rightArm, Scars.rightHand].max < 3)) or (left_hand.id.nil? and ([Wounds.leftArm, Wounds.leftHand, Scars.leftArm, Scars.leftHand].max < 3))
-    if right_hand.id and ([Wounds.rightArm, Wounds.rightHand, Scars.rightArm, Scars.rightHand].max < 3 or [Wounds.leftArm, Wounds.leftHand, Scars.leftArm, Scars.leftHand].max = 3)
-      waitrt?
-      Lich::Stash::stash_hands(right: true)
-    else
-      waitrt?
-      Lich::Stash::stash_hands(left: true)
-    end
-  end
-end
-
-def empty_right_hand
-  waitrt?
-  Lich::Stash::stash_hands(right: true)
-end
-
-def empty_left_hand
-  waitrt?
-  Lich::Stash::stash_hands(left: true)
-end
-
-def fill_hands
-  waitrt?
-  Lich::Stash::equip_hands(both: true)
-end
-
-def fill_hand
-  waitrt?
-  Lich::Stash::equip_hands()
-end
-
-def fill_right_hand
-  waitrt?
-  Lich::Stash::equip_hands(right: true)
-end
-
-def fill_left_hand
-  waitrt?
-  Lich::Stash::equip_hands(left: true)
-end
-
-def dothis(action, success_line)
-  loop {
-    Script.current.clear
-    put action
-    loop {
-      line = get
-      if line =~ success_line
-        return line
-      elsif line =~ /^(\.\.\.w|W)ait ([0-9]+) sec(onds)?\.$/
-        if $2.to_i > 1
-          sleep ($2.to_i - "0.5".to_f)
-        else
-          sleep 0.3
-        end
-        break
-      elsif line == 'Sorry, you may only type ahead 1 command.'
-        sleep 1
-        break
-      elsif line == 'You are still stunned.'
-        wait_while { stunned? }
-        break
-      elsif line == 'That is impossible to do while unconscious!'
-        100.times {
-          unless line = get?
-            sleep 0.1
-          else
-            break if line =~ /Your thoughts slowly come back to you as you find yourself lying on the ground\.  You must have been sleeping\.$|^You wake up from your slumber\.$/
-          end
-        }
-        break
-      elsif line == "You don't seem to be able to move to do that."
-        100.times {
-          unless line = get?
-            sleep 0.1
-          else
-            break if line == 'The restricting force that envelops you dissolves away.'
-          end
-        }
-        break
-      elsif line == "You can't do that while entangled in a web."
-        wait_while { checkwebbed }
-        break
-      elsif line == 'You find that impossible under the effects of the lullabye.'
-        100.times {
-          unless line = get?
-            sleep 0.1
-          else
-            # fixme
-            break if line == 'You shake off the effects of the lullabye.'
-          end
-        }
-        break
-      end
-    }
-  }
-end
-
-def dothistimeout(action, timeout, success_line)
-  end_time = Time.now.to_f + timeout
-  line = nil
-  loop {
-    Script.current.clear
-    put action unless action.nil?
-    loop {
-      line = get?
-      if line.nil?
-        sleep 0.1
-      elsif line =~ success_line
-        return line
-      elsif line =~ /^(\.\.\.w|W)ait ([0-9]+) sec(onds)?\.$/
-        if $2.to_i > 1
-          sleep ($2.to_i - "0.5".to_f)
-        else
-          sleep 0.3
-        end
-        end_time = Time.now.to_f + timeout
-        break
-      elsif line == 'Sorry, you may only type ahead 1 command.'
-        sleep 1
-        end_time = Time.now.to_f + timeout
-        break
-      elsif line == 'You are still stunned.'
-        wait_while { stunned? }
-        end_time = Time.now.to_f + timeout
-        break
-      elsif line == 'That is impossible to do while unconscious!'
-        100.times {
-          unless line = get?
-            sleep 0.1
-          else
-            break if line =~ /Your thoughts slowly come back to you as you find yourself lying on the ground\.  You must have been sleeping\.$|^You wake up from your slumber\.$/
-          end
-        }
-        break
-      elsif line == "You don't seem to be able to move to do that."
-        100.times {
-          unless line = get?
-            sleep 0.1
-          else
-            break if line == 'The restricting force that envelops you dissolves away.'
-          end
-        }
-        break
-      elsif line == "You can't do that while entangled in a web."
-        wait_while { checkwebbed }
-        break
-      elsif line == 'You find that impossible under the effects of the lullabye.'
-        100.times {
-          unless line = get?
-            sleep 0.1
-          else
-            # fixme
-            break if line == 'You shake off the effects of the lullabye.'
-          end
-        }
-        break
-      end
-      if Time.now.to_f >= end_time
-        return nil
-      end
-    }
-  }
-end
-
-$link_highlight_start = ''
-$link_highlight_end = ''
-$speech_highlight_start = ''
-$speech_highlight_end = ''
-
-def fb_to_sf(line)
-  begin
-    return line if line == "\r\n"
-
-    line = line.gsub(/<c>/, "")
-    return nil if line.gsub("\r\n", '').length < 1
-    return line
-  rescue
-    $_CLIENT_.puts "--- Error: fb_to_sf: #{$!}"
-    $_CLIENT_.puts '$_SERVERSTRING_: ' + $_SERVERSTRING_.to_s
-  end
-end
-def sf_to_wiz(line)
-  begin
-    return line if line == "\r\n"
-
-    if $sftowiz_multiline
-      $sftowiz_multiline = $sftowiz_multiline + line
-      line = $sftowiz_multiline
-    end
-    if (line.scan(/<pushStream[^>]*\/>/).length > line.scan(/<popStream[^>]*\/>/).length)
-      $sftowiz_multiline = line
-      return nil
-    end
-    if (line.scan(/<style id="\w+"[^>]*\/>/).length > line.scan(/<style id=""[^>]*\/>/).length)
-      $sftowiz_multiline = line
-      return nil
-    end
-    $sftowiz_multiline = nil
-    if line =~ /<LaunchURL src="(.*?)" \/>/
-      $_CLIENT_.puts "\034GSw00005\r\nhttps://www.play.net#{$1}\r\n"
-    end
-    if line =~ /<preset id='speech'>(.*?)<\/preset>/m
-      line = line.sub(/<preset id='speech'>.*?<\/preset>/m, "#{$speech_highlight_start}#{$1}#{$speech_highlight_end}")
-    end
-    if line =~ /<pushStream id="thoughts"[^>]*>\[([^\\]+?)\]\s*(.*?)<popStream\/>/m
-      thought_channel = $1
-      msg = $2
-      thought_channel.gsub!(' ', '-')
-      msg.gsub!('<pushBold/>', '')
-      msg.gsub!('<popBold/>', '')
-      line = line.sub(/<pushStream id="thoughts".*<popStream\/>/m, "You hear the faint thoughts of [#{thought_channel}]-ESP echo in your mind:\r\n#{msg}")
-    end
-    if line =~ /<pushStream id="voln"[^>]*>\[Voln \- (?:<a[^>]*>)?([A-Z][a-z]+)(?:<\/a>)?\]\s*(".*")[\r\n]*<popStream\/>/m
-      line = line.sub(/<pushStream id="voln"[^>]*>\[Voln \- (?:<a[^>]*>)?([A-Z][a-z]+)(?:<\/a>)?\]\s*(".*")[\r\n]*<popStream\/>/m, "The Symbol of Thought begins to burn in your mind and you hear #{$1} thinking, #{$2}\r\n")
-    end
-    if line =~ /<stream id="thoughts"[^>]*>([^:]+): (.*?)<\/stream>/m
-      line = line.sub(/<stream id="thoughts"[^>]*>.*?<\/stream>/m, "You hear the faint thoughts of #{$1} echo in your mind:\r\n#{$2}")
-    end
-    if line =~ /<pushStream id="familiar"[^>]*>(.*)<popStream\/>/m
-      line = line.sub(/<pushStream id="familiar"[^>]*>.*<popStream\/>/m, "\034GSe\r\n#{$1}\034GSf\r\n")
-    end
-    if line =~ /<pushStream id="death"\/>(.*?)<popStream\/>/m
-      line = line.sub(/<pushStream id="death"\/>.*?<popStream\/>/m, "\034GSw00003\r\n#{$1}\034GSw00004\r\n")
-    end
-    if line =~ /<style id="roomName" \/>(.*?)<style id=""\/>/m
-      line = line.sub(/<style id="roomName" \/>.*?<style id=""\/>/m, "\034GSo\r\n#{$1}\034GSp\r\n")
-    end
-    line.gsub!(/<style id="roomDesc"\/><style id=""\/>\r?\n/, '')
-    if line =~ /<style id="roomDesc"\/>(.*?)<style id=""\/>/m
-      desc = $1.gsub(/<a[^>]*>/, $link_highlight_start).gsub("</a>", $link_highlight_end)
-      line = line.sub(/<style id="roomDesc"\/>.*?<style id=""\/>/m, "\034GSH\r\n#{desc}\034GSI\r\n")
-    end
-    line = line.gsub("</prompt>\r\n", "</prompt>")
-    line = line.gsub("<pushBold/>", "\034GSL\r\n")
-    line = line.gsub("<popBold/>", "\034GSM\r\n")
-    line = line.gsub(/<pushStream id=["'](?:spellfront|inv|bounty|society|speech|talk)["'][^>]*\/>.*?<popStream[^>]*>/m, '')
-    line = line.gsub(/<stream id="Spells">.*?<\/stream>/m, '')
-    line = line.gsub(/<(compDef|inv|component|right|left|spell|prompt)[^>]*>.*?<\/\1>/m, '')
-    line = line.gsub(/<[^>]+>/, '')
-    line = line.gsub('&gt;', '>')
-    line = line.gsub('&lt;', '<')
-    line = line.gsub('&amp;', '&')
-    return nil if line.gsub("\r\n", '').length < 1
-
-    return line
-  rescue
-    $_CLIENT_.puts "--- Error: sf_to_wiz: #{$!}"
-    $_CLIENT_.puts '$_SERVERSTRING_: ' + $_SERVERSTRING_.to_s
-  end
-end
-
-def strip_xml(line)
-  return line if line == "\r\n"
-
-  if $strip_xml_multiline
-    if $strip_xml_multiline =~ /^<pushStream id="atmospherics" \/>/ && line =~ /^<prompt time=/
-      # Dragonrealms serves up malformed atmospherics, a lot.
-      # If this multiline is for an atmospheric the next occurence of a prompt SHOULD be closing the stream.
-      line = '<popStream id="atmospherics" />' + line
-    end
-    $strip_xml_multiline = $strip_xml_multiline + line
-    line = $strip_xml_multiline
-  end
-  if (line.scan(/<pushStream[^>]*\/>/).length > line.scan(/<popStream[^>]*\/>/).length)
-    $strip_xml_multiline = line
-    return nil
-  end
-  $strip_xml_multiline = nil
-
-  line = line.gsub(/<pushStream id=["'](?:spellfront|inv|bounty|society|speech|talk)["'][^>]*\/>.*?<popStream[^>]*>/m, '')
-  line = line.gsub(/<stream id="Spells">.*?<\/stream>/m, '')
-  line = line.gsub(/<(compDef|inv|component|right|left|spell|prompt)[^>]*>.*?<\/\1>/m, '')
-  line = line.gsub(/<[^>]+>/, '')
-  line = line.gsub('&gt;', '>')
-  line = line.gsub('&lt;', '<')
-
-  return nil if line.gsub("\n", '').gsub("\r", '').gsub(' ', '').length < 1
-
-  return line
-end
-
-def monsterbold_start
-  if $frontend =~ /^(?:wizard|avalon)$/
-    "\034GSL\r\n"
-  elsif $frontend =~ /^(?:stormfront|frostbite)$/
-    '<pushBold/>'
-  elsif $frontend == 'profanity'
-    '<b>'
-  else
-    ''
-  end
-end
-
-def monsterbold_end
-  if $frontend =~ /^(?:wizard|avalon)$/
-    "\034GSM\r\n"
-  elsif $frontend =~ /^(?:stormfront|frostbite)$/
-    '<popBold/>'
-  elsif $frontend == 'profanity'
-    '</b>'
-  else
-    ''
-  end
-end
-
-def do_client(client_string)
-  client_string.strip!
-  #   Buffer.update(client_string, Buffer::UPSTREAM)
-  client_string = UpstreamHook.run(client_string)
-  #   Buffer.update(client_string, Buffer::UPSTREAM_MOD)
-  return nil if client_string.nil?
-
-  if client_string =~ /^(?:<c>)?#{$lich_char_regex}(.+)$/
-    cmd = $1
-    if cmd =~ /^k$|^kill$|^stop$/
-      if Script.running.empty?
-        respond '--- Lich: no scripts to kill'
-      else
-        Script.running.last.kill
-      end
-    elsif cmd =~ /^p$|^pause$/
-      if s = Script.running.reverse.find { |s| not s.paused? }
-        s.pause
-      else
-        respond '--- Lich: no scripts to pause'
-      end
-      s = nil
-    elsif cmd =~ /^u$|^unpause$/
-      if s = Script.running.reverse.find { |s| s.paused? }
-        s.unpause
-      else
-        respond '--- Lich: no scripts to unpause'
-      end
-      s = nil
-    elsif cmd =~ /^ka$|^kill\s?all$|^stop\s?all$/
-      did_something = false
-      Script.running.find_all { |s| not s.no_kill_all }.each { |s| s.kill; did_something = true }
-      respond('--- Lich: no scripts to kill') unless did_something
-    elsif cmd =~ /^pa$|^pause\s?all$/
-      did_something = false
-      Script.running.find_all { |s| not s.paused? and not s.no_pause_all }.each { |s| s.pause; did_something = true }
-      respond('--- Lich: no scripts to pause') unless did_something
-    elsif cmd =~ /^ua$|^unpause\s?all$/
-      did_something = false
-      Script.running.find_all { |s| s.paused? and not s.no_pause_all }.each { |s| s.unpause; did_something = true }
-      respond('--- Lich: no scripts to unpause') unless did_something
-    elsif cmd =~ /^(k|kill|stop|p|pause|u|unpause)\s(.+)/
-      action = $1
-      target = $2
-      script = Script.running.find { |s| s.name == target } || Script.hidden.find { |s| s.name == target } || Script.running.find { |s| s.name =~ /^#{target}/i } || Script.hidden.find { |s| s.name =~ /^#{target}/i }
-      if script.nil?
-        respond "--- Lich: #{target} does not appear to be running! Use ';list' or ';listall' to see what's active."
-      elsif action =~ /^(?:k|kill|stop)$/
-        script.kill
-      elsif action =~ /^(?:p|pause)$/
-        script.pause
-      elsif action =~ /^(?:u|unpause)$/
-        script.unpause
-      end
-      action = target = script = nil
-    elsif cmd =~ /^list\s?(?:all)?$|^l(?:a)?$/i
-      if cmd =~ /a(?:ll)?/i
-        list = Script.running + Script.hidden
-      else
-        list = Script.running
-      end
-      if list.empty?
-        respond '--- Lich: no active scripts'
-      else
-        respond "--- Lich: #{list.collect { |s| s.paused? ? "#{s.name} (paused)" : s.name }.join(", ")}"
-      end
-      list = nil
-    elsif cmd =~ /^force\s+[^\s]+/
-      if cmd =~ /^force\s+([^\s]+)\s+(.+)$/
-        Script.start($1, $2, :force => true)
-      elsif cmd =~ /^force\s+([^\s]+)/
-        Script.start($1, :force => true)
-      end
-    elsif cmd =~ /^send |^s /
-      if cmd.split[1] == "to"
-        script = (Script.running + Script.hidden).find { |scr| scr.name == cmd.split[2].chomp.strip } || script = (Script.running + Script.hidden).find { |scr| scr.name =~ /^#{cmd.split[2].chomp.strip}/i }
-        if script
-          msg = cmd.split[3..-1].join(' ').chomp
-          if script.want_downstream
-            script.downstream_buffer.push(msg)
-          else
-            script.unique_buffer.push(msg)
-          end
-          respond "--- sent to '#{script.name}': #{msg}"
-        else
-          respond "--- Lich: '#{cmd.split[2].chomp.strip}' does not match any active script!"
-        end
-        script = nil
-      else
-        if Script.running.empty? and Script.hidden.empty?
-          respond('--- Lich: no active scripts to send to.')
-        else
-          msg = cmd.split[1..-1].join(' ').chomp
-          respond("--- sent: #{msg}")
-          Script.new_downstream(msg)
-        end
-      end
-    elsif cmd =~ /^(?:exec|e)(q)?(n)? (.+)$/
-      cmd_data = $3
-      ExecScript.start(cmd_data, flags={ :quiet => $1, :trusted => ($2.nil? and RUBY_VERSION =~ /^2\.[012]\./)  })
-    elsif cmd =~ /^trust\s+(.*)/i
-      script_name = $1
-      if RUBY_VERSION =~ /^2\.[012]\./
-        if File.exists?("#{SCRIPT_DIR}/#{script_name}.lic")
-          if Script.trust(script_name)
-            respond "--- Lich: '#{script_name}' is now a trusted script."
-          else
-            respond "--- Lich: '#{script_name}' is already trusted."
-          end
-        else
-          respond "--- Lich: could not find script: #{script_name}"
-        end
-      else
-        respond "--- Lich: this feature isn't available in this version of Ruby "
-      end
-    elsif cmd =~ /^(?:dis|un)trust\s+(.*)/i
-      script_name = $1
-      if RUBY_VERSION =~ /^2\.[012]\./
-        if Script.distrust(script_name)
-          respond "--- Lich: '#{script_name}' is no longer a trusted script."
-        else
-          respond "--- Lich: '#{script_name}' was not found in the trusted script list."
-        end
-      else
-        respond "--- Lich: this feature isn't available in this version of Ruby "
-      end
-    elsif cmd =~ /^list\s?(?:un)?trust(?:ed)?$|^lt$/i
-      if RUBY_VERSION =~ /^2\.[012]\./
-        list = Script.list_trusted
-        if list.empty?
-          respond "--- Lich: no scripts are trusted"
-        else
-          respond "--- Lich: trusted scripts: #{list.join(', ')}"
-        end
-        list = nil
-      else
-        respond "--- Lich: this feature isn't available in this version of Ruby "
-      end
-    elsif cmd =~ /^set\s(.+)\s(on|off)/
-      toggle_var = $1
-      set_state = $2
-      did_something = false
-      begin
-        Lich.db.execute("INSERT OR REPLACE INTO lich_settings(name,value) values(?,?);", toggle_var.to_s.encode('UTF-8'), set_state.to_s.encode('UTF-8'))
-        did_something = true
-      rescue SQLite3::BusyException
-        sleep 0.1
-        retry
-      end
-      respond("--- Lich: toggle #{toggle_var} set #{set_state}") if did_something
-      did_something = false
-      nil
-    elsif cmd =~ /^help$/i
-      respond
-      respond "Lich v#{LICH_VERSION}"
-      respond
-      respond 'built-in commands:'
-      respond "   #{$clean_lich_char}<script name>             start a script"
-      respond "   #{$clean_lich_char}force <script name>       start a script even if it's already running"
-      respond "   #{$clean_lich_char}pause <script name>       pause a script"
-      respond "   #{$clean_lich_char}p <script name>           ''"
-      respond "   #{$clean_lich_char}unpause <script name>     unpause a script"
-      respond "   #{$clean_lich_char}u <script name>           ''"
-      respond "   #{$clean_lich_char}kill <script name>        kill a script"
-      respond "   #{$clean_lich_char}k <script name>           ''"
-      respond "   #{$clean_lich_char}pause                     pause the most recently started script that isn't aready paused"
-      respond "   #{$clean_lich_char}p                         ''"
-      respond "   #{$clean_lich_char}unpause                   unpause the most recently started script that is paused"
-      respond "   #{$clean_lich_char}u                         ''"
-      respond "   #{$clean_lich_char}kill                      kill the most recently started script"
-      respond "   #{$clean_lich_char}k                         ''"
-      respond "   #{$clean_lich_char}list                      show running scripts (except hidden ones)"
-      respond "   #{$clean_lich_char}l                         ''"
-      respond "   #{$clean_lich_char}pause all                 pause all scripts"
-      respond "   #{$clean_lich_char}pa                        ''"
-      respond "   #{$clean_lich_char}unpause all               unpause all scripts"
-      respond "   #{$clean_lich_char}ua                        ''"
-      respond "   #{$clean_lich_char}kill all                  kill all scripts"
-      respond "   #{$clean_lich_char}ka                        ''"
-      respond "   #{$clean_lich_char}list all                  show all running scripts"
-      respond "   #{$clean_lich_char}la                        ''"
-      respond
-      respond "   #{$clean_lich_char}exec <code>               executes the code as if it was in a script"
-      respond "   #{$clean_lich_char}e <code>                  ''"
-      respond "   #{$clean_lich_char}execq <code>              same as #{$clean_lich_char}exec but without the script active and exited messages"
-      respond "   #{$clean_lich_char}eq <code>                 ''"
-      respond
-      if (RUBY_VERSION =~ /^2\.[012]\./)
-        respond "   #{$clean_lich_char}trust <script name>       let the script do whatever it wants"
-        respond "   #{$clean_lich_char}distrust <script name>    restrict the script from doing things that might harm your computer"
-        respond "   #{$clean_lich_char}list trusted              show what scripts are trusted"
-        respond "   #{$clean_lich_char}lt                        ''"
-        respond
-      end
-      respond "   #{$clean_lich_char}send <line>               send a line to all scripts as if it came from the game"
-      respond "   #{$clean_lich_char}send to <script> <line>   send a line to a specific script"
-      respond
-      respond "   #{$clean_lich_char}set <variable> [on|off]   set a global toggle variable on or off"
-      respond
-      respond 'If you liked this help message, you might also enjoy:'
-      respond "   #{$clean_lich_char}lnet help"
-      respond "   #{$clean_lich_char}magic help     (infomon must be running)"
-      respond "   #{$clean_lich_char}go2 help"
-      respond "   #{$clean_lich_char}repository help"
-      respond "   #{$clean_lich_char}alias help"
-      respond "   #{$clean_lich_char}vars help"
-      respond "   #{$clean_lich_char}autostart help"
-      respond
-    else
-      if cmd =~ /^([^\s]+)\s+(.+)/
-        Script.start($1, $2)
-      else
-        Script.start(cmd)
-      end
-    end
-  else
-    if $offline_mode
-      respond "--- Lich: offline mode: ignoring #{client_string}"
-    else
-      client_string = "#{$cmd_prefix}bbs" if ($frontend =~ /^(?:wizard|avalon)$/) and (client_string == "#{$cmd_prefix}\egbbk\n") # launch forum
-      Game._puts client_string
-    end
-    $_CLIENTBUFFER_.push client_string
-  end
-  Script.new_upstream(client_string)
-end
-
-def report_errors(&block)
-  begin
-    block.call
-  rescue
-    respond "--- Lich: error: #{$!}\n\t#{$!.backtrace[0..1].join("\n\t")}"
-    Lich.log "error: #{$!}\n\t#{$!.backtrace.join("\n\t")}"
-  rescue SyntaxError
-    respond "--- Lich: error: #{$!}\n\t#{$!.backtrace[0..1].join("\n\t")}"
-    Lich.log "error: #{$!}\n\t#{$!.backtrace.join("\n\t")}"
-  rescue SystemExit
-    nil
-  rescue SecurityError
-    respond "--- Lich: error: #{$!}\n\t#{$!.backtrace[0..1].join("\n\t")}"
-    Lich.log "error: #{$!}\n\t#{$!.backtrace.join("\n\t")}"
-  rescue ThreadError
-    respond "--- Lich: error: #{$!}\n\t#{$!.backtrace[0..1].join("\n\t")}"
-    Lich.log "error: #{$!}\n\t#{$!.backtrace.join("\n\t")}"
-  rescue SystemStackError
-    respond "--- Lich: error: #{$!}\n\t#{$!.backtrace[0..1].join("\n\t")}"
-    Lich.log "error: #{$!}\n\t#{$!.backtrace.join("\n\t")}"
-  rescue Exception
-    respond "--- Lich: error: #{$!}\n\t#{$!.backtrace[0..1].join("\n\t")}"
-    Lich.log "error: #{$!}\n\t#{$!.backtrace.join("\n\t")}"
-  rescue ScriptError
-    respond "--- Lich: error: #{$!}\n\t#{$!.backtrace[0..1].join("\n\t")}"
-    Lich.log "error: #{$!}\n\t#{$!.backtrace.join("\n\t")}"
-  rescue LoadError
-    respond "--- Lich: error: #{$!}\n\t#{$!.backtrace[0..1].join("\n\t")}"
-    Lich.log "error: #{$!}\n\t#{$!.backtrace.join("\n\t")}"
-  rescue NoMemoryError
-    respond "--- Lich: error: #{$!}\n\t#{$!.backtrace[0..1].join("\n\t")}"
-    Lich.log "error: #{$!}\n\t#{$!.backtrace.join("\n\t")}"
-  rescue
-    respond "--- Lich: error: #{$!}\n\t#{$!.backtrace[0..1].join("\n\t")}"
-    Lich.log "error: #{$!}\n\t#{$!.backtrace.join("\n\t")}"
-  end
-end
->>>>>>> 9a8c6eff
 
 module Buffer
   DOWNSTREAM_STRIPPED = 1
@@ -7566,34 +5293,6 @@
 
   listener = timeout_thr = nil
 
-<<<<<<< HEAD
-  #
-  # drop superuser privileges
-  # OSXLich-Doug - this section causes problems on too many systems.
-  # Putting in a patch courtesy a player
-  #
-  unless RUBY_PLATFORM =~ /darwin/i
-    if RUBY_PLATFORM =~ /mingw|win/i
-      Lich.log "info: dropping superuser privileges..."
-      begin
-        Process.uid = `id -ru`.strip.to_i
-        Process.gid = `id -rg`.strip.to_i
-        Process.egid = `id -rg`.strip.to_i
-        Process.euid = `id -ru`.strip.to_i
-      rescue SecurityError
-        Lich.log "error: failed to drop superuser privileges: #{$!}\n\t#{$!.backtrace.join("\n\t")}"
-      rescue SystemCallError
-        Lich.log "error: failed to drop superuser privileges: #{$!}\n\t#{$!.backtrace.join("\n\t")}"
-      rescue NotImplementedError
-        Lich.log "error: failed to drop superuser privileges: #{$!}\n\t#{$!.backtrace.join("\n\t")}"
-      rescue
-        Lich.log "error: failed to drop superuser privileges: #{$!}\n\t#{$!.backtrace.join("\n\t")}"
-       end
-    end
-  end
-
-=======
->>>>>>> 9a8c6eff
   # backward compatibility
   if $frontend =~ /^(?:wizard|avalon)$/
     $fake_stormfront = true

--- conflicted
+++ resolved
@@ -4604,25 +4604,13 @@
 
                 if alt_string = DownstreamHook.run($_SERVERSTRING_)
                   #                           Buffer.update(alt_string, Buffer::DOWNSTREAM_MOD)
-<<<<<<< HEAD
-                  if (Lich.display_lichid or Lich.display_uid) and alt_string =~ /<resource picture=.*roomName/
-                    if (Lich.display_lichid and Lich.display_uid)
+                  if (Lich.display_lichid == true or Lich.display_uid == true) and XMLData.game =~ /^GS/ and alt_string =~ /<resource picture=.*roomName/
+                    if (Lich.display_lichid == true and Lich.display_uid == true)
                       alt_string.sub!(']') {" - #{Map.current.id}] (u#{XMLData.room_id})"}
-                    elsif Lich.display_lichid
+                    elsif Lich.display_lichid == true
                       alt_string.sub!(']') {" - #{Map.current.id}]"}
-                    elsif Lich.display_uid
+                    elsif Lich.display_uid == true
                       alt_string.sub!(']') {"] (u#{XMLData.room_id})"}
-=======
-                  if alt_string =~ /<resource picture=.*roomName/
-                    unless XMLData.game =~ /^DR/
-                      if (Lich.display_lichid =~ /on|true|yes/ && Lich.display_uid =~ /on|true|yes/) || (Lich.display_lichid.nil? && Lich.display_uid.nil?) #default on
-                        alt_string.sub!(']') { " - #{Room.current.id}] (u#{XMLData.room_id})" }
-                      elsif Lich.display_lichid =~ /on|true|yes/ || (Lich.display_lichid.nil?) # don't force an entry
-                        alt_string.sub!(']') { " - #{Room.current.id}]" }
-                      elsif Lich.display_uid =~ /on|true|yes/ || (Lich.display_uid.nil?) # don't force an entry
-                        alt_string.sub!(']') { "] (u#{XMLData.room_id})" }
-                      end
->>>>>>> 4fcb48c6
                     end
                   end
                   if $frontend =~ /^(?:wizard|avalon)$/

--- conflicted
+++ resolved
@@ -3618,406 +3618,6 @@
         nil
       end
     end
-<<<<<<< HEAD
-=======
-    class GameObj
-      @@loot          = Array.new
-      @@npcs          = Array.new
-      @@npc_status    = Hash.new
-      @@pcs           = Array.new
-      @@pc_status     = Hash.new
-      @@inv           = Array.new
-      @@contents      = Hash.new
-      @@right_hand    = nil
-      @@left_hand     = nil
-      @@room_desc     = Array.new
-      @@fam_loot      = Array.new
-      @@fam_npcs      = Array.new
-      @@fam_pcs       = Array.new
-      @@fam_room_desc = Array.new
-      @@type_data     = Hash.new
-      @@sellable_data = Hash.new
-      @@elevated_load = proc { GameObj.load_data }
-
-      attr_reader :id
-      attr_accessor :noun, :name, :before_name, :after_name
-
-      def initialize(id, noun, name, before = nil, after = nil)
-        @id = id
-        @noun = noun
-        @noun = 'lapis' if @noun == 'lapis lazuli'
-        @noun = 'hammer' if @noun == "Hammer of Kai"
-        @noun = 'ball' if @noun == "ball and chain" # DR item 'ball and chain' doesn't work.
-        @noun = 'mother-of-pearl' if (@noun == 'pearl') and (@name =~ /mother\-of\-pearl/)
-        @name = name
-        @before_name = before
-        @after_name = after
-      end
-
-      def type
-        GameObj.load_data if @@type_data.empty?
-        list = @@type_data.keys.find_all { |t| (@name =~ @@type_data[t][:name] or @noun =~ @@type_data[t][:noun]) and (@@type_data[t][:exclude].nil? or @name !~ @@type_data[t][:exclude]) }
-        if list.empty?
-          nil
-        else
-          list.join(',')
-        end
-      end
-
-      def sellable
-        GameObj.load_data if @@sellable_data.empty?
-        list = @@sellable_data.keys.find_all { |t| (@name =~ @@sellable_data[t][:name] or @noun =~ @@sellable_data[t][:noun]) and (@@sellable_data[t][:exclude].nil? or @name !~ @@sellable_data[t][:exclude]) }
-        if list.empty?
-          nil
-        else
-          list.join(',')
-        end
-      end
-
-      def status
-        if @@npc_status.keys.include?(@id)
-          @@npc_status[@id]
-        elsif @@pc_status.keys.include?(@id)
-          @@pc_status[@id]
-        elsif @@loot.find { |obj| obj.id == @id } or @@inv.find { |obj| obj.id == @id } or @@room_desc.find { |obj| obj.id == @id } or @@fam_loot.find { |obj| obj.id == @id } or @@fam_npcs.find { |obj| obj.id == @id } or @@fam_pcs.find { |obj| obj.id == @id } or @@fam_room_desc.find { |obj| obj.id == @id } or (@@right_hand.id == @id) or (@@left_hand.id == @id) or @@contents.values.find { |list| list.find { |obj| obj.id == @id } }
-          nil
-        else
-          'gone'
-        end
-      end
-
-      def status=(val)
-        if @@npcs.any? { |npc| npc.id == @id }
-          @@npc_status[@id] = val
-        elsif @@pcs.any? { |pc| pc.id == @id }
-          @@pc_status[@id] = val
-        else
-          nil
-        end
-      end
-
-      def to_s
-        @noun
-      end
-
-      def empty?
-        false
-      end
-
-      def contents
-        @@contents[@id].dup
-      end
-
-      def GameObj.[](val)
-        if val.class == String
-          if val =~ /^\-?[0-9]+$/
-            obj = @@inv.find { |o| o.id == val } || @@loot.find { |o| o.id == val } || @@npcs.find { |o| o.id == val } || @@pcs.find { |o| o.id == val } || [@@right_hand, @@left_hand].find { |o| o.id == val } || @@room_desc.find { |o| o.id == val }
-          elsif val.split(' ').length == 1
-            obj = @@inv.find { |o| o.noun == val } || @@loot.find { |o| o.noun == val } || @@npcs.find { |o| o.noun == val } || @@pcs.find { |o| o.noun == val } || [@@right_hand, @@left_hand].find { |o| o.noun == val } || @@room_desc.find { |o| o.noun == val }
-          else
-            obj = @@inv.find { |o| o.name == val } || @@loot.find { |o| o.name == val } || @@npcs.find { |o| o.name == val } || @@pcs.find { |o| o.name == val } || [@@right_hand, @@left_hand].find { |o| o.name == val } || @@room_desc.find { |o| o.name == val } || @@inv.find { |o| o.name =~ /\b#{Regexp.escape(val.strip)}$/i } || @@loot.find { |o| o.name =~ /\b#{Regexp.escape(val.strip)}$/i } || @@npcs.find { |o| o.name =~ /\b#{Regexp.escape(val.strip)}$/i } || @@pcs.find { |o| o.name =~ /\b#{Regexp.escape(val.strip)}$/i } || [@@right_hand, @@left_hand].find { |o| o.name =~ /\b#{Regexp.escape(val.strip)}$/i } || @@room_desc.find { |o| o.name =~ /\b#{Regexp.escape(val.strip)}$/i } || @@inv.find { |o| o.name =~ /\b#{Regexp.escape(val).sub(' ', ' .*')}$/i } || @@loot.find { |o| o.name =~ /\b#{Regexp.escape(val).sub(' ', ' .*')}$/i } || @@npcs.find { |o| o.name =~ /\b#{Regexp.escape(val).sub(' ', ' .*')}$/i } || @@pcs.find { |o| o.name =~ /\b#{Regexp.escape(val).sub(' ', ' .*')}$/i } || [@@right_hand, @@left_hand].find { |o| o.name =~ /\b#{Regexp.escape(val).sub(' ', ' .*')}$/i } || @@room_desc.find { |o| o.name =~ /\b#{Regexp.escape(val).sub(' ', ' .*')}$/i }
-          end
-        elsif val.class == Regexp
-          obj = @@inv.find { |o| o.name =~ val } || @@loot.find { |o| o.name =~ val } || @@npcs.find { |o| o.name =~ val } || @@pcs.find { |o| o.name =~ val } || [@@right_hand, @@left_hand].find { |o| o.name =~ val } || @@room_desc.find { |o| o.name =~ val }
-        end
-      end
-
-      def GameObj
-        @noun
-      end
-
-      def full_name
-        "#{@before_name}#{' ' unless @before_name.nil? or @before_name.empty?}#{name}#{' ' unless @after_name.nil? or @after_name.empty?}#{@after_name}"
-      end
-
-      def GameObj.new_npc(id, noun, name, status = nil)
-        obj = GameObj.new(id, noun, name)
-        @@npcs.push(obj)
-        @@npc_status[id] = status
-        obj
-      end
-
-      def GameObj.new_loot(id, noun, name)
-        obj = GameObj.new(id, noun, name)
-        @@loot.push(obj)
-        obj
-      end
-
-      def GameObj.new_pc(id, noun, name, status = nil)
-        obj = GameObj.new(id, noun, name)
-        @@pcs.push(obj)
-        @@pc_status[id] = status
-        obj
-      end
-
-      def GameObj.new_inv(id, noun, name, container = nil, before = nil, after = nil)
-        obj = GameObj.new(id, noun, name, before, after)
-        if container
-          @@contents[container].push(obj)
-        else
-          @@inv.push(obj)
-        end
-        obj
-      end
-
-      def GameObj.new_room_desc(id, noun, name)
-        obj = GameObj.new(id, noun, name)
-        @@room_desc.push(obj)
-        obj
-      end
-
-      def GameObj.new_fam_room_desc(id, noun, name)
-        obj = GameObj.new(id, noun, name)
-        @@fam_room_desc.push(obj)
-        obj
-      end
-
-      def GameObj.new_fam_loot(id, noun, name)
-        obj = GameObj.new(id, noun, name)
-        @@fam_loot.push(obj)
-        obj
-      end
-
-      def GameObj.new_fam_npc(id, noun, name)
-        obj = GameObj.new(id, noun, name)
-        @@fam_npcs.push(obj)
-        obj
-      end
-
-      def GameObj.new_fam_pc(id, noun, name)
-        obj = GameObj.new(id, noun, name)
-        @@fam_pcs.push(obj)
-        obj
-      end
-
-      def GameObj.new_right_hand(id, noun, name)
-        @@right_hand = GameObj.new(id, noun, name)
-      end
-
-      def GameObj.right_hand
-        @@right_hand.dup
-      end
-
-      def GameObj.new_left_hand(id, noun, name)
-        @@left_hand = GameObj.new(id, noun, name)
-      end
-
-      def GameObj.left_hand
-        @@left_hand.dup
-      end
-
-      def GameObj.clear_loot
-        @@loot.clear
-      end
-
-      def GameObj.clear_npcs
-        @@npcs.clear
-        @@npc_status.clear
-      end
-
-      def GameObj.clear_pcs
-        @@pcs.clear
-        @@pc_status.clear
-      end
-
-      def GameObj.clear_inv
-        @@inv.clear
-      end
-
-      def GameObj.clear_room_desc
-        @@room_desc.clear
-      end
-
-      def GameObj.clear_fam_room_desc
-        @@fam_room_desc.clear
-      end
-
-      def GameObj.clear_fam_loot
-        @@fam_loot.clear
-      end
-
-      def GameObj.clear_fam_npcs
-        @@fam_npcs.clear
-      end
-
-      def GameObj.clear_fam_pcs
-        @@fam_pcs.clear
-      end
-
-      def GameObj.npcs
-        if @@npcs.empty?
-          nil
-        else
-          @@npcs.dup
-        end
-      end
-
-      def GameObj.loot
-        if @@loot.empty?
-          nil
-        else
-          @@loot.dup
-        end
-      end
-
-      def GameObj.pcs
-        if @@pcs.empty?
-          nil
-        else
-          @@pcs.dup
-        end
-      end
-
-      def GameObj.inv
-        if @@inv.empty?
-          nil
-        else
-          @@inv.dup
-        end
-      end
-
-      def GameObj.room_desc
-        if @@room_desc.empty?
-          nil
-        else
-          @@room_desc.dup
-        end
-      end
-
-      def GameObj.fam_room_desc
-        if @@fam_room_desc.empty?
-          nil
-        else
-          @@fam_room_desc.dup
-        end
-      end
-
-      def GameObj.fam_loot
-        if @@fam_loot.empty?
-          nil
-        else
-          @@fam_loot.dup
-        end
-      end
-
-      def GameObj.fam_npcs
-        if @@fam_npcs.empty?
-          nil
-        else
-          @@fam_npcs.dup
-        end
-      end
-
-      def GameObj.fam_pcs
-        if @@fam_pcs.empty?
-          nil
-        else
-          @@fam_pcs.dup
-        end
-      end
-
-      def GameObj.clear_container(container_id)
-        @@contents[container_id] = Array.new
-      end
-
-      def GameObj.delete_container(container_id)
-        @@contents.delete(container_id)
-      end
-
-      def GameObj.targets
-        a = Array.new
-        XMLData.current_target_ids.each { |id|
-          if (npc = @@npcs.find { |n| n.id == id }) and (npc.status !~ /dead|gone/) and (npc.name !~ /^animated / || npc.name == "animated slush")
-            a.push(npc)
-          end
-        }
-        a
-      end
-
-      def GameObj.dead
-        dead_list = Array.new
-        for obj in @@npcs
-          dead_list.push(obj) if obj.status == "dead"
-        end
-        return nil if dead_list.empty?
-
-        return dead_list
-      end
-
-      def GameObj.containers
-        @@contents.dup
-      end
-
-      def GameObj.load_data(filename = nil)
-        if $SAFE == 0
-          if filename.nil?
-            if File.exists?("#{DATA_DIR}/gameobj-data.xml")
-              filename = "#{DATA_DIR}/gameobj-data.xml"
-            elsif File.exists?("#{SCRIPT_DIR}/gameobj-data.xml") # deprecated
-              filename = "#{SCRIPT_DIR}/gameobj-data.xml"
-            else
-              filename = "#{DATA_DIR}/gameobj-data.xml"
-            end
-          end
-          if File.exists?(filename)
-            begin
-              @@type_data = Hash.new
-              @@sellable_data = Hash.new
-              File.open(filename) { |file|
-                doc = REXML::Document.new(file.read)
-                doc.elements.each('data/type') { |e|
-                  if type = e.attributes['name']
-                    @@type_data[type] = Hash.new
-                    @@type_data[type][:name]    = Regexp.new(e.elements['name'].text) unless e.elements['name'].text.nil? or e.elements['name'].text.empty?
-                    @@type_data[type][:noun]    = Regexp.new(e.elements['noun'].text) unless e.elements['noun'].text.nil? or e.elements['noun'].text.empty?
-                    @@type_data[type][:exclude] = Regexp.new(e.elements['exclude'].text) unless e.elements['exclude'].text.nil? or e.elements['exclude'].text.empty?
-                  end
-                }
-                doc.elements.each('data/sellable') { |e|
-                  if sellable = e.attributes['name']
-                    @@sellable_data[sellable] = Hash.new
-                    @@sellable_data[sellable][:name]    = Regexp.new(e.elements['name'].text) unless e.elements['name'].text.nil? or e.elements['name'].text.empty?
-                    @@sellable_data[sellable][:noun]    = Regexp.new(e.elements['noun'].text) unless e.elements['noun'].text.nil? or e.elements['noun'].text.empty?
-                    @@sellable_data[sellable][:exclude] = Regexp.new(e.elements['exclude'].text) unless e.elements['exclude'].text.nil? or e.elements['exclude'].text.empty?
-                  end
-                }
-              }
-              true
-            rescue
-              @@type_data = nil
-              @@sellable_data = nil
-              echo "error: GameObj.load_data: #{$!}"
-              respond $!.backtrace[0..1]
-              false
-            end
-          else
-            @@type_data = nil
-            @@sellable_data = nil
-            echo "error: GameObj.load_data: file does not exist: #{filename}"
-            false
-          end
-        else
-          @@elevated_load.call
-        end
-      end
-
-      def GameObj.type_data
-        @@type_data
-      end
-
-      def GameObj.sellable_data
-        @@sellable_data
-      end
-    end
-    #
-    # start deprecated stuff
-    #
-    class RoomObj < GameObj
-    end
-    #
-    # end deprecated stuff
-    #
->>>>>>> 822a4246
   end
   module DragonRealms
     # fixme

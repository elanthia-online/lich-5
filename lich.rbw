#!/usr/bin/env ruby
# encoding: US-ASCII

#####
# Copyright (C) 2005-2006 Murray Miron
# All rights reserved.
#
# Redistribution and use in source and binary forms, with or without
# modification, are permitted provided that the following conditions
# are met:
#
#   Redistributions of source code must retain the above copyright
# notice, this list of conditions and the following disclaimer.
#
#   Redistributions in binary form must reproduce the above copyright
# notice, this list of conditions and the following disclaimer in the
# documentation and/or other materials provided with the distribution.
#
#   Neither the name of the organization nor the names of its contributors
# may be used to endorse or promote products derived from this software
# without specific prior written permission.
#
# THIS SOFTWARE IS PROVIDED BY THE COPYRIGHT HOLDERS AND CONTRIBUTORS
# "AS IS" AND ANY EXPRESS OR IMPLIED WARRANTIES, INCLUDING, BUT NOT
# LIMITED TO, THE IMPLIED WARRANTIES OF MERCHANTABILITY AND FITNESS FOR
# A PARTICULAR PURPOSE ARE DISCLAIMED.  IN NO EVENT SHALL THE COPYRIGHT OWNER OR
# CONTRIBUTORS BE LIABLE FOR ANY DIRECT, INDIRECT, INCIDENTAL, SPECIAL,
# EXEMPLARY, OR CONSEQUENTIAL DAMAGES (INCLUDING, BUT NOT LIMITED TO,
# PROCUREMENT OF SUBSTITUTE GOODS OR SERVICES; LOSS OF USE, DATA, OR
# PROFITS; OR BUSINESS INTERRUPTION) HOWEVER CAUSED AND ON ANY THEORY OF
# LIABILITY, WHETHER IN CONTRACT, STRICT LIABILITY, OR TORT (INCLUDING
# NEGLIGENCE OR OTHERWISE) ARISING IN ANY WAY OUT OF THE USE OF THIS
# SOFTWARE, EVEN IF ADVISED OF THE POSSIBILITY OF SUCH DAMAGE.
#####

# Lich is maintained by Matt Lowe (tillmen@lichproject.org)
# Lich version 5 and higher maintained by Elanthia Online and only supports GTK3 Ruby

require 'time'
require 'socket'
require 'rexml/document'
require 'rexml/streamlistener'
require 'stringio'
require 'zlib'
require 'drb'
require 'resolv'
require 'digest/md5'
require 'json'

# TODO: Move all local requires to top of file
require_relative('./lib/constants')
require 'lib/version'

require 'lib/lich'
require 'lib/init'
require 'lib/front-end'

# TODO: Need to split out initiatilzation functions to move require to top of file
require 'lib/gtk'
require 'lib/gui-login'

class NilClass
  def dup
    nil
  end

  def method_missing(*args)
    nil
  end

  def split(*val)
    Array.new
  end

  def to_s
    ""
  end

  def strip
    ""
  end

  def +(val)
    val
  end

  def closed?
    true
  end
end

class Numeric
  def as_time
    sprintf("%d:%02d:%02d", (self / 60).truncate, self.truncate % 60, ((self % 1) * 60).truncate)
  end

  def with_commas
    self.to_s.reverse.scan(/(?:\d*\.)?\d{1,3}-?/).join(',').reverse
  end
end

class String
  @@elevated_untaint = proc { |what| what.orig_untaint }
  alias :orig_untaint :untaint
  def untaint
    @@elevated_untaint.call(self)
  end

  def to_s
    self.dup
  end

  def stream
    @stream
  end

  def stream=(val)
    @stream ||= val
  end
end

class StringProc
  def initialize(string)
    @string = string
    @string.untaint
  end

  def kind_of?(type)
    Proc.new {}.kind_of? type
  end

  def class
    Proc
  end

  def call(*a)
    proc { begin; $SAFE = 3; rescue; nil; end; eval(@string) }.call
  end

  def _dump(d = nil)
    @string
  end

  def inspect
    "StringProc.new(#{@string.inspect})"
  end

  def to_json(*args)
    ";e #{_dump}".to_json(args)
  end
end

class SynchronizedSocket
  def initialize(o)
    @delegate = o
    @mutex = Mutex.new
    self
  end

  def puts(*args, &block)
    @mutex.synchronize {
      @delegate.puts *args, &block
    }
  end
  def puts_if(*args)
    @mutex.synchronize {
      if yield
         @delegate.puts *args
         return true
       else
          return false
       end
      }
  end
  def write(*args, &block)
    @mutex.synchronize {
      @delegate.write *args, &block
    }
  end

  def method_missing(method, *args, &block)
    @delegate.__send__ method, *args, &block
  end
end

class LimitedArray < Array
  attr_accessor :max_size

  def initialize(size = 0, obj = nil)
    @max_size = 200
    super
  end

  def push(line)
    self.shift while self.length >= @max_size
    super
  end

  def shove(line)
    push(line)
  end

  def history
    Array.new
  end
end

require_relative("./lib/xmlparser.rb")

class UpstreamHook
  @@upstream_hooks ||= Hash.new
  def UpstreamHook.add(name, action)
    unless action.class == Proc
      echo "UpstreamHook: not a Proc (#{action})"
      return false
    end
    @@upstream_hooks[name] = action
  end

  def UpstreamHook.run(client_string)
    for key in @@upstream_hooks.keys
      begin
        client_string = @@upstream_hooks[key].call(client_string)
      rescue
        @@upstream_hooks.delete(key)
        respond "--- Lich: UpstreamHook: #{$!}"
        respond $!.backtrace.first
      end
      return nil if client_string.nil?
    end
    return client_string
  end

  def UpstreamHook.remove(name)
    @@upstream_hooks.delete(name)
  end

  def UpstreamHook.list
    @@upstream_hooks.keys.dup
  end
end

class DownstreamHook
  @@downstream_hooks ||= Hash.new
  def DownstreamHook.add(name, action)
    unless action.class == Proc
      echo "DownstreamHook: not a Proc (#{action})"
      return false
    end
    @@downstream_hooks[name] = action
  end

  def DownstreamHook.run(server_string)
    for key in @@downstream_hooks.keys
      return nil if server_string.nil?
      begin
        server_string = @@downstream_hooks[key].call(server_string.dup) if server_string.is_a?(String)
      rescue
        @@downstream_hooks.delete(key)
        respond "--- Lich: DownstreamHook: #{$!}"
        respond $!.backtrace.first
      end
    end
    return server_string
  end

  def DownstreamHook.remove(name)
    @@downstream_hooks.delete(name)
  end

  def DownstreamHook.list
    @@downstream_hooks.keys.dup
  end
end

module Setting
  @@load = proc { |args|
    unless script = Script.current
      respond '--- error: Setting.load: calling script is unknown'
      respond $!.backtrace[0..2]
      next nil
    end
    if script.class == ExecScript
      respond "--- Lich: error: Setting.load: exec scripts can't have settings"
      respond $!.backtrace[0..2]
      exit
    end
    if args.empty?
      respond '--- error: Setting.load: no setting specified'
      respond $!.backtrace[0..2]
      exit
    end
    if args.any? { |a| a.class != String }
      respond "--- Lich: error: Setting.load: non-string given as setting name"
      respond $!.backtrace[0..2]
      exit
    end
    values = Array.new
    for setting in args
      begin
        v = Lich.db.get_first_value('SELECT value FROM script_setting WHERE script=? AND name=?;', script.name.encode('UTF-8'), setting.encode('UTF-8'))
      rescue SQLite3::BusyException
        sleep 0.1
        retry
      end
      if v.nil?
        values.push(v)
      else
        begin
          values.push(Marshal.load(v))
        rescue
          respond "--- Lich: error: Setting.load: #{$!}"
          respond $!.backtrace[0..2]
          exit
        end
      end
    end
    if args.length == 1
      next values[0]
    else
      next values
    end
  }
  @@save = proc { |hash|
    unless script = Script.current
      respond '--- error: Setting.save: calling script is unknown'
      respond $!.backtrace[0..2]
      next nil
    end
    if script.class == ExecScript
      respond "--- Lich: error: Setting.load: exec scripts can't have settings"
      respond $!.backtrace[0..2]
      exit
    end
    if hash.class != Hash
      respond "--- Lich: error: Setting.save: invalid arguments: use Setting.save('setting1' => 'value1', 'setting2' => 'value2')"
      respond $!.backtrace[0..2]
      exit
    end
    if hash.empty?
      next nil
    end

    if hash.keys.any? { |k| k.class != String }
      respond "--- Lich: error: Setting.save: non-string given as a setting name"
      respond $!.backtrace[0..2]
      exit
    end
    if hash.length > 1
      begin
        Lich.db.execute('BEGIN')
      rescue SQLite3::BusyException
        sleep 0.1
        retry
      end
    end
    hash.each { |setting, value|
      begin
        if value.nil?
          begin
            Lich.db.execute('DELETE FROM script_setting WHERE script=? AND name=?;', script.name.encode('UTF-8'), setting.encode('UTF-8'))
          rescue SQLite3::BusyException
            sleep 0.1
            retry
          end
        else
          v = SQLite3::Blob.new(Marshal.dump(value))
          begin
            Lich.db.execute('INSERT OR REPLACE INTO script_setting(script,name,value) VALUES(?,?,?);', script.name.encode('UTF-8'), setting.encode('UTF-8'), v)
          rescue SQLite3::BusyException
            sleep 0.1
            retry
          end
        end
      rescue SQLite3::BusyException
        sleep 0.1
        retry
      end
    }
    if hash.length > 1
      begin
        Lich.db.execute('END')
      rescue SQLite3::BusyException
        sleep 0.1
        retry
      end
    end
    true
  }
  @@list = proc {
    unless script = Script.current
      respond '--- error: Setting: unknown calling script'
      next nil
    end
    if script.class == ExecScript
      respond "--- Lich: error: Setting.load: exec scripts can't have settings"
      respond $!.backtrace[0..2]
      exit
    end
    begin
      rows = Lich.db.execute('SELECT name FROM script_setting WHERE script=?;', script.name.encode('UTF-8'))
    rescue SQLite3::BusyException
      sleep 0.1
      retry
    end
    if rows
      # fixme
      next rows.inspect
    else
      next nil
    end
  }
  def Setting.load(*args)
    @@load.call(args)
  end

  def Setting.save(hash)
    @@save.call(hash)
  end

  def Setting.list
    @@list.call
  end
end

module GameSetting
  def GameSetting.load(*args)
    Setting.load(args.collect { |a| "#{XMLData.game}:#{a}" })
  end

  def GameSetting.save(hash)
    game_hash = Hash.new
    hash.each_pair { |k, v| game_hash["#{XMLData.game}:#{k}"] = v }
    Setting.save(game_hash)
  end
end

module CharSetting
  def CharSetting.load(*args)
    Setting.load(args.collect { |a| "#{XMLData.game}:#{XMLData.name}:#{a}" })
  end

  def CharSetting.save(hash)
    game_hash = Hash.new
    hash.each_pair { |k, v| game_hash["#{XMLData.game}:#{XMLData.name}:#{k}"] = v }
    Setting.save(game_hash)
  end
end

module Settings
  settings    = Hash.new
  md5_at_load = Hash.new
  mutex       = Mutex.new
  @@settings = proc { |scope|
    unless script = Script.current
      respond '--- error: Settings: unknown calling script'
      next nil
    end
    unless scope =~ /^#{XMLData.game}\:#{XMLData.name}$|^#{XMLData.game}$|^\:$/
      respond '--- error: Settings: invalid scope'
      next nil
    end
    mutex.synchronize {
      unless settings[script.name] and settings[script.name][scope]
        begin
          _hash = Lich.db.get_first_value('SELECT hash FROM script_auto_settings WHERE script=? AND scope=?;', script.name.encode('UTF-8'), scope.encode('UTF-8'))
        rescue SQLite3::BusyException
          sleep 0.1
          retry
        end
        settings[script.name] ||= Hash.new
        if _hash.nil?
          settings[script.name][scope] = Hash.new
        else
          begin
            hash = Marshal.load(_hash)
          rescue
            respond "--- Lich: error: #{$!}"
            respond $!.backtrace[0..1]
            exit
          end
          settings[script.name][scope] = hash
        end
        md5_at_load[script.name] ||= Hash.new
        md5_at_load[script.name][scope] = Digest::MD5.hexdigest(settings[script.name][scope].to_s)
      end
    }
    settings[script.name][scope]
  }
  @@save = proc {
    mutex.synchronize {
      sql_began = false
      settings.each_pair { |script_name, scopedata|
        scopedata.each_pair { |scope, data|
          if Digest::MD5.hexdigest(data.to_s) != md5_at_load[script_name][scope]
            unless sql_began
              begin
                Lich.db.execute('BEGIN')
              rescue SQLite3::BusyException
                sleep 0.1
                retry
              end
              sql_began = true
            end
            blob = SQLite3::Blob.new(Marshal.dump(data))
            begin
              Lich.db.execute('INSERT OR REPLACE INTO script_auto_settings(script,scope,hash) VALUES(?,?,?);', script_name.encode('UTF-8'), scope.encode('UTF-8'), blob)
            rescue SQLite3::BusyException
              sleep 0.1
              retry
            rescue
              respond "--- Lich: error: #{$!}"
              respond $!.backtrace[0..1]
              next
            end
          end
        }
        unless Script.running?(script_name)
          settings.delete(script_name)
          md5_at_load.delete(script_name)
        end
      }
      if sql_began
        begin
          Lich.db.execute('END')
        rescue SQLite3::BusyException
          sleep 0.1
          retry
        end
      end
    }
  }
  Thread.new {
    loop {
      sleep 300
      begin
        @@save.call
      rescue
        Lich.log "error: #{$!}\n\t#{$!.backtrace.join("\n\t")}"
        respond "--- Lich: error: #{$!}\n\t#{$!.backtrace[0..1].join("\n\t")}"
      end
    }
  }
  def Settings.[](name)
    @@settings.call(':')[name]
  end

  def Settings.[]=(name, value)
    @@settings.call(':')[name] = value
  end

  def Settings.to_hash(scope = ':')
    @@settings.call(scope)
  end

  def Settings.char
    @@settings.call("#{XMLData.game}:#{XMLData.name}")
  end

  def Settings.save
    @@save.call
  end
end

module GameSettings
  def GameSettings.[](name)
    Settings.to_hash(XMLData.game)[name]
  end

  def GameSettings.[]=(name, value)
    Settings.to_hash(XMLData.game)[name] = value
  end

  def GameSettings.to_hash
    Settings.to_hash(XMLData.game)
  end
end

module CharSettings
  def CharSettings.[](name)
    Settings.to_hash("#{XMLData.game}:#{XMLData.name}")[name]
  end

  def CharSettings.[]=(name, value)
    Settings.to_hash("#{XMLData.game}:#{XMLData.name}")[name] = value
  end

  def CharSettings.to_hash
    Settings.to_hash("#{XMLData.game}:#{XMLData.name}")
  end
end

module Vars
  @@vars   = Hash.new
  md5      = nil
  mutex    = Mutex.new
  @@loaded = false
  @@load = proc {
    mutex.synchronize {
      unless @@loaded
        begin
          h = Lich.db.get_first_value('SELECT hash FROM uservars WHERE scope=?;', "#{XMLData.game}:#{XMLData.name}".encode('UTF-8'))
        rescue SQLite3::BusyException
          sleep 0.1
          retry
        end
        if h
          begin
            hash = Marshal.load(h)
            hash.each { |k, v| @@vars[k] = v }
            md5 = Digest::MD5.hexdigest(hash.to_s)
          rescue
            respond "--- Lich: error: #{$!}"
            respond $!.backtrace[0..2]
          end
        end
        @@loaded = true
      end
    }
    nil
  }
  @@save = proc {
    mutex.synchronize {
      if @@loaded
        if Digest::MD5.hexdigest(@@vars.to_s) != md5
          md5 = Digest::MD5.hexdigest(@@vars.to_s)
          blob = SQLite3::Blob.new(Marshal.dump(@@vars))
          begin
            Lich.db.execute('INSERT OR REPLACE INTO uservars(scope,hash) VALUES(?,?);', "#{XMLData.game}:#{XMLData.name}".encode('UTF-8'), blob)
          rescue SQLite3::BusyException
            sleep 0.1
            retry
          end
        end
      end
    }
    nil
  }
  Thread.new {
    loop {
      sleep 300
      begin
        @@save.call
      rescue
        Lich.log "error: #{$!}\n\t#{$!.backtrace.join("\n\t")}"
        respond "--- Lich: error: #{$!}\n\t#{$!.backtrace[0..1].join("\n\t")}"
      end
    }
  }
  def Vars.[](name)
    @@load.call unless @@loaded
    @@vars[name]
  end

  def Vars.[]=(name, val)
    @@load.call unless @@loaded
    if val.nil?
      @@vars.delete(name)
    else
      @@vars[name] = val
    end
  end

  def Vars.list
    @@load.call unless @@loaded
    @@vars.dup
  end

  def Vars.save
    @@save.call
  end

  def Vars.method_missing(arg1, arg2 = '')
    @@load.call unless @@loaded
    if arg1[-1, 1] == '='
      if arg2.nil?
        @@vars.delete(arg1.to_s.chop)
      else
        @@vars[arg1.to_s.chop] = arg2
      end
    else
      @@vars[arg1.to_s]
    end
  end
end

#
# script bindings are convoluted, but don't change them without testing if:
#    class methods such as Script.start and ExecScript.start become accessible without specifying the class name (which is just a syptom of a problem that will break scripts)
#    local variables become shared between scripts
#    local variable 'file' is shared between scripts, even though other local variables aren't
#    defined methods are instantly inaccessible
# also, don't put 'untrusted' in the name of the untrusted binding; it shows up in error messages and makes people think the error is caused by not trusting the script
#
class Scripting
  def script
    Proc.new {}.binding
  end
end
def _script
  Proc.new {}.binding
end

TRUSTED_SCRIPT_BINDING = proc { _script }

class Script
  @@elevated_script_start = proc { |args|
    if args.empty?
      # fixme: error
      next nil
    elsif args[0].class == String
      script_name = args[0]
      if args[1]
        if args[1].class == String
          script_args = args[1]
          if args[2]
            if args[2].class == Hash
              options = args[2]
            else
              # fixme: error
              next nil
            end
          end
        elsif args[1].class == Hash
          options = args[1]
          script_args = (options[:args] || String.new)
        else
          # fixme: error
          next nil
        end
      else
        options = Hash.new
      end
    elsif args[0].class == Hash
      options = args[0]
      if options[:name]
        script_name = options[:name]
      else
        # fixme: error
        next nil
      end
      script_args = (options[:args] || String.new)
    end

    # fixme: look in wizard script directory
    # fixme: allow subdirectories?
    file_list = Dir.children(File.join(SCRIPT_DIR, "custom")).sort_by{ |fn| fn.sub(/[.](lic|rb|cmd|wiz)$/, '') }.map{ |s| s.prepend("/custom/") } + Dir.children(SCRIPT_DIR).sort_by{|fn| fn.sub(/[.](lic|rb|cmd|wiz)$/, '')}
    if file_name = (file_list.find { |val| val =~ /^(?:\/custom\/)?#{Regexp.escape(script_name)}\.(?:lic|rb|cmd|wiz)(?:\.gz|\.Z)?$/ || val =~ /^(?:\/custom\/)?#{Regexp.escape(script_name)}\.(?:lic|rb|cmd|wiz)(?:\.gz|\.Z)?$/i } || file_list.find { |val| val =~ /^(?:\/custom\/)?#{Regexp.escape(script_name)}[^.]+\.(?i:lic|rb|cmd|wiz)(?:\.gz|\.Z)?$/ } || file_list.find { |val| val =~ /^(?:\/custom\/)?#{Regexp.escape(script_name)}[^.]+\.(?:lic|rb|cmd|wiz)(?:\.gz|\.Z)?$/i })
      script_name = file_name.sub(/\..{1,3}$/, '')
    end
    file_list = nil
    if file_name.nil?
      respond "--- Lich: could not find script '#{script_name}' in directory #{SCRIPT_DIR} or #{SCRIPT_DIR}/custom"
      next nil
    end
    if (options[:force] != true) and (Script.running + Script.hidden).find { |s| s.name =~ /^#{Regexp.escape(script_name.sub('/custom/', ''))}$/i }
      respond "--- Lich: #{script_name} is already running (use #{$clean_lich_char}force [scriptname] if desired)."
      next nil
    end
    begin
      if file_name =~ /\.(?:cmd|wiz)(?:\.gz)?$/i
        trusted = false
        script_obj = WizardScript.new("#{SCRIPT_DIR}/#{file_name}", script_args)
      else
        if script_obj.labels.length > 1
          trusted = false
        elsif proc { begin; $SAFE = 3; true; rescue; false; end }.call
          begin
            trusted = Lich.db.get_first_value('SELECT name FROM trusted_scripts WHERE name=?;', script_name.encode('UTF-8'))
          rescue SQLite3::BusyException
            sleep 0.1
            retry
          end
        else
          trusted = true
        end
        script_obj = Script.new(:file => "#{SCRIPT_DIR}/#{file_name}", :args => script_args, :quiet => options[:quiet])
      end
      if trusted
        script_binding = TRUSTED_SCRIPT_BINDING.call
      else
        script_binding = Scripting.new.script
      end
    rescue
      respond "--- Lich: error: #{$!}\n\t#{$!.backtrace.join("\n\t")}"
      next nil
    end
    unless script_obj
      respond "--- Lich: error: failed to start script (#{script_name})"
      next nil
    end
    script_obj.quiet = true if options[:quiet]
    new_thread = Thread.new {
      100.times { break if Script.current == script_obj; sleep 0.01 }

      if script = Script.current
        eval('script = Script.current', script_binding, script.name)
        Thread.current.priority = 1
        respond("--- Lich: #{script.name} active.") unless script.quiet
        if trusted
          begin
            eval(script.labels[script.current_label].to_s, script_binding, script.name)
          rescue SystemExit
            nil
          rescue SyntaxError
            respond "--- Lich: error: #{$!}\n\t#{$!.backtrace[0..1].join("\n\t")}"
            Lich.log "error: #{$!}\n\t#{$!.backtrace.join("\n\t")}"
          rescue ScriptError
            respond "--- Lich: error: #{$!}\n\t#{$!.backtrace[0..1].join("\n\t")}"
            Lich.log "error: #{$!}\n\t#{$!.backtrace.join("\n\t")}"
          rescue NoMemoryError
            respond "--- Lich: error: #{$!}\n\t#{$!.backtrace[0..1].join("\n\t")}"
            Lich.log "error: #{$!}\n\t#{$!.backtrace.join("\n\t")}"
          rescue LoadError
            respond "--- Lich: error: #{$!}\n\t#{$!.backtrace[0..1].join("\n\t")}"
            Lich.log "error: #{$!}\n\t#{$!.backtrace.join("\n\t")}"
          rescue SecurityError
            respond "--- Lich: error: #{$!}\n\t#{$!.backtrace[0..1].join("\n\t")}"
            Lich.log "error: #{$!}\n\t#{$!.backtrace.join("\n\t")}"
          rescue ThreadError
            respond "--- Lich: error: #{$!}\n\t#{$!.backtrace[0..1].join("\n\t")}"
            Lich.log "error: #{$!}\n\t#{$!.backtrace.join("\n\t")}"
          rescue SystemStackError
            respond "--- Lich: error: #{$!}\n\t#{$!.backtrace[0..1].join("\n\t")}"
            Lich.log "error: #{$!}\n\t#{$!.backtrace.join("\n\t")}"
          rescue Exception
            if $! == JUMP
              retry if Script.current.get_next_label != JUMP_ERROR
              respond "--- label error: `#{Script.current.jump_label}' was not found, and no `LabelError' label was found!"
              respond $!.backtrace.first
              Lich.log "label error: `#{Script.current.jump_label}' was not found, and no `LabelError' label was found!\n\t#{$!.backtrace.join("\n\t")}"
              Script.current.kill
            else
              respond "--- Lich: error: #{$!}\n\t#{$!.backtrace[0..1].join("\n\t")}"
              Lich.log "error: #{$!}\n\t#{$!.backtrace.join("\n\t")}"
            end
          rescue
            respond "--- Lich: error: #{$!}\n\t#{$!.backtrace[0..1].join("\n\t")}"
            Lich.log "error: #{$!}\n\t#{$!.backtrace.join("\n\t")}"
          ensure
            Script.current.kill
          end
        else
          begin
            while (script = Script.current) and script.current_label
              proc { foo = script.labels[script.current_label]; foo.untaint; begin; $SAFE = 3; rescue; nil; end; eval(foo, script_binding, script.name, 1) }.call
              Script.current.get_next_label
            end
          rescue SystemExit
            nil
          rescue SyntaxError
            respond "--- Lich: error: #{$!}\n\t#{$!.backtrace[0..1].join("\n\t")}"
            Lich.log "error: #{$!}\n\t#{$!.backtrace.join("\n\t")}"
          rescue ScriptError
            respond "--- Lich: error: #{$!}\n\t#{$!.backtrace[0..1].join("\n\t")}"
            Lich.log "error: #{$!}\n\t#{$!.backtrace.join("\n\t")}"
          rescue NoMemoryError
            respond "--- Lich: error: #{$!}\n\t#{$!.backtrace[0..1].join("\n\t")}"
            Lich.log "error: #{$!}\n\t#{$!.backtrace.join("\n\t")}"
          rescue LoadError
            respond "--- Lich: error: #{$!}\n\t#{$!.backtrace[0..1].join("\n\t")}"
            Lich.log "error: #{$!}\n\t#{$!.backtrace.join("\n\t")}"
          rescue SecurityError
            respond "--- Lich: error: #{$!}\n\t#{$!.backtrace[0..1].join("\n\t")}"
            if name = Script.current.name
              respond "--- Lich: review this script (#{name}) to make sure it isn't malicious, and type #{$clean_lich_char}trust #{name}"
            end
            Lich.log "error: #{$!}\n\t#{$!.backtrace.join("\n\t")}"
          rescue ThreadError
            respond "--- Lich: error: #{$!}\n\t#{$!.backtrace[0..1].join("\n\t")}"
            Lich.log "error: #{$!}\n\t#{$!.backtrace.join("\n\t")}"
          rescue SystemStackError
            respond "--- Lich: error: #{$!}\n\t#{$!.backtrace[0..1].join("\n\t")}"
            Lich.log "error: #{$!}\n\t#{$!.backtrace.join("\n\t")}"
          rescue Exception
            if $! == JUMP
              retry if Script.current.get_next_label != JUMP_ERROR
              respond "--- label error: `#{Script.current.jump_label}' was not found, and no `LabelError' label was found!"
              respond $!.backtrace.first
              Lich.log "label error: `#{Script.current.jump_label}' was not found, and no `LabelError' label was found!\n\t#{$!.backtrace.join("\n\t")}"
              Script.current.kill
            else
              respond "--- Lich: error: #{$!}\n\t#{$!.backtrace[0..1].join("\n\t")}"
              Lich.log "error: #{$!}\n\t#{$!.backtrace.join("\n\t")}"
            end
          rescue
            respond "--- Lich: error: #{$!}\n\t#{$!.backtrace[0..1].join("\n\t")}"
            Lich.log "error: #{$!}\n\t#{$!.backtrace.join("\n\t")}"
          ensure
            Script.current.kill
          end
        end
      else
        respond '--- error: out of cheese'
      end
    }
    script_obj.thread_group.add(new_thread)
    script_obj
  }
  @@elevated_exists = proc { |script_name|
    if script_name =~ /\\|\//
      nil
    elsif script_name =~ /\.(?:lic|lich|rb|cmd|wiz)(?:\.gz)?$/i
      File.exists?("#{SCRIPT_DIR}/#{script_name}") || File.exists?("#{SCRIPT_DIR}/custom/#{script_name}")
    else
      File.exists?("#{SCRIPT_DIR}/#{script_name}.lic") || File.exists?("#{SCRIPT_DIR}/custom/#{script_name}.lic") ||
      File.exists?("#{SCRIPT_DIR}/#{script_name}.lich") || File.exists?("#{SCRIPT_DIR}/custom/#{script_name}.lich") ||
      File.exists?("#{SCRIPT_DIR}/#{script_name}.rb") || File.exists?("#{SCRIPT_DIR}/custom/#{script_name}.rb") ||
      File.exists?("#{SCRIPT_DIR}/#{script_name}.cmd") || File.exists?("#{SCRIPT_DIR}/custom/#{script_name}.cmd") ||
      File.exists?("#{SCRIPT_DIR}/#{script_name}.wiz") || File.exists?("#{SCRIPT_DIR}/custom/#{script_name}.wiz") ||
      File.exists?("#{SCRIPT_DIR}/#{script_name}.lic.gz") || File.exists?("#{SCRIPT_DIR}/custom/#{script_name}.lic.gz") ||
      File.exists?("#{SCRIPT_DIR}/#{script_name}.rb.gz") || File.exists?("#{SCRIPT_DIR}/custom/#{script_name}.rb.gz") ||
      File.exists?("#{SCRIPT_DIR}/#{script_name}.cmd.gz") || File.exists?("#{SCRIPT_DIR}/custom/#{script_name}.cmd.gz") ||
      File.exists?("#{SCRIPT_DIR}/#{script_name}.wiz.gz") || File.exists?("#{SCRIPT_DIR}/custom/#{script_name}.wiz.gz")
    end
  }
  @@elevated_log = proc { |data|
    if script = Script.current
      if script.name =~ /\\|\//
        nil
      else
        begin
          Dir.mkdir("#{LICH_DIR}/logs") unless File.exists?("#{LICH_DIR}/logs")
          File.open("#{LICH_DIR}/logs/#{script.name}.log", 'a') { |f| f.puts data }
          true
        rescue
          respond "--- Lich: error: Script.log: #{$!}"
          false
        end
      end
    else
      respond '--- error: Script.log: unable to identify calling script'
      false
    end
  }
  @@elevated_db = proc {
    if script = Script.current
      if script.name =~ /^lich$/i
        respond '--- error: Script.db cannot be used by a script named lich'
        nil
      elsif script.class == ExecScript
        respond '--- error: Script.db cannot be used by exec scripts'
        nil
      else
        SQLite3::Database.new("#{DATA_DIR}/#{script.name.gsub(/\/|\\/, '_')}.db3")
      end
    else
      respond '--- error: Script.db called by an unknown script'
      nil
    end
  }
  @@elevated_open_file = proc { |ext, mode, block|
    if script = Script.current
      if script.name =~ /^lich$/i
        respond '--- error: Script.open_file cannot be used by a script named lich'
        nil
      elsif script.name =~ /^entry$/i
        respond '--- error: Script.open_file cannot be used by a script named entry'
        nil
      elsif script.class == ExecScript
        respond '--- error: Script.open_file cannot be used by exec scripts'
        nil
      elsif ext.downcase == 'db3'
        SQLite3::Database.new("#{DATA_DIR}/#{script.name.gsub(/\/|\\/, '_')}.db3")
        # fixme: block gets elevated... why?
        #         elsif block
        #            File.open("#{DATA_DIR}/#{script.name.gsub(/\/|\\/, '_')}.#{ext.gsub(/\/|\\/, '_')}", mode, &block)
      else
        File.open("#{DATA_DIR}/#{script.name.gsub(/\/|\\/, '_')}.#{ext.gsub(/\/|\\/, '_')}", mode)
      end
    else
      respond '--- error: Script.open_file called by an unknown script'
      nil
    end
  }
  @@running = Array.new

  attr_reader :name, :vars, :safe, :file_name, :label_order, :at_exit_procs
  attr_accessor :quiet, :no_echo, :jump_label, :current_label, :want_downstream, :want_downstream_xml, :want_upstream, :want_script_output, :hidden, :paused, :silent, :no_pause_all, :no_kill_all, :downstream_buffer, :upstream_buffer, :unique_buffer, :die_with, :match_stack_labels, :match_stack_strings, :watchfor, :command_line, :ignore_pause

  def Script.version(script_name, script_version_required = nil)
    script_name = script_name.sub(/[.](lic|rb|cmd|wiz)$/, '')
    file_list = Dir.children(File.join(SCRIPT_DIR, "custom")).sort_by{ |fn| fn.sub(/[.](lic|rb|cmd|wiz)$/, '') }.map{ |s| s.prepend("/custom/") } + Dir.children(SCRIPT_DIR).sort_by{|fn| fn.sub(/[.](lic|rb|cmd|wiz)$/, '')}
    if file_name = (file_list.find { |val| val =~ /^(?:\/custom\/)?#{Regexp.escape(script_name)}\.(?:lic|rb|cmd|wiz)(?:\.gz|\.Z)?$/ || val =~ /^(?:\/custom\/)?#{Regexp.escape(script_name)}\.(?:lic|rb|cmd|wiz)(?:\.gz|\.Z)?$/i } || file_list.find { |val| val =~ /^(?:\/custom\/)?#{Regexp.escape(script_name)}[^.]+\.(?i:lic|rb|cmd|wiz)(?:\.gz|\.Z)?$/ } || file_list.find { |val| val =~ /^(?:\/custom\/)?#{Regexp.escape(script_name)}[^.]+\.(?:lic|rb|cmd|wiz)(?:\.gz|\.Z)?$/i })
      script_name = file_name.sub(/\..{1,3}$/, '')
    end
    file_list = nil
    if file_name.nil?
      respond "--- Lich: could not find script '#{script_name}' in directory #{SCRIPT_DIR}"
      return nil
    end

    script_version = '0.0.0'
    script_data = open("#{SCRIPT_DIR}/#{file_name}", 'r').read
    if script_data =~ /^=begin\r?\n?(.+?)^=end/m
      comments = $1.split("\n")
    else
      comments = []
      script_data.split("\n").each {|line|
        if line =~ /^[\t\s]*#/
          comments.push(line)
        elsif line !~ /^[\t\s]*$/
          break
        end
      }
    end
    for line in comments
      if line =~ /^[\s\t#]*version:[\s\t]*([\w,\s\.\d]+)/i
        script_version = $1.sub(/\s\(.*?\)/, '').strip
      end
    end
    if script_version_required
      Gem::Version.new(script_version) < Gem::Version.new(script_version_required)
    else
      Gem::Version.new(script_version)
    end
  end

  def Script.list
    @@running.dup
  end

  def Script.current
    if script = @@running.find { |s| s.has_thread?(Thread.current) }
      sleep 0.2 while script.paused? and not script.ignore_pause
      script
    else
      nil
    end
  end

  def Script.start(*args)
    @@elevated_script_start.call(args)
  end

  def Script.run(*args)
    if s = @@elevated_script_start.call(args)
      sleep 0.1 while @@running.include?(s)
    end
  end

  def Script.running?(name)
    @@running.any? { |i| (i.name =~ /^#{name}$/i) }
  end

  def Script.pause(name = nil)
    if name.nil?
      Script.current.pause
      Script.current
    else
      if s = (@@running.find { |i| (i.name == name) and not i.paused? }) || (@@running.find { |i| (i.name =~ /^#{name}$/i) and not i.paused? })
        s.pause
        true
      else
        false
      end
    end
  end

  def Script.unpause(name)
    if s = (@@running.find { |i| (i.name == name) and i.paused? }) || (@@running.find { |i| (i.name =~ /^#{name}$/i) and i.paused? })
      s.unpause
      true
    else
      false
    end
  end

  def Script.kill(name)
    if s = (@@running.find { |i| i.name == name }) || (@@running.find { |i| i.name =~ /^#{name}$/i })
      s.kill
      true
    else
      false
    end
  end

  def Script.paused?(name)
    if s = (@@running.find { |i| i.name == name }) || (@@running.find { |i| i.name =~ /^#{name}$/i })
      s.paused?
    else
      nil
    end
  end

  def Script.exists?(script_name)
    @@elevated_exists.call(script_name)
  end

  def Script.new_downstream_xml(line)
    for script in @@running
      script.downstream_buffer.push(line.chomp) if script.want_downstream_xml
    end
  end

  def Script.new_upstream(line)
    for script in @@running
      script.upstream_buffer.push(line.chomp) if script.want_upstream
    end
  end

  def Script.new_downstream(line)
    @@running.each { |script|
      script.downstream_buffer.push(line.chomp) if script.want_downstream
      unless script.watchfor.empty?
        script.watchfor.each_pair { |trigger, action|
          if line =~ trigger
            new_thread = Thread.new {
              sleep 0.011 until Script.current
              begin
                action.call
              rescue
                echo "watchfor error: #{$!}"
              end
            }
            script.thread_group.add(new_thread)
          end
        }
      end
    }
  end

  def Script.new_script_output(line)
    for script in @@running
      script.downstream_buffer.push(line.chomp) if script.want_script_output
    end
  end

  def Script.log(data)
    @@elevated_log.call(data)
  end

  def Script.db
    @@elevated_db.call
  end

  def Script.open_file(ext, mode = 'r', &block)
    @@elevated_open_file.call(ext, mode, block)
  end

  def Script.at_exit(&block)
    if script = Script.current
      script.at_exit(&block)
    else
      respond "--- Lich: error: Script.at_exit: can't identify calling script"
      return false
    end
  end

  def Script.clear_exit_procs
    if script = Script.current
      script.clear_exit_procs
    else
      respond "--- Lich: error: Script.clear_exit_procs: can't identify calling script"
      return false
    end
  end

  def Script.exit!
    if script = Script.current
      script.exit!
    else
      respond "--- Lich: error: Script.exit!: can't identify calling script"
      return false
    end
  end
  if (RUBY_VERSION =~ /^2\.[012]\./)
    def Script.trust(script_name)
      # fixme: case sensitive blah blah
      if ($SAFE == 0) and not caller.any? { |c| c =~ /eval|run/ }
        begin
          Lich.db.execute('INSERT OR REPLACE INTO trusted_scripts(name) values(?);', script_name.encode('UTF-8'))
        rescue SQLite3::BusyException
          sleep 0.1
          retry
        end
        true
      else
        respond '--- error: scripts may not trust scripts'
        false
      end
    end

    def Script.distrust(script_name)
      begin
        there = Lich.db.get_first_value('SELECT name FROM trusted_scripts WHERE name=?;', script_name.encode('UTF-8'))
      rescue SQLite3::BusyException
        sleep 0.1
        retry
      end
      if there
        begin
          Lich.db.execute('DELETE FROM trusted_scripts WHERE name=?;', script_name.encode('UTF-8'))
        rescue SQLite3::BusyException
          sleep 0.1
          retry
        end
        true
      else
        false
      end
    end

    def Script.list_trusted
      list = Array.new
      begin
        Lich.db.execute('SELECT name FROM trusted_scripts;').each { |name| list.push(name[0]) }
      rescue SQLite3::BusyException
        sleep 0.1
        retry
      end
      list
    end
  else
    def Script.trust(script_name)
      true
    end

    def Script.distrust(script_name)
      false
    end

    def Script.list_trusted
      []
    end
  end
  def initialize(args)
    @file_name = args[:file]
    @name = /.*[\/\\]+([^\.]+)\./.match(@file_name).captures.first
    if args[:args].class == String
      if args[:args].empty?
        @vars = Array.new
      else
        @vars = [args[:args]]
        @vars.concat args[:args].scan(/[^\s"]*(?<!\\)"(?:\\"|[^"])+(?<!\\)"[^\s]*|(?:\\"|[^"\s])+/).collect { |s| s.gsub(/(?<!\\)"/, '').gsub('\\"', '"') }
      end
    elsif args[:args].class == Array
      unless (args[:args].nil? || args[:args].empty?)
        @vars = [ args[:args].join(" ") ]
        @vars.concat args[:args]
      else
        @vars = Array.new
      end
    else
      @vars = Array.new
    end
    @quiet = (args[:quiet] ? true : false)
    @downstream_buffer = LimitedArray.new
    @want_downstream = true
    @want_downstream_xml = false
    @want_script_output = false
    @upstream_buffer = LimitedArray.new
    @want_upstream = false
    @unique_buffer = LimitedArray.new
    @watchfor = Hash.new
    @at_exit_procs = Array.new
    @die_with = Array.new
    @paused = false
    @hidden = false
    @no_pause_all = false
    @no_kill_all = false
    @silent = false
    @safe = false
    @no_echo = false
    @match_stack_labels = Array.new
    @match_stack_strings = Array.new
    @label_order = Array.new
    @labels = Hash.new
    @killer_mutex = Mutex.new
    @ignore_pause = false
    data = nil
    if @file_name =~ /\.gz$/i
      begin
        Zlib::GzipReader.open(@file_name) { |f| data = f.readlines.collect { |line| line.chomp } }
      rescue
        respond "--- Lich: error reading script file (#{@file_name}): #{$!}"
        return nil
      end
    else
      begin
        File.open(@file_name) { |f| data = f.readlines.collect { |line| line.chomp } }
      rescue
        respond "--- Lich: error reading script file (#{@file_name}): #{$!}"
        return nil
      end
    end
    @quiet = true if data[0] =~ /^[\t\s]*#?[\t\s]*(?:quiet|hush)$/i
    @current_label = '~start'
    @labels[@current_label] = String.new
    @label_order.push(@current_label)
    for line in data
      if line =~ /^([\d_\w]+):$/
        @current_label = $1
        @label_order.push(@current_label)
        @labels[@current_label] = String.new
      else
        @labels[@current_label].concat "#{line}\n"
      end
    end
    data = nil
    @current_label = @label_order[0]
    @thread_group = ThreadGroup.new
    @@running.push(self)
    return self
  end

  def kill
    Thread.new {
      @killer_mutex.synchronize {
        if @@running.include?(self)
          begin
            @thread_group.list.dup.each { |t|
              unless t == Thread.current
                t.kill rescue nil
              end
            }
            @thread_group.add(Thread.current)
            @die_with.each { |script_name| Script.kill(script_name) }
            @paused = false
            @at_exit_procs.each { |p| report_errors { p.call } }
            @die_with = @at_exit_procs = @downstream_buffer = @upstream_buffer = @match_stack_labels = @match_stack_strings = nil
            @@running.delete(self)
            respond("--- Lich: #{@name} has exited.") unless @quiet
            GC.start
          rescue
            respond "--- Lich: error: #{$!}"
            Lich.log "error: #{$!}\n\t#{$!.backtrace.join("\n\t")}"
          end
        end
      }
    }
    @name
  end

  def at_exit(&block)
    if block
      @at_exit_procs.push(block)
      return true
    else
      respond '--- warning: Script.at_exit called with no code block'
      return false
    end
  end

  def clear_exit_procs
    @at_exit_procs.clear
    true
  end

  def exit
    kill
  end

  def exit!
    @at_exit_procs.clear
    kill
  end

  def instance_variable_get(*a); nil; end

  def instance_eval(*a);         nil; end

  def labels
    ($SAFE == 0) ? @labels : nil
  end

  def thread_group
    ($SAFE == 0) ? @thread_group : nil
  end

  def has_thread?(t)
    @thread_group.list.include?(t)
  end

  def pause
    respond "--- Lich: #{@name} paused."
    @paused = true
  end

  def unpause
    respond "--- Lich: #{@name} unpaused."
    @paused = false
  end

  def paused?
    @paused
  end

  def get_next_label
    if !@jump_label
      @current_label = @label_order[@label_order.index(@current_label) + 1]
    else
      if label = @labels.keys.find { |val| val =~ /^#{@jump_label}$/ }
        @current_label = label
      elsif label = @labels.keys.find { |val| val =~ /^#{@jump_label}$/i }
        @current_label = label
      elsif label = @labels.keys.find { |val| val =~ /^labelerror$/i }
        @current_label = label
      else
        @current_label = nil
        return JUMP_ERROR
      end
      @jump_label = nil
      @current_label
    end
  end

  def clear
    to_return = @downstream_buffer.dup
    @downstream_buffer.clear
    to_return
  end

  def to_s
    @name
  end

  def gets
    # fixme: no xml gets
    if @want_downstream or @want_downstream_xml or @want_script_output
      sleep 0.05 while @downstream_buffer.empty?
      @downstream_buffer.shift
    else
      echo 'this script is set as unique but is waiting for game data...'
      sleep 2
      false
    end
  end

  def gets?
    if @want_downstream or @want_downstream_xml or @want_script_output
      if @downstream_buffer.empty?
        nil
      else
        @downstream_buffer.shift
      end
    else
      echo 'this script is set as unique but is waiting for game data...'
      sleep 2
      false
    end
  end

  def upstream_gets
    sleep 0.05 while @upstream_buffer.empty?
    @upstream_buffer.shift
  end

  def upstream_gets?
    if @upstream_buffer.empty?
      nil
    else
      @upstream_buffer.shift
    end
  end

  def unique_gets
    sleep 0.05 while @unique_buffer.empty?
    @unique_buffer.shift
  end

  def unique_gets?
    if @unique_buffer.empty?
      nil
    else
      @unique_buffer.shift
    end
  end

  def safe?
    @safe
  end

  def feedme_upstream
    @want_upstream = !@want_upstream
  end

  def match_stack_add(label, string)
    @match_stack_labels.push(label)
    @match_stack_strings.push(string)
  end

  def match_stack_clear
    @match_stack_labels.clear
    @match_stack_strings.clear
  end
end

class ExecScript < Script
  @@name_exec_mutex = Mutex.new
  @@elevated_start = proc { |cmd_data, options|
    options[:trusted] = false
    unless new_script = ExecScript.new(cmd_data, options)
      respond '--- Lich: failed to start exec script'
      return false
    end
    new_thread = Thread.new {
      100.times { break if Script.current == new_script; sleep 0.01 }

      if script = Script.current
        Thread.current.priority = 1
        respond("--- Lich: #{script.name} active.") unless script.quiet
        begin
          script_binding = Scripting.new.script
          eval('script = Script.current', script_binding, script.name.to_s)
          proc { cmd_data.untaint; $SAFE = 3; eval(cmd_data, script_binding, script.name.to_s) }.call
          Script.current.kill
        rescue SystemExit
          Script.current.kill
        rescue SyntaxError
          respond "--- SyntaxError: #{$!}"
          respond $!.backtrace.first
          Lich.log "SyntaxError: #{$!}\n\t#{$!.backtrace.join("\n\t")}"
          Script.current.kill
        rescue ScriptError
          respond "--- ScriptError: #{$!}"
          respond $!.backtrace.first
          Lich.log "ScriptError: #{$!}\n\t#{$!.backtrace.join("\n\t")}"
          Script.current.kill
        rescue NoMemoryError
          respond "--- NoMemoryError: #{$!}"
          respond $!.backtrace.first
          Lich.log "NoMemoryError: #{$!}\n\t#{$!.backtrace.join("\n\t")}"
          Script.current.kill
        rescue LoadError
          respond("--- LoadError: #{$!}")
          respond "--- LoadError: #{$!}"
          respond $!.backtrace.first
          Lich.log "LoadError: #{$!}\n\t#{$!.backtrace.join("\n\t")}"
          Script.current.kill
        rescue SecurityError
          respond "--- SecurityError: #{$!}"
          respond $!.backtrace[0..1]
          Lich.log "SecurityError: #{$!}\n\t#{$!.backtrace.join("\n\t")}"
          Script.current.kill
        rescue ThreadError
          respond "--- ThreadError: #{$!}"
          respond $!.backtrace.first
          Lich.log "ThreadError: #{$!}\n\t#{$!.backtrace.join("\n\t")}"
          Script.current.kill
        rescue SystemStackError
          respond "--- SystemStackError: #{$!}"
          respond $!.backtrace.first
          Lich.log "SystemStackError: #{$!}\n\t#{$!.backtrace.join("\n\t")}"
          Script.current.kill
        rescue Exception
          respond "--- Exception: #{$!}"
          respond $!.backtrace.first
          Lich.log "Exception: #{$!}\n\t#{$!.backtrace.join("\n\t")}"
          Script.current.kill
        rescue
          respond "--- Lich: error: #{$!}"
          respond $!.backtrace.first
          Lich.log "Error: #{$!}\n\t#{$!.backtrace.join("\n\t")}"
          Script.current.kill
        end
      else
        respond '--- Lich: error: ExecScript.start: out of cheese'
      end
    }
    new_script.thread_group.add(new_thread)
    new_script
  }
  attr_reader :cmd_data

  def ExecScript.start(cmd_data, options = {})
    options = { :quiet => true } if options == true
    if ($SAFE < 2) and (options[:trusted] or (RUBY_VERSION !~ /^2\.[012]\./))
      unless new_script = ExecScript.new(cmd_data, options)
        respond '--- Lich: failed to start exec script'
        return false
      end
      new_thread = Thread.new {
        100.times { break if Script.current == new_script; sleep 0.01 }

        if script = Script.current
          Thread.current.priority = 1
          respond("--- Lich: #{script.name} active.") unless script.quiet
          begin
            script_binding = TRUSTED_SCRIPT_BINDING.call
            eval('script = Script.current', script_binding, script.name.to_s)
            eval(cmd_data, script_binding, script.name.to_s)
            Script.current.kill
          rescue SystemExit
            Script.current.kill
          rescue SyntaxError
            respond "--- SyntaxError: #{$!}"
            respond $!.backtrace.first
            Lich.log "SyntaxError: #{$!}\n\t#{$!.backtrace.join("\n\t")}"
            Script.current.kill
          rescue ScriptError
            respond "--- ScriptError: #{$!}"
            respond $!.backtrace.first
            Lich.log "ScriptError: #{$!}\n\t#{$!.backtrace.join("\n\t")}"
            Script.current.kill
          rescue NoMemoryError
            respond "--- NoMemoryError: #{$!}"
            respond $!.backtrace.first
            Lich.log "NoMemoryError: #{$!}\n\t#{$!.backtrace.join("\n\t")}"
            Script.current.kill
          rescue LoadError
            respond("--- LoadError: #{$!}")
            respond "--- LoadError: #{$!}"
            respond $!.backtrace.first
            Lich.log "LoadError: #{$!}\n\t#{$!.backtrace.join("\n\t")}"
            Script.current.kill
          rescue SecurityError
            respond "--- SecurityError: #{$!}"
            respond $!.backtrace[0..1]
            Lich.log "SecurityError: #{$!}\n\t#{$!.backtrace.join("\n\t")}"
            Script.current.kill
          rescue ThreadError
            respond "--- ThreadError: #{$!}"
            respond $!.backtrace.first
            Lich.log "ThreadError: #{$!}\n\t#{$!.backtrace.join("\n\t")}"
            Script.current.kill
          rescue SystemStackError
            respond "--- SystemStackError: #{$!}"
            respond $!.backtrace.first
            Lich.log "SystemStackError: #{$!}\n\t#{$!.backtrace.join("\n\t")}"
            Script.current.kill
          rescue Exception
            respond "--- Exception: #{$!}"
            respond $!.backtrace.first
            Lich.log "Exception: #{$!}\n\t#{$!.backtrace.join("\n\t")}"
            Script.current.kill
          rescue
            respond "--- Lich: error: #{$!}"
            respond $!.backtrace.first
            Lich.log "Error: #{$!}\n\t#{$!.backtrace.join("\n\t")}"
            Script.current.kill
          end
        else
          respond 'start_exec_script screwed up...'
        end
      }
      new_script.thread_group.add(new_thread)
      new_script
    else
      @@elevated_start.call(cmd_data, options)
    end
  end

  def initialize(cmd_data, flags = Hash.new)
    @cmd_data = cmd_data
    @vars = Array.new
    @downstream_buffer = LimitedArray.new
    @killer_mutex = Mutex.new
    @want_downstream = true
    @want_downstream_xml = false
    @upstream_buffer = LimitedArray.new
    @want_upstream = false
    @at_exit_procs = Array.new
    @watchfor = Hash.new
    @hidden = false
    @paused = false
    @silent = false
    if flags[:quiet].nil?
      @quiet = false
    else
      @quiet = flags[:quiet]
    end
    @safe = false
    @no_echo = false
    @thread_group = ThreadGroup.new
    @unique_buffer = LimitedArray.new
    @die_with = Array.new
    @no_pause_all = false
    @no_kill_all = false
    @match_stack_labels = Array.new
    @match_stack_strings = Array.new
    num = '1'; num.succ! while @@running.any? { |s| s.name == "exec#{num}" }
    @name = "exec#{num}"
    @@running.push(self)
    self
  end

  def get_next_label
    echo 'goto labels are not available in exec scripts.'
    nil
  end
end

class WizardScript < Script
  def initialize(file_name, cli_vars = [])
    @name = /.*[\/\\]+([^\.]+)\./.match(file_name).captures.first
    @file_name = file_name
    @vars = Array.new
    @killer_mutex = Mutex.new
    unless cli_vars.empty?
      if cli_vars.is_a?(String)
        cli_vars = cli_vars.split(' ')
      end
      cli_vars.each_index { |idx| @vars[idx + 1] = cli_vars[idx] }
      @vars[0] = @vars[1..-1].join(' ')
      cli_vars = nil
    end
    if @vars.first =~ /^quiet$/i
      @quiet = true
      @vars.shift
    else
      @quiet = false
    end
    @downstream_buffer = LimitedArray.new
    @want_downstream = true
    @want_downstream_xml = false
    @upstream_buffer = LimitedArray.new
    @want_upstream = false
    @unique_buffer = LimitedArray.new
    @at_exit_procs = Array.new
    @patchfor = Hash.new
    @die_with = Array.new
    @paused = false
    @hidden = false
    @no_pause_all = false
    @no_kill_all = false
    @silent = false
    @safe = false
    @no_echo = false
    @match_stack_labels = Array.new
    @match_stack_strings = Array.new
    @label_order = Array.new
    @labels = Hash.new
    data = nil
    begin
      Zlib::GzipReader.open(file_name) { |f| data = f.readlines.collect { |line| line.chomp } }
    rescue
      begin
        File.open(file_name) { |f| data = f.readlines.collect { |line| line.chomp } }
      rescue
        respond "--- Lich: error reading script file (#{file_name}): #{$!}"
        return nil
      end
    end
    @quiet = true if data[0] =~ /^[\t\s]*#?[\t\s]*(?:quiet|hush)$/i

    counter_action = {
      'add' => '+',
      'sub' => '-',
      'subtract' => '-',
      'multiply' => '*',
      'divide' => '/',
      'set' => ''
    }

    setvars = Array.new
    data.each { |line| setvars.push($1) if line =~ /[\s\t]*setvariable\s+([^\s\t]+)[\s\t]/i and not setvars.include?($1) }
    has_counter = data.find { |line| line =~ /%c/i }
    has_save = data.find { |line| line =~ /%s/i }
    has_nextroom = data.find { |line| line =~ /nextroom/i }

    fixstring = proc { |str|
      while not setvars.empty? and str =~ /%(#{setvars.join('|')})%/io
        str.gsub!('%' + $1 + '%', '#{' + $1.downcase + '}')
      end
      str.gsub!(/%c(?:%)?/i, '#{c}')
      str.gsub!(/%s(?:%)?/i, '#{sav}')
      while str =~ /%([0-9])(?:%)?/
        str.gsub!(/%#{$1}(?:%)?/, '#{script.vars[' + $1 + ']}')
      end
      str
    }

    fixline = proc { |line|
      if line =~ /^[\s\t]*[A-Za-z0-9_\-']+:/i
        line = line.downcase.strip
      elsif line =~ /^([\s\t]*)counter\s+(add|sub|subtract|divide|multiply|set)\s+([0-9]+)/i
        line = "#{$1}c #{counter_action[$2]}= #{$3}"
      elsif line =~ /^([\s\t]*)counter\s+(add|sub|subtract|divide|multiply|set)\s+(.*)/i
        indent, action, arg = $1, $2, $3
        line = "#{indent}c #{counter_action[action]}= #{fixstring.call(arg.inspect)}.to_i"
      elsif line =~ /^([\s\t]*)save[\s\t]+"?(.*?)"?[\s\t]*$/i
        indent, arg = $1, $2
        line = "#{indent}sav = #{fixstring.call(arg.inspect)}"
      elsif line =~ /^([\s\t]*)echo[\s\t]+(.+)/i
        indent, arg = $1, $2
        line = "#{indent}echo #{fixstring.call(arg.inspect)}"
      elsif line =~ /^([\s\t]*)waitfor[\s\t]+(.+)/i
        indent, arg = $1, $2
        line = "#{indent}waitfor #{fixstring.call(Regexp.escape(arg).inspect.gsub("\\\\ ", ' '))}"
      elsif line =~ /^([\s\t]*)put[\s\t]+\.(.+)$/i
        indent, arg = $1, $2
        if arg.include?(' ')
          line = "#{indent}start_script(#{Regexp.escape(fixstring.call(arg.split[0].inspect))}, #{fixstring.call(arg.split[1..-1].join(' ').scan(/"[^"]+"|[^"\s]+/).inspect)})\n#{indent}exit"
        else
          line = "#{indent}start_script(#{Regexp.escape(fixstring.call(arg.inspect))})\n#{indent}exit"
        end
      elsif line =~ /^([\s\t]*)put[\s\t]+;(.+)$/i
        indent, arg = $1, $2
        if arg.include?(' ')
          line = "#{indent}start_script(#{Regexp.escape(fixstring.call(arg.split[0].inspect))}, #{fixstring.call(arg.split[1..-1].join(' ').scan(/"[^"]+"|[^"\s]+/).inspect)})"
        else
          line = "#{indent}start_script(#{Regexp.escape(fixstring.call(arg.inspect))})"
        end
      elsif line =~ /^([\s\t]*)(put|move)[\s\t]+(.+)/i
        indent, cmd, arg = $1, $2, $3
        line = "#{indent}waitrt?\n#{indent}clear\n#{indent}#{cmd.downcase} #{fixstring.call(arg.inspect)}"
      elsif line =~ /^([\s\t]*)goto[\s\t]+(.+)/i
        indent, arg = $1, $2
        line = "#{indent}goto #{fixstring.call(arg.inspect).downcase}"
      elsif line =~ /^([\s\t]*)waitforre[\s\t]+(.+)/i
        indent, arg = $1, $2
        line = "#{indent}waitforre #{arg}"
      elsif line =~ /^([\s\t]*)pause[\s\t]*(.*)/i
        indent, arg = $1, $2
        arg = '1' if arg.empty?
        arg = '0' + arg.strip if arg.strip =~ /^\.[0-9]+$/
        line = "#{indent}pause #{arg}"
      elsif line =~ /^([\s\t]*)match[\s\t]+([^\s\t]+)[\s\t]+(.+)/i
        indent, label, arg = $1, $2, $3
        line = "#{indent}match #{fixstring.call(label.inspect).downcase}, #{fixstring.call(Regexp.escape(arg).inspect.gsub("\\\\ ", ' '))}"
      elsif line =~ /^([\s\t]*)matchre[\s\t]+([^\s\t]+)[\s\t]+(.+)/i
        indent, label, regex = $1, $2, $3
        line = "#{indent}matchre #{fixstring.call(label.inspect).downcase}, #{regex}"
      elsif line =~ /^([\s\t]*)setvariable[\s\t]+([^\s\t]+)[\s\t]+(.+)/i
        indent, var, arg = $1, $2, $3
        line = "#{indent}#{var.downcase} = #{fixstring.call(arg.inspect)}"
      elsif line =~ /^([\s\t]*)deletevariable[\s\t]+(.+)/i
        line = "#{$1}#{$2.downcase} = nil"
      elsif line =~ /^([\s\t]*)(wait|nextroom|exit|echo)\b/i
        line = "#{$1}#{$2.downcase}"
      elsif line =~ /^([\s\t]*)matchwait\b/i
        line = "#{$1}matchwait"
      elsif line =~ /^([\s\t]*)if_([0-9])[\s\t]+(.*)/i
        indent, num, stuff = $1, $2, $3
        line = "#{indent}if script.vars[#{num}]\n#{indent}\t#{fixline.call($3)}\n#{indent}end"
      elsif line =~ /^([\s\t]*)shift\b/i
        line = "#{$1}script.vars.shift"
      else
        respond "--- Lich: unknown line: #{line}"
        line = '#' + line
      end
    }

    lich_block = false

    data.each_index { |idx|
      if lich_block
        if data[idx] =~ /\}[\s\t]*LICH[\s\t]*$/
          data[idx] = data[idx].sub(/\}[\s\t]*LICH[\s\t]*$/, '')
          lich_block = false
        else
          next
        end
      elsif data[idx] =~ /^[\s\t]*#|^[\s\t]*$/
        next
      elsif data[idx] =~ /^[\s\t]*LICH[\s\t]*\{/
        data[idx] = data[idx].sub(/LICH[\s\t]*\{/, '')
        if data[idx] =~ /\}[\s\t]*LICH[\s\t]*$/
          data[idx] = data[idx].sub(/\}[\s\t]*LICH[\s\t]*$/, '')
        else
          lich_block = true
        end
      else
        data[idx] = fixline.call(data[idx])
      end
    }

    if has_counter or has_save or has_nextroom
      data.each_index { |idx|
        next if data[idx] =~ /^[\s\t]*#/

        data.insert(idx, '')
        data.insert(idx, 'c = 0') if has_counter
        data.insert(idx, "sav = Settings['sav'] || String.new\nbefore_dying { Settings['sav'] = sav }") if has_save
        data.insert(idx, "def nextroom\n\troom_count = XMLData.room_count\n\twait_while { room_count == XMLData.room_count }\nend") if has_nextroom
        data.insert(idx, '')
        break
      }
    end

    @current_label = '~start'
    @labels[@current_label] = String.new
    @label_order.push(@current_label)
    for line in data
      if line =~ /^([\d_\w]+):$/
        @current_label = $1
        @label_order.push(@current_label)
        @labels[@current_label] = String.new
      else
        @labels[@current_label] += "#{line}\n"
      end
    end
    data = nil
    @current_label = @label_order[0]
    @thread_group = ThreadGroup.new
    @@running.push(self)
    return self
  end
end

class Watchfor
  def initialize(line, theproc = nil, &block)
    return nil unless script = Script.current

    if line.class == String
      line = Regexp.new(Regexp.escape(line))
    elsif line.class != Regexp
      echo 'watchfor: no string or regexp given'
      return nil
    end
    if block.nil?
      if theproc.respond_to? :call
        block = theproc
      else
        echo 'watchfor: no block or proc given'
        return nil
      end
    end
    script.watchfor[line] = block
  end

  def Watchfor.clear
    script.watchfor = Hash.new
  end
end

## adding util to the list of defs

require_relative("./lib/util.rb")
require_relative("./lib/messaging.rb")

def hide_me
  Script.current.hidden = !Script.current.hidden
end

def no_kill_all
  script = Script.current
  script.no_kill_all = !script.no_kill_all
end

def no_pause_all
  script = Script.current
  script.no_pause_all = !script.no_pause_all
end

def toggle_upstream
  unless script = Script.current then echo 'toggle_upstream: cannot identify calling script.'; return nil; end
  script.want_upstream = !script.want_upstream
end

def silence_me
  unless script = Script.current then echo 'silence_me: cannot identify calling script.'; return nil; end
  if script.safe? then echo("WARNING: 'safe' script attempted to silence itself.  Ignoring the request.")
                       sleep 1
                       return true
  end
  script.silent = !script.silent
end

def toggle_echo
  unless script = Script.current then respond('--- toggle_echo: Unable to identify calling script.'); return nil; end
  script.no_echo = !script.no_echo
end

def echo_on
  unless script = Script.current then respond('--- echo_on: Unable to identify calling script.'); return nil; end
  script.no_echo = false
end

def echo_off
  unless script = Script.current then respond('--- echo_off: Unable to identify calling script.'); return nil; end
  script.no_echo = true
end

def upstream_get
  unless script = Script.current then echo 'upstream_get: cannot identify calling script.'; return nil; end
  unless script.want_upstream
    echo("This script wants to listen to the upstream, but it isn't set as receiving the upstream! This will cause a permanent hang, aborting (ask for the upstream with 'toggle_upstream' in the script)")
    sleep 0.3
    return false
  end
  script.upstream_gets
end

def upstream_get?
  unless script = Script.current then echo 'upstream_get: cannot identify calling script.'; return nil; end
  unless script.want_upstream
    echo("This script wants to listen to the upstream, but it isn't set as receiving the upstream! This will cause a permanent hang, aborting (ask for the upstream with 'toggle_upstream' in the script)")
    return false
  end
  script.upstream_gets?
end

def echo(*messages)
  respond if messages.empty?
  if script = Script.current
    unless script.no_echo
      messages.each { |message| respond("[#{script.name}: #{message.to_s.chomp}]") }
    end
  else
    messages.each { |message| respond("[(unknown script): #{message.to_s.chomp}]") }
  end
  nil
end

def _echo(*messages)
  _respond if messages.empty?
  if script = Script.current
    unless script.no_echo
      messages.each { |message| _respond("[#{script.name}: #{message.to_s.chomp}]") }
    end
  else
    messages.each { |message| _respond("[(unknown script): #{message.to_s.chomp}]") }
  end
  nil
end

def goto(label)
  Script.current.jump_label = label.to_s
  raise JUMP
end

def pause_script(*names)
  names.flatten!
  if names.empty?
    Script.current.pause
    Script.current
  else
    names.each { |scr|
      fnd = Script.list.find { |nm| nm.name =~ /^#{scr}/i }
      fnd.pause unless (fnd.paused || fnd.nil?)
    }
  end
end

def unpause_script(*names)
  names.flatten!
  names.each { |scr|
    fnd = Script.list.find { |nm| nm.name =~ /^#{scr}/i }
    fnd.unpause if (fnd.paused and not fnd.nil?)
  }
end

def fix_injury_mode
  unless XMLData.injury_mode == 2
    Game._puts '_injury 2'
    150.times { sleep 0.05; break if XMLData.injury_mode == 2 }
  end
end

def hide_script(*args)
  args.flatten!
  args.each { |name|
    if script = Script.running.find { |scr| scr.name == name }
      script.hidden = !script.hidden
    end
  }
end

def parse_list(string)
  string.split_as_list
end

def waitrt
  wait_until { (XMLData.roundtime_end.to_f - Time.now.to_f + XMLData.server_time_offset.to_f) > 0 }
  sleep checkrt
end

def waitcastrt
  wait_until { (XMLData.cast_roundtime_end.to_f - Time.now.to_f + XMLData.server_time_offset.to_f) > 0 }
  sleep checkcastrt
end

def checkrt
  [0, XMLData.roundtime_end.to_f - Time.now.to_f + XMLData.server_time_offset.to_f].max
end

def checkcastrt
  [0, XMLData.cast_roundtime_end.to_f - Time.now.to_f + XMLData.server_time_offset.to_f].max
end

def waitrt?
  sleep checkrt
  return true if checkrt > 0.0
  return false if checkrt == 0
end

def waitcastrt?
#  sleep checkcastrt
  current_castrt = checkcastrt
  if current_castrt.to_f > 0.0
    sleep(current_castrt)
    return true
  else
    return false
  end
end

def checkpoison
  XMLData.indicator['IconPOISONED'] == 'y'
end

def checkdisease
  XMLData.indicator['IconDISEASED'] == 'y'
end

def checksitting
  XMLData.indicator['IconSITTING'] == 'y'
end

def checkkneeling
  XMLData.indicator['IconKNEELING'] == 'y'
end

def checkstunned
  XMLData.indicator['IconSTUNNED'] == 'y'
end

def checkbleeding
  XMLData.indicator['IconBLEEDING'] == 'y'
end

def checkgrouped
  XMLData.indicator['IconJOINED'] == 'y'
end

def checkdead
  XMLData.indicator['IconDEAD'] == 'y'
end

def checkreallybleeding
  checkbleeding and !(Spell[9909].active? or Spell[9905].active?)
end

def muckled?
  muckled = checkwebbed || checkdead || checkstunned
  if defined?(checksleeping)
    muckled = muckled || checksleeping
  end
  if defined?(checkbound)
    muckled = muckled || checkbound
  end
  return muckled
end

def checkhidden
  XMLData.indicator['IconHIDDEN'] == 'y'
end

def checkinvisible
  XMLData.indicator['IconINVISIBLE'] == 'y'
end

def checkwebbed
  XMLData.indicator['IconWEBBED'] == 'y'
end

def checkprone
  XMLData.indicator['IconPRONE'] == 'y'
end

def checknotstanding
  XMLData.indicator['IconSTANDING'] == 'n'
end

def checkstanding
  XMLData.indicator['IconSTANDING'] == 'y'
end

def checkname(*strings)
  strings.flatten!
  if strings.empty?
    XMLData.name
  else
    XMLData.name =~ /^(?:#{strings.join('|')})/i
  end
end

def checkloot
  GameObj.loot.collect { |item| item.noun }
end

def i_stand_alone
  unless script = Script.current then echo 'i_stand_alone: cannot identify calling script.'; return nil; end
  script.want_downstream = !script.want_downstream
  return !script.want_downstream
end

def debug(*args)
  if $LICH_DEBUG
    if block_given?
      yield(*args)
    else
      echo(*args)
    end
  end
end

def timetest(*contestants)
  contestants.collect { |code| start = Time.now; 5000.times { code.call }; Time.now - start }
end

def dec2bin(n)
  "0" + [n].pack("N").unpack("B32")[0].sub(/^0+(?=\d)/, '')
end

def bin2dec(n)
  [("0" * 32 + n.to_s)[-32..-1]].pack("B32").unpack("N")[0]
end

def idle?(time = 60)
  Time.now - $_IDLETIMESTAMP_ >= time
end

def selectput(string, success, failure, timeout = nil)
  timeout = timeout.to_f if timeout and !timeout.kind_of?(Numeric)
  success = [success] if success.kind_of? String
  failure = [failure] if failure.kind_of? String
  if !string.kind_of?(String) or !success.kind_of?(Array) or !failure.kind_of?(Array) or timeout && !timeout.kind_of?(Numeric)
    raise ArgumentError, "usage is: selectput(game_command,success_array,failure_array[,timeout_in_secs])"
  end

  success.flatten!
  failure.flatten!
  regex = /#{(success + failure).join('|')}/i
  successre = /#{success.join('|')}/i
  failurere = /#{failure.join('|')}/i
  thr = Thread.current

  timethr = Thread.new {
    timeout -= sleep("0.1".to_f) until timeout <= 0
    thr.raise(StandardError)
  } if timeout

  begin
    loop {
      fput(string)
      response = waitforre(regex)
      if successre.match(response.to_s)
        timethr.kill if timethr.alive?
        break(response.string)
      end
      yield(response.string) if block_given?
    }
  rescue
    nil
  end
end

def toggle_unique
  unless script = Script.current then echo 'toggle_unique: cannot identify calling script.'; return nil; end
  script.want_downstream = !script.want_downstream
end

def die_with_me(*vals)
  unless script = Script.current then echo 'die_with_me: cannot identify calling script.'; return nil; end
  script.die_with.push vals
  script.die_with.flatten!
  echo("The following script(s) will now die when I do: #{script.die_with.join(', ')}") unless script.die_with.empty?
end

def upstream_waitfor(*strings)
  strings.flatten!
  script = Script.current
  unless script.want_upstream then echo("This script wants to listen to the upstream, but it isn't set as receiving the upstream! This will cause a permanent hang, aborting (ask for the upstream with 'toggle_upstream' in the script)"); return false end
  regexpstr = strings.join('|')
  while line = script.upstream_gets
    if line =~ /#{regexpstr}/i
      return line
    end
  end
end

def send_to_script(*values)
  values.flatten!
  if script = Script.list.find { |val| val.name =~ /^#{values.first}/i }
    if script.want_downstream
      values[1..-1].each { |val| script.downstream_buffer.push(val) }
    else
      values[1..-1].each { |val| script.unique_buffer.push(val) }
    end
    echo("Sent to #{script.name} -- '#{values[1..-1].join(' ; ')}'")
    return true
  else
    echo("'#{values.first}' does not match any active scripts!")
    return false
  end
end

def unique_send_to_script(*values)
  values.flatten!
  if script = Script.list.find { |val| val.name =~ /^#{values.first}/i }
    values[1..-1].each { |val| script.unique_buffer.push(val) }
    echo("sent to #{script}: #{values[1..-1].join(' ; ')}")
    return true
  else
    echo("'#{values.first}' does not match any active scripts!")
    return false
  end
end

def unique_waitfor(*strings)
  unless script = Script.current then echo 'unique_waitfor: cannot identify calling script.'; return nil; end
  strings.flatten!
  regexp = /#{strings.join('|')}/
  while true
    str = script.unique_gets
    if str =~ regexp
      return str
    end
  end
end

def unique_get
  unless script = Script.current then echo 'unique_get: cannot identify calling script.'; return nil; end
  script.unique_gets
end

def unique_get?
  unless script = Script.current then echo 'unique_get: cannot identify calling script.'; return nil; end
  script.unique_gets?
end

def multimove(*dirs)
  dirs.flatten.each { |dir| move(dir) }
end

def n;    'north';     end

def ne;   'northeast'; end

def e;    'east';      end

def se;   'southeast'; end

def s;    'south';     end

def sw;   'southwest'; end

def w;    'west';      end

def nw;   'northwest'; end

def u;    'up';        end

def up;   'up'; end

def down; 'down';      end

def d;    'down';      end

def o;    'out';       end

def out;  'out';       end

def move(dir = 'none', giveup_seconds = 10, giveup_lines = 30)
  # [LNet]-[Private]-Casis: "You begin to make your way up the steep headland pathway.  Before traveling very far, however, you lose your footing on the loose stones.  You struggle in vain to maintain your balance, then find yourself falling to the bay below!"  (20:35:36)
  # [LNet]-[Private]-Casis: "You smack into the water with a splash and sink far below the surface."  (20:35:50)
  # You approach the entrance and identify yourself to the guard.  The guard checks over a long scroll of names and says, "I'm sorry, the Guild is open to invitees only.  Please do return at a later date when we will be open to the public."
  if dir == 'none'
    echo 'move: no direction given'
    return false
  end

  need_full_hands = false
  tried_open = false
  tried_fix_drag = false
  line_count = 0
  room_count = XMLData.room_count
  giveup_time = Time.now.to_i + giveup_seconds.to_i
  save_stream = Array.new

  put_dir = proc {
    if XMLData.room_count > room_count
      fill_hands if need_full_hands
      Script.current.downstream_buffer.unshift(save_stream)
      Script.current.downstream_buffer.flatten!
      return true
    end
    waitrt?
    wait_while { stunned? }
    giveup_time = Time.now.to_i + giveup_seconds.to_i
    line_count = 0
    save_stream.push(clear)
    put dir
  }

  put_dir.call

  loop {
    line = get?
    unless line.nil?
      save_stream.push(line)
      line_count += 1
    end
    if line.nil?
      sleep 0.1
    elsif line =~ /^You realize that would be next to impossible while in combat.|^You can't do that while engaged!|^You are engaged to |^You need to retreat out of combat first!|^You try to move, but you're engaged|^While in combat\?  You'll have better luck if you first retreat/
      # DragonRealms
      fput 'retreat'
      fput 'retreat'
      put_dir.call
    elsif line =~ /^You can't enter .+ and remain hidden or invisible\.|if he can't see you!$|^You can't enter .+ when you can't be seen\.$|^You can't do that without being seen\.$|^How do you intend to get .*? attention\?  After all, no one can see you right now\.$/
      fput 'unhide'
      put_dir.call
    elsif (line =~ /^You (?:take a few steps toward|trudge up to|limp towards|march up to|sashay gracefully up to|skip happily towards|sneak up to|stumble toward) a rusty doorknob/) and (dir =~ /door/)
      which = [ 'first', 'second', 'third', 'fourth', 'fifth', 'sixth', 'seventh', 'eight', 'ninth', 'tenth', 'eleventh', 'twelfth' ]
      # avoid stomping the room for the entire session due to a transient failure
      dir = dir.to_s
      if dir =~ /\b#{which.join('|')}\b/
        dir.sub!(/\b(#{which.join('|')})\b/) { "#{which[which.index($1) + 1]}" }
      else
        dir.sub!('door', 'second door')
      end
      put_dir.call
    elsif line =~ /^You can't go there|^You can't (?:go|swim) in that direction\.|^Where are you trying to go\?|^What were you referring to\?|^I could not find what you were referring to\.|^How do you plan to do that here\?|^You take a few steps towards|^You cannot do that\.|^You settle yourself on|^You shouldn't annoy|^You can't go to|^That's probably not a very good idea|^Maybe you should look|^You are already(?! as far away as you can get)|^You walk over to|^You step over to|The [\w\s]+ is too far away|You may not pass\.|become impassable\.|prevents you from entering\.|Please leave promptly\.|is too far above you to attempt that\.$|^Uh, yeah\.  Right\.$|^Definitely NOT a good idea\.$|^Your attempt fails|^There doesn't seem to be any way to do that at the moment\.$/
      echo 'move: failed'
      fill_hands if need_full_hands
      Script.current.downstream_buffer.unshift(save_stream)
      Script.current.downstream_buffer.flatten!
      return false
    elsif line =~ /^[A-z\s-] is unable to follow you\.$|^An unseen force prevents you\.$|^Sorry, you aren't allowed to enter here\.|^That looks like someplace only performers should go\.|^As you climb, your grip gives way and you fall down|^The clerk stops you from entering the partition and says, "I'll need to see your ticket!"$|^The guard stops you, saying, "Only members of registered groups may enter the Meeting Hall\.  If you'd like to visit, ask a group officer for a guest pass\."$|^An? .*? reaches over and grasps [A-Z][a-z]+ by the neck preventing (?:him|her) from being dragged anywhere\.$|^You'll have to wait, [A-Z][a-z]+ .* locker|^As you move toward the gate, you carelessly bump into the guard|^You attempt to enter the back of the shop, but a clerk stops you.  "Your reputation precedes you!|you notice that thick beams are placed across the entry with a small sign that reads, "Abandoned\."$|appears to be closed, perhaps you should try again later\?$/
      echo 'move: failed'
      fill_hands if need_full_hands
      Script.current.downstream_buffer.unshift(save_stream)
      Script.current.downstream_buffer.flatten!
      # return nil instead of false to show the direction shouldn't be removed from the map database
      return nil
    elsif line =~ /^You grab [A-Z][a-z]+ and try to drag h(?:im|er), but s?he (?:is too heavy|doesn't budge)\.$|^Tentatively, you attempt to swim through the nook\.  After only a few feet, you begin to sink!  Your lungs burn from lack of air, and you begin to panic!  You frantically paddle back to safety!$|^Guards(?:wo)?man [A-Z][a-z]+ stops you and says, "(?:Stop\.|Halt!)  You need to make sure you check in|^You step into the root, but can see no way to climb the slippery tendrils inside\.  After a moment, you step back out\.$|^As you start .*? back to safe ground\.$|^You stumble a bit as you try to enter the pool but feel that your persistence will pay off\.$|^A shimmering field of magical crimson and gold energy flows through the area\.$|^You attempt to navigate your way through the fog, but (?:quickly become entangled|get turned around)|^Trying to judge the climb, you peer over the edge\.\s*A wave of dizziness hits you, and you back away from the .*\.$|^You approach the .*, but the steepness is intimidating\.$|^You make your way up the .*\.\s*Partway up, you make the mistake of looking down\. Struck by vertigo, you cling to the .* for a few moments, then slowly climb back down\.$|^You pick your way up the .*, but reach a point where your footing is questionable.\s*Reluctantly, you climb back down.$/
      sleep 1
      waitrt?
      put_dir.call
    elsif line =~ /^Climbing.*(?:plunge|fall)|^Tentatively, you attempt to climb.*(?:fall|slip)|^You start up the .* but slip after a few feet and fall to the ground|^You start.*but quickly realize|^You.*drop back to the ground|^You leap .* fall unceremoniously to the ground in a heap\.$|^You search for a way to make the climb .*? but without success\.$|^You start to climb .* you fall to the ground|^You attempt to climb .* wrong approach|^You run towards .*? slowly retreat back, reassessing the situation\.|^You attempt to climb down the .*, but you can't seem to find purchase\.|^You start down the .*, but you find it hard going.\s*Rather than risking a fall, you make your way back up\./
      sleep 1
      waitrt?
      fput 'stand' unless standing?
      waitrt?
      put_dir.call
    elsif line =~ /^You begin to climb up the silvery thread.* you tumble to the ground/
      sleep 0.5
      waitrt?
      fput 'stand' unless standing?
      waitrt?
      if checkleft or checkright
        need_full_hands = true
        empty_hands
      end
      put_dir.call
    elsif line == 'You are too injured to be doing any climbing!'
      if (resolve = Spell[9704]) and resolve.known?
        wait_until { resolve.affordable? }
        resolve.cast
        put_dir.call
      else
        return nil
      end
    elsif line =~ /^You(?:'re going to| will) have to climb that\./
      dir.gsub!('go', 'climb')
      put_dir.call
    elsif line =~ /^You can't climb that\./
      dir.gsub!('climb', 'go')
      put_dir.call
    elsif line =~ /^You can't drag/
      if tried_fix_drag
        fill_hands if need_full_hands
        Script.current.downstream_buffer.unshift(save_stream)
        Script.current.downstream_buffer.flatten!
        return false
      elsif (dir =~ /^(?:go|climb) .+$/) and (drag_line = reget.reverse.find { |l| l =~ /^You grab .*?(?:'s body)? and drag|^You are now automatically attempting to drag .*? when/ })
        tried_fix_drag = true
        name = (/^You grab (.*?)('s body)? and drag/.match(drag_line).captures.first || /^You are now automatically attempting to drag (.*?) when/.match(drag_line).captures.first)
        target = /^(?:go|climb) (.+)$/.match(dir).captures.first
        fput "drag #{name}"
        dir = "drag #{name} #{target}"
        put_dir.call
      else
        tried_fix_drag = true
        dir.sub!(/^climb /, 'go ')
        put_dir.call
      end
    elsif line =~ /^Maybe if your hands were empty|^You figure freeing up both hands might help\.|^You can't .+ with your hands full\.$|^You'll need empty hands to climb that\.$|^It's a bit too difficult to swim holding|^You will need both hands free for such a difficult task\./
      need_full_hands = true
      empty_hands
      put_dir.call
    elsif line =~ /(?:appears|seems) to be closed\.$|^You cannot quite manage to squeeze between the stone doors\.$/
      if tried_open
        fill_hands if need_full_hands
        Script.current.downstream_buffer.unshift(save_stream)
        Script.current.downstream_buffer.flatten!
        return false
      else
        tried_open = true
        fput dir.sub(/go|climb/, 'open')
        put_dir.call
      end
    elsif line =~ /^(\.\.\.w|W)ait ([0-9]+) sec(onds)?\.$/
      if $2.to_i > 1
        sleep ($2.to_i - "0.2".to_f)
      else
        sleep 0.3
      end
      put_dir.call
    elsif line =~ /will have to stand up first|must be standing first|^You'll have to get up first|^But you're already sitting!|^Shouldn't you be standing first|^Try standing up|^Perhaps you should stand up|^Standing up might help|^You should really stand up first|You can't do that while sitting|You must be standing to do that|You can't do that while lying down/
      fput 'stand'
      waitrt?
      put_dir.call
    elsif line == "You're still recovering from your recent cast."
      sleep 2
      put_dir.call
    elsif line =~ /^The ground approaches you at an alarming rate/
      sleep 1
      fput 'stand' unless standing?
      put_dir.call
    elsif line =~ /You go flying down several feet, landing with a/
      sleep 1
      fput 'stand' unless standing?
      put_dir.call
    elsif line =~ /^Sorry, you may only type ahead/
      sleep 1
      put_dir.call
    elsif line == 'You are still stunned.'
      wait_while { stunned? }
      put_dir.call
    elsif line =~ /you slip (?:on a patch of ice )?and flail uselessly as you land on your rear(?:\.|!)$|You wobble and stumble only for a moment before landing flat on your face!$/
      waitrt?
      fput 'stand' unless standing?
      waitrt?
      put_dir.call
    elsif line =~ /^You flick your hand (?:up|down)wards and focus your aura on your disk, but your disk only wobbles briefly\.$/
      put_dir.call
    elsif line =~ /^You dive into the fast-moving river, but the current catches you and whips you back to shore, wet and battered\.$|^Running through the swampy terrain, you notice a wet patch in the bog|^You flounder around in the water.$|^You blunder around in the water, barely able|^You struggle against the swift current to swim|^You slap at the water in a sad failure to swim|^You work against the swift current to swim/
      waitrt?
      put_dir.call
    elsif line == "You don't seem to be able to move to do that."
      30.times {
        break if clear.include?('You regain control of your senses!')

        sleep 0.1
      }
      put_dir.call
    elsif line =~ /^It's pitch dark and you can't see a thing!/
      echo "You will need a light source to continue your journey"
      return true
    end
    if XMLData.room_count > room_count
      fill_hands if need_full_hands
      Script.current.downstream_buffer.unshift(save_stream)
      Script.current.downstream_buffer.flatten!
      return true
    end
    if Time.now.to_i >= giveup_time
      echo "move: no recognized response in #{giveup_seconds} seconds.  giving up."
      fill_hands if need_full_hands
      Script.current.downstream_buffer.unshift(save_stream)
      Script.current.downstream_buffer.flatten!
      return nil
    end
    if line_count >= giveup_lines
      echo "move: no recognized response after #{line_count} lines.  giving up."
      fill_hands if need_full_hands
      Script.current.downstream_buffer.unshift(save_stream)
      Script.current.downstream_buffer.flatten!
      return nil
    end
  }
end

def watchhealth(value, theproc = nil, &block)
  value = value.to_i
  if block.nil?
    if !theproc.respond_to? :call
      respond "`watchhealth' was not given a block or a proc to execute!"
      return nil
    else
      block = theproc
    end
  end
  Thread.new {
    wait_while { health(value) }
    block.call
  }
end

def wait_until(announce = nil)
  priosave = Thread.current.priority
  Thread.current.priority = 0
  unless announce.nil? or yield
    respond(announce)
  end
  until yield
    sleep 0.25
  end
  Thread.current.priority = priosave
end

def wait_while(announce = nil)
  priosave = Thread.current.priority
  Thread.current.priority = 0
  unless announce.nil? or !yield
    respond(announce)
  end
  while yield
    sleep 0.25
  end
  Thread.current.priority = priosave
end

def checkpaths(dir = "none")
  if dir == "none"
    if XMLData.room_exits.empty?
      return false
    else
      return XMLData.room_exits.collect { |dir| dir = SHORTDIR[dir] }
    end
  else
    XMLData.room_exits.include?(dir) || XMLData.room_exits.include?(SHORTDIR[dir])
  end
end

def reverse_direction(dir)
  if dir == "n" then 's'
  elsif dir == "ne" then 'sw'
  elsif dir == "e" then 'w'
  elsif dir == "se" then 'nw'
  elsif dir == "s" then 'n'
  elsif dir == "sw" then 'ne'
  elsif dir == "w" then 'e'
  elsif dir == "nw" then 'se'
  elsif dir == "up" then 'down'
  elsif dir == "down" then 'up'
  elsif dir == "out" then 'out'
  elsif dir == 'o' then out
  elsif dir == 'u' then 'down'
  elsif dir == 'd' then up
  elsif dir == n then s
  elsif dir == ne then sw
  elsif dir == e then w
  elsif dir == se then nw
  elsif dir == s then n
  elsif dir == sw then ne
  elsif dir == w then e
  elsif dir == nw then se
  elsif dir == u then d
  elsif dir == d then u
  else echo("Cannot recognize direction to properly reverse it!"); false
  end
end

def walk(*boundaries, &block)
  boundaries.flatten!
  unless block.nil?
    until val = yield
      walk(*boundaries)
    end
    return val
  end
  if $last_dir and !boundaries.empty? and checkroomdescrip =~ /#{boundaries.join('|')}/i
    move($last_dir)
    $last_dir = reverse_direction($last_dir)
    return checknpcs
  end
  dirs = checkpaths
  dirs.delete($last_dir) unless dirs.length < 2
  this_time = rand(dirs.length)
  $last_dir = reverse_direction(dirs[this_time])
  move(dirs[this_time])
  checknpcs
end

def run
  loop { break unless walk }
end

def check_mind(string = nil)
  if string.nil?
    return XMLData.mind_text
  elsif (string.class == String) and (string.to_i == 0)
    if string =~ /#{XMLData.mind_text}/i
      return true
    else
      return false
    end
  elsif string.to_i.between?(0, 100)
    return string.to_i <= XMLData.mind_value.to_i
  else
    echo("check_mind error! You must provide an integer ranging from 0-100, the common abbreviation of how full your head is, or provide no input to have check_mind return an abbreviation of how filled your head is."); sleep 1
    return false
  end
end

def checkmind(string = nil)
  if string.nil?
    return XMLData.mind_text
  elsif string.class == String and string.to_i == 0
    if string =~ /#{XMLData.mind_text}/i
      return true
    else
      return false
    end
  elsif string.to_i.between?(1, 8)
    mind_state = ['clear as a bell', 'fresh and clear', 'clear', 'muddled', 'becoming numbed', 'numbed', 'must rest', 'saturated']
    if mind_state.index(XMLData.mind_text)
      mind = mind_state.index(XMLData.mind_text) + 1
      return string.to_i <= mind
    else
      echo "Bad string in checkmind: mind_state"
      nil
    end
  else
    echo("Checkmind error! You must provide an integer ranging from 1-8 (7 is fried, 8 is 100% fried), the common abbreviation of how full your head is, or provide no input to have checkmind return an abbreviation of how filled your head is."); sleep 1
    return false
  end
end

def percentmind(num = nil)
  if num.nil?
    XMLData.mind_value
  else
    XMLData.mind_value >= num.to_i
  end
end

def checkfried
  if XMLData.mind_text =~ /must rest|saturated/
    true
  else
    false
  end
end

def checksaturated
  if XMLData.mind_text =~ /saturated/
    true
  else
    false
  end
end

def checkmana(num = nil)
  if num.nil?
    XMLData.mana
  else
    XMLData.mana >= num.to_i
  end
end

def maxmana
  XMLData.max_mana
end

def percentmana(num = nil)
  if XMLData.max_mana == 0
    percent = 100
  else
    percent = ((XMLData.mana.to_f / XMLData.max_mana.to_f) * 100).to_i
  end
  if num.nil?
    percent
  else
    percent >= num.to_i
  end
end

def checkhealth(num = nil)
  if num.nil?
    XMLData.health
  else
    XMLData.health >= num.to_i
  end
end

def maxhealth
  XMLData.max_health
end

def percenthealth(num = nil)
  if num.nil?
    ((XMLData.health.to_f / XMLData.max_health.to_f) * 100).to_i
  else
    ((XMLData.health.to_f / XMLData.max_health.to_f) * 100).to_i >= num.to_i
  end
end

def checkspirit(num = nil)
  if num.nil?
    XMLData.spirit
  else
    XMLData.spirit >= num.to_i
  end
end

def maxspirit
  XMLData.max_spirit
end

def percentspirit(num = nil)
  if num.nil?
    ((XMLData.spirit.to_f / XMLData.max_spirit.to_f) * 100).to_i
  else
    ((XMLData.spirit.to_f / XMLData.max_spirit.to_f) * 100).to_i >= num.to_i
  end
end

def checkstamina(num = nil)
  if num.nil?
    XMLData.stamina
  else
    XMLData.stamina >= num.to_i
  end
end

def maxstamina()
  XMLData.max_stamina
end

def percentstamina(num = nil)
  if XMLData.max_stamina == 0
    percent = 100
  else
    percent = ((XMLData.stamina.to_f / XMLData.max_stamina.to_f) * 100).to_i
  end
  if num.nil?
    percent
  else
    percent >= num.to_i
  end
end

def maxconcentration()
   XMLData.max_concentration
end
def percentconcentration(num=nil)
   if XMLData.max_concentration == 0
      percent == 100
   else
      percent = ((XMLData.concentration.to_f / XMLData.max_concentration.to_f) * 100).to_i
   end
   if num.nil?
      percent
   else
      percent >= num.to_i
   end
end
def checkstance(num = nil)
  if num.nil?
    XMLData.stance_text
  elsif (num.class == String) and (num.to_i == 0)
    if num =~ /off/i
      XMLData.stance_value == 0
    elsif num =~ /adv/i
      XMLData.stance_value.between?(01, 20)
    elsif num =~ /for/i
      XMLData.stance_value.between?(21, 40)
    elsif num =~ /neu/i
      XMLData.stance_value.between?(41, 60)
    elsif num =~ /gua/i
      XMLData.stance_value.between?(61, 80)
    elsif num =~ /def/i
      XMLData.stance_value == 100
    else
      echo "checkstance: invalid argument (#{num}).  Must be off/adv/for/neu/gua/def or 0-100"
      nil
    end
  elsif (num.class == Integer) or (num =~ /^[0-9]+$/ and num = num.to_i)
    XMLData.stance_value == num.to_i
  else
    echo "checkstance: invalid argument (#{num}).  Must be off/adv/for/neu/gua/def or 0-100"
    nil
  end
end

def percentstance(num = nil)
  if num.nil?
    XMLData.stance_value
  else
    XMLData.stance_value >= num.to_i
  end
end

def checkencumbrance(string = nil)
  if string.nil?
    XMLData.encumbrance_text
  elsif (string.class == Integer) or (string =~ /^[0-9]+$/ and string = string.to_i)
    string <= XMLData.encumbrance_value
  else
    # fixme
    if string =~ /#{XMLData.encumbrance_text}/i
      true
    else
      false
    end
  end
end

def percentencumbrance(num = nil)
  if num.nil?
    XMLData.encumbrance_value
  else
    num.to_i <= XMLData.encumbrance_value
  end
end

def checkarea(*strings)
  strings.flatten!
  if strings.empty?
    XMLData.room_title.split(',').first.sub('[', '')
  else
    XMLData.room_title.split(',').first =~ /#{strings.join('|')}/i
  end
end

def checkroom(*strings)
  strings.flatten!
  if strings.empty?
    XMLData.room_title.chomp
  else
    XMLData.room_title =~ /#{strings.join('|')}/i
  end
end

def outside?
  if XMLData.room_exits_string =~ /Obvious paths:/
    true
  else
    false
  end
end

def checkfamarea(*strings)
  strings.flatten!
  if strings.empty? then return XMLData.familiar_room_title.split(',').first.sub('[', '') end

  XMLData.familiar_room_title.split(',').first =~ /#{strings.join('|')}/i
end

def checkfampaths(dir = "none")
  if dir == "none"
    if XMLData.familiar_room_exits.empty?
      return false
    else
      return XMLData.familiar_room_exits
    end
  else
    XMLData.familiar_room_exits.include?(dir)
  end
end

def checkfamroom(*strings)
  strings.flatten!; if strings.empty? then return XMLData.familiar_room_title.chomp end

  XMLData.familiar_room_title =~ /#{strings.join('|')}/i
end

def checkfamnpcs(*strings)
  parsed = Array.new
  XMLData.familiar_npcs.each { |val| parsed.push(val.split.last) }
  if strings.empty?
    if parsed.empty?
      return false
    else
      return parsed
    end
  else
    if mtch = strings.find { |lookfor| parsed.find { |critter| critter =~ /#{lookfor}/ } }
      return mtch
    else
      return false
    end
  end
end

def checkfampcs(*strings)
  familiar_pcs = Array.new
  XMLData.familiar_pcs.to_s.gsub(/Lord |Lady |Great |High |Renowned |Grand |Apprentice |Novice |Journeyman /, '').split(',').each { |line| familiar_pcs.push(line.slice(/[A-Z][a-z]+/)) }
  if familiar_pcs.empty?
    return false
  elsif strings.empty?
    return familiar_pcs
  else
    regexpstr = strings.join('|\b')
    peeps = familiar_pcs.find_all { |val| val =~ /\b#{regexpstr}/i }
    if peeps.empty?
      return false
    else
      return peeps
    end
  end
end

def checkpcs(*strings)
  pcs = GameObj.pcs.collect { |pc| pc.noun }
  if pcs.empty?
    if strings.empty? then return nil else return false end
  end
  strings.flatten!
  if strings.empty?
    pcs
  else
    regexpstr = strings.join(' ')
    pcs.find { |pc| regexpstr =~ /\b#{pc}/i }
  end
end

def checknpcs(*strings)
  npcs = GameObj.npcs.collect { |npc| npc.noun }
  if npcs.empty?
    if strings.empty? then return nil else return false end
  end
  strings.flatten!
  if strings.empty?
    npcs
  else
    regexpstr = strings.join(' ')
    npcs.find { |npc| regexpstr =~ /\b#{npc}/i }
  end
end

def count_npcs
  checknpcs.length
end

def checkright(*hand)
  if GameObj.right_hand.nil? then return nil end

  hand.flatten!
  if GameObj.right_hand.name == "Empty" or GameObj.right_hand.name.empty?
    nil
  elsif hand.empty?
    GameObj.right_hand.noun
  else
    hand.find { |instance| GameObj.right_hand.name =~ /#{instance}/i }
  end
end

def checkleft(*hand)
  if GameObj.left_hand.nil? then return nil end

  hand.flatten!
  if GameObj.left_hand.name == "Empty" or GameObj.left_hand.name.empty?
    nil
  elsif hand.empty?
    GameObj.left_hand.noun
  else
    hand.find { |instance| GameObj.left_hand.name =~ /#{instance}/i }
  end
end

def checkroomdescrip(*val)
  val.flatten!
  if val.empty?
    return XMLData.room_description
  else
    return XMLData.room_description =~ /#{val.join('|')}/i
  end
end

def checkfamroomdescrip(*val)
  val.flatten!
  if val.empty?
    return XMLData.familiar_room_description
  else
    return XMLData.familiar_room_description =~ /#{val.join('|')}/i
  end
end

def checkspell(*spells)
  spells.flatten!
  return false if Spell.active.empty?

  spells.each { |spell| return false unless Spell[spell].active? }
  true
end

def checkprep(spell = nil)
  if spell.nil?
    XMLData.prepared_spell
  elsif spell.class != String
    echo("Checkprep error, spell # not implemented!  You must use the spell name")
    false
  else
    XMLData.prepared_spell =~ /^#{spell}/i
  end
end

def setpriority(val = nil)
  if val.nil? then return Thread.current.priority end

  if val.to_i > 3
    echo("You're trying to set a script's priority as being higher than the send/recv threads (this is telling Lich to run the script before it even gets data to give the script, and is useless); the limit is 3")
    return Thread.current.priority
  else
    Thread.current.group.list.each { |thr| thr.priority = val.to_i }
    return Thread.current.priority
  end
end

def checkbounty
  if XMLData.bounty_task
    return XMLData.bounty_task
  else
    return nil
  end
end

def checksleeping
  return $infomon_sleeping
end

def sleeping?
  return $infomon_sleeping
end

def checkbound
  return $infomon_bound
end

def bound?
  return $infomon_bound
end

def checksilenced
  $infomon_silenced
end

def silenced?
  $infomon_silenced
end

def checkcalmed
  $infomon_calmed
end

def calmed?
  $infomon_calmed
end

def checkcutthroat
  $infomon_cutthroat
end

def cutthroat?
  $infomon_cutthroat
end

def variable
  unless script = Script.current then echo 'variable: cannot identify calling script.'; return nil; end
  script.vars
end

def pause(num = 1)
  if num =~ /m/
    sleep((num.sub(/m/, '').to_f * 60))
  elsif num =~ /h/
    sleep((num.sub(/h/, '').to_f * 3600))
  elsif num =~ /d/
    sleep((num.sub(/d/, '').to_f * 86400))
  else
    sleep(num.to_f)
  end
end

def cast(spell, target = nil, results_of_interest = nil)
  if spell.class == Spell
    spell.cast(target, results_of_interest)
  elsif ((spell.class == Integer) or (spell.to_s =~ /^[0-9]+$/)) and (find_spell = Spell[spell.to_i])
    find_spell.cast(target, results_of_interest)
  elsif (spell.class == String) and (find_spell = Spell[spell])
    find_spell.cast(target, results_of_interest)
  else
    echo "cast: invalid spell (#{spell})"
    false
  end
end

def clear(opt = 0)
  unless script = Script.current then respond('--- clear: Unable to identify calling script.'); return false; end
  to_return = script.downstream_buffer.dup
  script.downstream_buffer.clear
  to_return
end

def match(label, string)
  strings = [label, string]
  strings.flatten!
  unless script = Script.current then echo("An unknown script thread tried to fetch a game line from the queue, but Lich can't process the call without knowing which script is calling! Aborting..."); Thread.current.kill; return false end
  if strings.empty? then echo("Error! 'match' was given no strings to look for!"); sleep 1; return false end
  unless strings.length == 2
    while line_in = script.gets
      strings.each { |string|
        if line_in =~ /#{string}/ then return $~.to_s end
      }
    end
  else
    if script.respond_to?(:match_stack_add)
      script.match_stack_add(strings.first.to_s, strings.last)
    else
      script.match_stack_labels.push(strings[0].to_s)
      script.match_stack_strings.push(strings[1])
    end
  end
end

def matchtimeout(secs, *strings)
  unless script = Script.current then echo("An unknown script thread tried to fetch a game line from the queue, but Lich can't process the call without knowing which script is calling! Aborting..."); Thread.current.kill; return false end
  unless (secs.class == Float || secs.class == Integer)
    echo('matchtimeout error! You appear to have given it a string, not a #! Syntax:  matchtimeout(30, "You stand up")')
    return false
  end
  strings.flatten!
  if strings.empty?
    echo("matchtimeout without any strings to wait for!")
    sleep 1
    return false
  end
  regexpstr = strings.join('|')
  end_time = Time.now.to_f + secs
  loop {
    line = get?
    if line.nil?
      sleep 0.1
    elsif line =~ /#{regexpstr}/i
      return line
    end
    if (Time.now.to_f > end_time)
      return false
    end
  }
end

def matchbefore(*strings)
  strings.flatten!
  unless script = Script.current then echo("An unknown script thread tried to fetch a game line from the queue, but Lich can't process the call without knowing which script is calling! Aborting..."); Thread.current.kill; return false end
  if strings.empty? then echo("matchbefore without any strings to wait for!"); return false end
  regexpstr = strings.join('|')
  loop { if (line_in = script.gets) =~ /#{regexpstr}/ then return $`.to_s end }
end

def matchafter(*strings)
  strings.flatten!
  unless script = Script.current then echo("An unknown script thread tried to fetch a game line from the queue, but Lich can't process the call without knowing which script is calling! Aborting..."); Thread.current.kill; return false end
  if strings.empty? then echo("matchafter without any strings to wait for!"); return end
  regexpstr = strings.join('|')
  loop { if (line_in = script.gets) =~ /#{regexpstr}/ then return $'.to_s end }
end

def matchboth(*strings)
  strings.flatten!
  unless script = Script.current then echo("An unknown script thread tried to fetch a game line from the queue, but Lich can't process the call without knowing which script is calling! Aborting..."); Thread.current.kill; return false end
  if strings.empty? then echo("matchboth without any strings to wait for!"); return end
  regexpstr = strings.join('|')
  loop { if (line_in = script.gets) =~ /#{regexpstr}/ then break end }
  return [$`.to_s, $'.to_s]
end

def matchwait(*strings)
  unless script = Script.current then respond('--- matchwait: Unable to identify calling script.'); return false; end
  strings.flatten!
  unless strings.empty?
    regexpstr = strings.collect { |str| str.kind_of?(Regexp) ? str.source : str }.join('|')
    regexobj = /#{regexpstr}/
    while line_in = script.gets
      return line_in if line_in =~ regexobj
    end
  else
    strings = script.match_stack_strings
    labels = script.match_stack_labels
    regexpstr = /#{strings.join('|')}/i
    while line_in = script.gets
      if mdata = regexpstr.match(line_in)
        jmp = labels[strings.index(mdata.to_s) || strings.index(strings.find { |str| line_in =~ /#{str}/i })]
        script.match_stack_clear
        goto jmp
      end
    end
  end
end

def waitforre(regexp)
  unless script = Script.current then respond('--- waitforre: Unable to identify calling script.'); return false; end
  unless regexp.class == Regexp then echo("Script error! You have given 'waitforre' something to wait for, but it isn't a Regular Expression! Use 'waitfor' if you want to wait for a string."); sleep 1; return nil end
  regobj = regexp.match(script.gets) until regobj
end

def waitfor(*strings)
  unless script = Script.current then respond('--- waitfor: Unable to identify calling script.'); return false; end
  strings.flatten!
  if (script.class == WizardScript) and (strings.length == 1) and (strings.first.strip == '>')
    return script.gets
  end

  if strings.empty?
    echo 'waitfor: no string to wait for'
    return false
  end
  regexpstr = strings.join('|')
  while true
    line_in = script.gets
    if (line_in =~ /#{regexpstr}/i) then return line_in end
  end
end

def wait
  unless script = Script.current then respond('--- wait: unable to identify calling script.'); return false; end
  script.clear
  return script.gets
end

def get
  Script.current.gets
end

def get?
  Script.current.gets?
end

def reget(*lines)
  unless script = Script.current then respond('--- reget: Unable to identify calling script.'); return false; end
  lines.flatten!
  if caller.find { |c| c =~ /regetall/ }
    history = ($_SERVERBUFFER_.history + $_SERVERBUFFER_).join("\n")
  else
    history = $_SERVERBUFFER_.dup.join("\n")
  end
  unless script.want_downstream_xml
    history.gsub!(/<pushStream id=["'](?:spellfront|inv|bounty|society)["'][^>]*\/>.*?<popStream[^>]*>/m, '')
    history.gsub!(/<stream id="Spells">.*?<\/stream>/m, '')
    history.gsub!(/<(compDef|inv|component|right|left|spell|prompt)[^>]*>.*?<\/\1>/m, '')
    history.gsub!(/<[^>]+>/, '')
    history.gsub!('&gt;', '>')
    history.gsub!('&lt;', '<')
  end
  history = history.split("\n").delete_if { |line| line.nil? or line.empty? or line =~ /^[\r\n\s\t]*$/ }
  if lines.first.kind_of?(Numeric) or lines.first.to_i.nonzero?
    history = history[-([lines.shift.to_i, history.length].min)..-1]
  end
  unless lines.empty? or lines.nil?
    regex = /#{lines.join('|')}/i
    history = history.find_all { |line| line =~ regex }
  end
  if history.empty?
    nil
  else
    history
  end
end

def regetall(*lines)
  reget(*lines)
end

def multifput(*cmds)
  cmds.flatten.compact.each { |cmd| fput(cmd) }
end

def fput(message, *waitingfor)
  unless script = Script.current then respond('--- waitfor: Unable to identify calling script.'); return false; end
  waitingfor.flatten!
  clear
  put(message)

  while string = get
    if string =~ /(?:\.\.\.wait |Wait )[0-9]+/
      hold_up = string.slice(/[0-9]+/).to_i
      sleep(hold_up) unless hold_up.nil?
      clear
      put(message)
      next
    elsif string =~ /^You.+struggle.+stand/
      clear
      fput 'stand'
      next
    elsif string =~ /stunned|can't do that while|cannot seem|^(?!You rummage).*can't seem|don't seem|Sorry, you may only type ahead/
      if dead?
        echo "You're dead...! You can't do that!"
        sleep 1
        script.downstream_buffer.unshift(string)
        return false
      elsif checkstunned
        while checkstunned
          sleep("0.25".to_f)
        end
      elsif checkwebbed
        while checkwebbed
          sleep("0.25".to_f)
        end
      elsif string =~ /Sorry, you may only type ahead/
        sleep 1
      else
        sleep 0.1
        script.downstream_buffer.unshift(string)
        return false
      end
      clear
      put(message)
      next
    else
      if waitingfor.empty?
        script.downstream_buffer.unshift(string)
        return string
      else
        if foundit = waitingfor.find { |val| string =~ /#{val}/i }
          script.downstream_buffer.unshift(string)
          return foundit
        end
        sleep 1
        clear
        put(message)
        next
      end
    end
  end
end

def put(*messages)
  messages.each { |message| Game.puts(message) }
end

def quiet_exit
  script = Script.current
  script.quiet = !(script.quiet)
end

def matchfindexact(*strings)
  strings.flatten!
  unless script = Script.current then echo("An unknown script thread tried to fetch a game line from the queue, but Lich can't process the call without knowing which script is calling! Aborting..."); Thread.current.kill; return false end
  if strings.empty? then echo("error! 'matchfind' with no strings to look for!"); sleep 1; return false end
  looking = Array.new
  strings.each { |str| looking.push(str.gsub('?', '(\b.+\b)')) }
  if looking.empty? then echo("matchfind without any strings to wait for!"); return false end
  regexpstr = looking.join('|')
  while line_in = script.gets
    if gotit = line_in.slice(/#{regexpstr}/)
      matches = Array.new
      looking.each_with_index { |str, idx|
        if gotit =~ /#{str}/i
          strings[idx].count('?').times { |n| matches.push(eval("$#{n + 1}")) }
        end
      }
      break
    end
  end
  if matches.length == 1
    return matches.first
  else
    return matches.compact
  end
end

def matchfind(*strings)
  regex = /#{strings.flatten.join('|').gsub('?', '(.+)')}/i
  unless script = Script.current
    respond "Unknown script is asking to use matchfind!  Cannot process request without identifying the calling script; killing this thread."
    Thread.current.kill
  end
  while true
    if reobj = regex.match(script.gets)
      ret = reobj.captures.compact
      if ret.length < 2
        return ret.first
      else
        return ret
      end
    end
  end
end

def matchfindword(*strings)
  regex = /#{strings.flatten.join('|').gsub('?', '([\w\d]+)')}/i
  unless script = Script.current
    respond "Unknown script is asking to use matchfindword!  Cannot process request without identifying the calling script; killing this thread."
    Thread.current.kill
  end
  while true
    if reobj = regex.match(script.gets)
      ret = reobj.captures.compact
      if ret.length < 2
        return ret.first
      else
        return ret
      end
    end
  end
end

def send_scripts(*messages)
  messages.flatten!
  messages.each { |message|
    Script.new_downstream(message)
  }
  true
end

def status_tags(onoff = "none")
  script = Script.current
  if onoff == "on"
    script.want_downstream = false
    script.want_downstream_xml = true
    echo("Status tags will be sent to this script.")
  elsif onoff == "off"
    script.want_downstream = true
    script.want_downstream_xml = false
    echo("Status tags will no longer be sent to this script.")
  elsif script.want_downstream_xml
    script.want_downstream = true
    script.want_downstream_xml = false
  else
    script.want_downstream = false
    script.want_downstream_xml = true
  end
end

def respond(first = "", *messages)
  str = ''
  begin
    if first.class == Array
      first.flatten.each { |ln| str += sprintf("%s\r\n", ln.to_s.chomp) }
    else
      str += sprintf("%s\r\n", first.to_s.chomp)
    end
    messages.flatten.each { |message| str += sprintf("%s\r\n", message.to_s.chomp) }
    str.split(/\r?\n/).each { |line| Script.new_script_output(line); Buffer.update(line, Buffer::SCRIPT_OUTPUT) }
#    str.gsub!(/\r?\n/, "\r\n") if $frontend == 'genie'
    if $frontend == 'stormfront' # || $frontend == 'genie'
      str = "<output class=\"mono\"/>\r\n#{str.gsub('&', '&amp;').gsub('<', '&lt;').gsub('>', '&gt;')}<output class=\"\"/>\r\n"
    elsif $frontend == 'profanity'
      str = str.gsub('&', '&amp;').gsub('<', '&lt;').gsub('>', '&gt;')
    end
    # Double-checked locking to avoid interrupting a stream and crashing the client
    str_sent = false
    if $_CLIENT_
      until str_sent
        wait_while { !XMLData.safe_to_respond? }
        str_sent = $_CLIENT_.puts_if(str) { XMLData.safe_to_respond? }
      end
    end
    if $_DETACHABLE_CLIENT_
      str_sent = false
      until str_sent
        wait_while { !XMLData.safe_to_respond? }
        begin
          str_sent = $_DETACHABLE_CLIENT_.puts_if(str) { XMLData.safe_to_respond? }
        rescue
          break
        end
      end
    end
  rescue
    puts $!
    puts $!.backtrace.first
  end
end

def _respond(first = "", *messages)
  str = ''
  begin
    if first.class == Array
      first.flatten.each { |ln| str += sprintf("%s\r\n", ln.to_s.chomp) }
    else
      str += sprintf("%s\r\n", first.to_s.chomp)
    end
#    str.gsub!(/\r?\n/, "\r\n") if $frontend == 'genie'
    messages.flatten.each { |message| str += sprintf("%s\r\n", message.to_s.chomp) }
    str.split(/\r?\n/).each { |line| Script.new_script_output(line); Buffer.update(line, Buffer::SCRIPT_OUTPUT) } # fixme: strip/separate script output?
    str_sent = false
    if $_CLIENT_
      until str_sent
        wait_while { !XMLData.safe_to_respond? }
        str_sent = $_CLIENT_.puts_if(str) { XMLData.safe_to_respond? }
      end
    end
    if $_DETACHABLE_CLIENT_
      str_sent = false
      until str_sent
        wait_while { !XMLData.safe_to_respond? }
        begin
          str_sent = $_DETACHABLE_CLIENT_.puts_if(str) { XMLData.safe_to_respond? }
        rescue
          break
        end
      end
    end
  rescue
    puts $!
    puts $!.backtrace.first
  end
end

def noded_pulse
  if Stats.prof =~ /warrior|rogue|sorcerer/i
    stats = [Skills.smc.to_i, Skills.emc.to_i]
  elsif Stats.prof =~ /empath|bard/i
    stats = [Skills.smc.to_i, Skills.mmc.to_i]
  elsif Stats.prof =~ /wizard/i
    stats = [Skills.emc.to_i, 0]
  elsif Stats.prof =~ /paladin|cleric|ranger/i
    stats = [Skills.smc.to_i, 0]
  else
    stats = [0, 0]
  end
  return (maxmana * 25 / 100) + (stats.max / 10) + (stats.min / 20)
end

def unnoded_pulse
  if Stats.prof =~ /warrior|rogue|sorcerer/i
    stats = [Skills.smc.to_i, Skills.emc.to_i]
  elsif Stats.prof =~ /empath|bard/i
    stats = [Skills.smc.to_i, Skills.mmc.to_i]
  elsif Stats.prof =~ /wizard/i
    stats = [Skills.emc.to_i, 0]
  elsif Stats.prof =~ /paladin|cleric|ranger/i
    stats = [Skills.smc.to_i, 0]
  else
    stats = [0, 0]
  end
  return (maxmana * 15 / 100) + (stats.max / 10) + (stats.min / 20)
end

require_relative("./lib/stash.rb")

def empty_hands
  waitrt?
  Lich::Stash::stash_hands(both: true)
end

def empty_hand
  right_hand = GameObj.right_hand
  left_hand = GameObj.left_hand

  unless (right_hand.id.nil? and ([Wounds.rightArm, Wounds.rightHand, Scars.rightArm, Scars.rightHand].max < 3)) or (left_hand.id.nil? and ([Wounds.leftArm, Wounds.leftHand, Scars.leftArm, Scars.leftHand].max < 3))
    if right_hand.id and ([Wounds.rightArm, Wounds.rightHand, Scars.rightArm, Scars.rightHand].max < 3 or [Wounds.leftArm, Wounds.leftHand, Scars.leftArm, Scars.leftHand].max = 3)
      waitrt?
      Lich::Stash::stash_hands(right: true)
    else
      waitrt?
      Lich::Stash::stash_hands(left: true)
    end
  end
end

def empty_right_hand
  waitrt?
  Lich::Stash::stash_hands(right: true)
end

def empty_left_hand
  waitrt?
  Lich::Stash::stash_hands(left: true)
end

def fill_hands
  waitrt?
  Lich::Stash::equip_hands(both: true)
end

def fill_hand
  waitrt?
  Lich::Stash::equip_hands()
end

def fill_right_hand
  waitrt?
  Lich::Stash::equip_hands(right: true)
end

def fill_left_hand
  waitrt?
  Lich::Stash::equip_hands(left: true)
end

def dothis(action, success_line)
  loop {
    Script.current.clear
    put action
    loop {
      line = get
      if line =~ success_line
        return line
      elsif line =~ /^(\.\.\.w|W)ait ([0-9]+) sec(onds)?\.$/
        if $2.to_i > 1
          sleep ($2.to_i - "0.5".to_f)
        else
          sleep 0.3
        end
        break
      elsif line == 'Sorry, you may only type ahead 1 command.'
        sleep 1
        break
      elsif line == 'You are still stunned.'
        wait_while { stunned? }
        break
      elsif line == 'That is impossible to do while unconscious!'
        100.times {
          unless line = get?
            sleep 0.1
          else
            break if line =~ /Your thoughts slowly come back to you as you find yourself lying on the ground\.  You must have been sleeping\.$|^You wake up from your slumber\.$/
          end
        }
        break
      elsif line == "You don't seem to be able to move to do that."
        100.times {
          unless line = get?
            sleep 0.1
          else
            break if line == 'The restricting force that envelops you dissolves away.'
          end
        }
        break
      elsif line == "You can't do that while entangled in a web."
        wait_while { checkwebbed }
        break
      elsif line == 'You find that impossible under the effects of the lullabye.'
        100.times {
          unless line = get?
            sleep 0.1
          else
            # fixme
            break if line == 'You shake off the effects of the lullabye.'
          end
        }
        break
      end
    }
  }
end

def dothistimeout(action, timeout, success_line)
  end_time = Time.now.to_f + timeout
  line = nil
  loop {
    Script.current.clear
    put action unless action.nil?
    loop {
      line = get?
      if line.nil?
        sleep 0.1
      elsif line =~ success_line
        return line
      elsif line =~ /^(\.\.\.w|W)ait ([0-9]+) sec(onds)?\.$/
        if $2.to_i > 1
          sleep ($2.to_i - "0.5".to_f)
        else
          sleep 0.3
        end
        end_time = Time.now.to_f + timeout
        break
      elsif line == 'Sorry, you may only type ahead 1 command.'
        sleep 1
        end_time = Time.now.to_f + timeout
        break
      elsif line == 'You are still stunned.'
        wait_while { stunned? }
        end_time = Time.now.to_f + timeout
        break
      elsif line == 'That is impossible to do while unconscious!'
        100.times {
          unless line = get?
            sleep 0.1
          else
            break if line =~ /Your thoughts slowly come back to you as you find yourself lying on the ground\.  You must have been sleeping\.$|^You wake up from your slumber\.$/
          end
        }
        break
      elsif line == "You don't seem to be able to move to do that."
        100.times {
          unless line = get?
            sleep 0.1
          else
            break if line == 'The restricting force that envelops you dissolves away.'
          end
        }
        break
      elsif line == "You can't do that while entangled in a web."
        wait_while { checkwebbed }
        break
      elsif line == 'You find that impossible under the effects of the lullabye.'
        100.times {
          unless line = get?
            sleep 0.1
          else
            # fixme
            break if line == 'You shake off the effects of the lullabye.'
          end
        }
        break
      end
      if Time.now.to_f >= end_time
        return nil
      end
    }
  }
end

$link_highlight_start = ''
$link_highlight_end = ''
$speech_highlight_start = ''
$speech_highlight_end = ''

def fb_to_sf(line)
  begin
    return line if line == "\r\n"

    line = line.gsub(/<c>/, "")
    return nil if line.gsub("\r\n", '').length < 1
    return line
  rescue
    $_CLIENT_.puts "--- Error: fb_to_sf: #{$!}"
    $_CLIENT_.puts '$_SERVERSTRING_: ' + $_SERVERSTRING_.to_s
  end
end
def sf_to_wiz(line)
  begin
    return line if line == "\r\n"

    if $sftowiz_multiline
      $sftowiz_multiline = $sftowiz_multiline + line
      line = $sftowiz_multiline
    end
    if (line.scan(/<pushStream[^>]*\/>/).length > line.scan(/<popStream[^>]*\/>/).length)
      $sftowiz_multiline = line
      return nil
    end
    if (line.scan(/<style id="\w+"[^>]*\/>/).length > line.scan(/<style id=""[^>]*\/>/).length)
      $sftowiz_multiline = line
      return nil
    end
    $sftowiz_multiline = nil
    if line =~ /<LaunchURL src="(.*?)" \/>/
      $_CLIENT_.puts "\034GSw00005\r\nhttps://www.play.net#{$1}\r\n"
    end
    if line =~ /<preset id='speech'>(.*?)<\/preset>/m
      line = line.sub(/<preset id='speech'>.*?<\/preset>/m, "#{$speech_highlight_start}#{$1}#{$speech_highlight_end}")
    end
    if line =~ /<pushStream id="thoughts"[^>]*>\[([^\\]+?)\]\s*(.*?)<popStream\/>/m
      thought_channel = $1
      msg = $2
      thought_channel.gsub!(' ', '-')
      msg.gsub!('<pushBold/>', '')
      msg.gsub!('<popBold/>', '')
      line = line.sub(/<pushStream id="thoughts".*<popStream\/>/m, "You hear the faint thoughts of [#{thought_channel}]-ESP echo in your mind:\r\n#{msg}")
    end
    if line =~ /<pushStream id="voln"[^>]*>\[Voln \- (?:<a[^>]*>)?([A-Z][a-z]+)(?:<\/a>)?\]\s*(".*")[\r\n]*<popStream\/>/m
      line = line.sub(/<pushStream id="voln"[^>]*>\[Voln \- (?:<a[^>]*>)?([A-Z][a-z]+)(?:<\/a>)?\]\s*(".*")[\r\n]*<popStream\/>/m, "The Symbol of Thought begins to burn in your mind and you hear #{$1} thinking, #{$2}\r\n")
    end
    if line =~ /<stream id="thoughts"[^>]*>([^:]+): (.*?)<\/stream>/m
      line = line.sub(/<stream id="thoughts"[^>]*>.*?<\/stream>/m, "You hear the faint thoughts of #{$1} echo in your mind:\r\n#{$2}")
    end
    if line =~ /<pushStream id="familiar"[^>]*>(.*)<popStream\/>/m
      line = line.sub(/<pushStream id="familiar"[^>]*>.*<popStream\/>/m, "\034GSe\r\n#{$1}\034GSf\r\n")
    end
    if line =~ /<pushStream id="death"\/>(.*?)<popStream\/>/m
      line = line.sub(/<pushStream id="death"\/>.*?<popStream\/>/m, "\034GSw00003\r\n#{$1}\034GSw00004\r\n")
    end
    if line =~ /<style id="roomName" \/>(.*?)<style id=""\/>/m
      line = line.sub(/<style id="roomName" \/>.*?<style id=""\/>/m, "\034GSo\r\n#{$1}\034GSp\r\n")
    end
    line.gsub!(/<style id="roomDesc"\/><style id=""\/>\r?\n/, '')
    if line =~ /<style id="roomDesc"\/>(.*?)<style id=""\/>/m
      desc = $1.gsub(/<a[^>]*>/, $link_highlight_start).gsub("</a>", $link_highlight_end)
      line = line.sub(/<style id="roomDesc"\/>.*?<style id=""\/>/m, "\034GSH\r\n#{desc}\034GSI\r\n")
    end
    line = line.gsub("</prompt>\r\n", "</prompt>")
    line = line.gsub("<pushBold/>", "\034GSL\r\n")
    line = line.gsub("<popBold/>", "\034GSM\r\n")
    line = line.gsub(/<pushStream id=["'](?:spellfront|inv|bounty|society|speech|talk)["'][^>]*\/>.*?<popStream[^>]*>/m, '')
    line = line.gsub(/<stream id="Spells">.*?<\/stream>/m, '')
    line = line.gsub(/<(compDef|inv|component|right|left|spell|prompt)[^>]*>.*?<\/\1>/m, '')
    line = line.gsub(/<[^>]+>/, '')
    line = line.gsub('&gt;', '>')
    line = line.gsub('&lt;', '<')
    line = line.gsub('&amp;', '&')
    return nil if line.gsub("\r\n", '').length < 1

    return line
  rescue
    $_CLIENT_.puts "--- Error: sf_to_wiz: #{$!}"
    $_CLIENT_.puts '$_SERVERSTRING_: ' + $_SERVERSTRING_.to_s
  end
end

def strip_xml(line)
  return line if line == "\r\n"

  if $strip_xml_multiline
    if $strip_xml_multiline =~ /^<pushStream id="atmospherics" \/>/ && line =~ /^<prompt time=/
      # Dragonrealms serves up malformed atmospherics, a lot.
      # If this multiline is for an atmospheric the next occurence of a prompt SHOULD be closing the stream.
      line = '<popStream id="atmospherics" />' + line
    end
    $strip_xml_multiline = $strip_xml_multiline + line
    line = $strip_xml_multiline
  end
  if (line.scan(/<pushStream[^>]*\/>/).length > line.scan(/<popStream[^>]*\/>/).length)
    $strip_xml_multiline = line
    return nil
  end
  $strip_xml_multiline = nil

  line = line.gsub(/<pushStream id=["'](?:spellfront|inv|bounty|society|speech|talk)["'][^>]*\/>.*?<popStream[^>]*>/m, '')
  line = line.gsub(/<stream id="Spells">.*?<\/stream>/m, '')
  line = line.gsub(/<(compDef|inv|component|right|left|spell|prompt)[^>]*>.*?<\/\1>/m, '')
  line = line.gsub(/<[^>]+>/, '')
  line = line.gsub('&gt;', '>')
  line = line.gsub('&lt;', '<')

  return nil if line.gsub("\n", '').gsub("\r", '').gsub(' ', '').length < 1

  return line
end

def monsterbold_start
  if $frontend =~ /^(?:wizard|avalon)$/
    "\034GSL\r\n"
  elsif $frontend =~ /^(?:stormfront|frostbite)$/
    '<pushBold/>'
  elsif $frontend == 'profanity'
    '<b>'
  else
    ''
  end
end

def monsterbold_end
  if $frontend =~ /^(?:wizard|avalon)$/
    "\034GSM\r\n"
  elsif $frontend =~ /^(?:stormfront|frostbite)$/
    '<popBold/>'
  elsif $frontend == 'profanity'
    '</b>'
  else
    ''
  end
end

def do_client(client_string)
  client_string.strip!
  #   Buffer.update(client_string, Buffer::UPSTREAM)
  client_string = UpstreamHook.run(client_string)
  #   Buffer.update(client_string, Buffer::UPSTREAM_MOD)
  return nil if client_string.nil?

  if client_string =~ /^(?:<c>)?#{$lich_char_regex}(.+)$/
    cmd = $1
    if cmd =~ /^k$|^kill$|^stop$/
      if Script.running.empty?
        respond '--- Lich: no scripts to kill'
      else
        Script.running.last.kill
      end
    elsif cmd =~ /^p$|^pause$/
      if s = Script.running.reverse.find { |s| not s.paused? }
        s.pause
      else
        respond '--- Lich: no scripts to pause'
      end
      s = nil
    elsif cmd =~ /^u$|^unpause$/
      if s = Script.running.reverse.find { |s| s.paused? }
        s.unpause
      else
        respond '--- Lich: no scripts to unpause'
      end
      s = nil
    elsif cmd =~ /^ka$|^kill\s?all$|^stop\s?all$/
      did_something = false
      Script.running.find_all { |s| not s.no_kill_all }.each { |s| s.kill; did_something = true }
      respond('--- Lich: no scripts to kill') unless did_something
    elsif cmd =~ /^pa$|^pause\s?all$/
      did_something = false
      Script.running.find_all { |s| not s.paused? and not s.no_pause_all }.each { |s| s.pause; did_something = true }
      respond('--- Lich: no scripts to pause') unless did_something
    elsif cmd =~ /^ua$|^unpause\s?all$/
      did_something = false
      Script.running.find_all { |s| s.paused? and not s.no_pause_all }.each { |s| s.unpause; did_something = true }
      respond('--- Lich: no scripts to unpause') unless did_something
    elsif cmd =~ /^(k|kill|stop|p|pause|u|unpause)\s(.+)/
      action = $1
      target = $2
      script = Script.running.find { |s| s.name == target } || Script.hidden.find { |s| s.name == target } || Script.running.find { |s| s.name =~ /^#{target}/i } || Script.hidden.find { |s| s.name =~ /^#{target}/i }
      if script.nil?
        respond "--- Lich: #{target} does not appear to be running! Use ';list' or ';listall' to see what's active."
      elsif action =~ /^(?:k|kill|stop)$/
        script.kill
      elsif action =~ /^(?:p|pause)$/
        script.pause
      elsif action =~ /^(?:u|unpause)$/
        script.unpause
      end
      action = target = script = nil
    elsif cmd =~ /^list\s?(?:all)?$|^l(?:a)?$/i
      if cmd =~ /a(?:ll)?/i
        list = Script.running + Script.hidden
      else
        list = Script.running
      end
      if list.empty?
        respond '--- Lich: no active scripts'
      else
        respond "--- Lich: #{list.collect { |s| s.paused? ? "#{s.name} (paused)" : s.name }.join(", ")}"
      end
      list = nil
    elsif cmd =~ /^force\s+[^\s]+/
      if cmd =~ /^force\s+([^\s]+)\s+(.+)$/
        Script.start($1, $2, :force => true)
      elsif cmd =~ /^force\s+([^\s]+)/
        Script.start($1, :force => true)
      end
    elsif cmd =~ /^send |^s /
      if cmd.split[1] == "to"
        script = (Script.running + Script.hidden).find { |scr| scr.name == cmd.split[2].chomp.strip } || script = (Script.running + Script.hidden).find { |scr| scr.name =~ /^#{cmd.split[2].chomp.strip}/i }
        if script
          msg = cmd.split[3..-1].join(' ').chomp
          if script.want_downstream
            script.downstream_buffer.push(msg)
          else
            script.unique_buffer.push(msg)
          end
          respond "--- sent to '#{script.name}': #{msg}"
        else
          respond "--- Lich: '#{cmd.split[2].chomp.strip}' does not match any active script!"
        end
        script = nil
      else
        if Script.running.empty? and Script.hidden.empty?
          respond('--- Lich: no active scripts to send to.')
        else
          msg = cmd.split[1..-1].join(' ').chomp
          respond("--- sent: #{msg}")
          Script.new_downstream(msg)
        end
      end
    elsif cmd =~ /^(?:exec|e)(q)?(n)? (.+)$/
      cmd_data = $3
      ExecScript.start(cmd_data, flags={ :quiet => $1, :trusted => ($2.nil? and RUBY_VERSION =~ /^2\.[012]\./)  })
    elsif cmd =~ /^trust\s+(.*)/i
      script_name = $1
      if RUBY_VERSION =~ /^2\.[012]\./
        if File.exists?("#{SCRIPT_DIR}/#{script_name}.lic")
          if Script.trust(script_name)
            respond "--- Lich: '#{script_name}' is now a trusted script."
          else
            respond "--- Lich: '#{script_name}' is already trusted."
          end
        else
          respond "--- Lich: could not find script: #{script_name}"
        end
      else
        respond "--- Lich: this feature isn't available in this version of Ruby "
      end
    elsif cmd =~ /^(?:dis|un)trust\s+(.*)/i
      script_name = $1
      if RUBY_VERSION =~ /^2\.[012]\./
        if Script.distrust(script_name)
          respond "--- Lich: '#{script_name}' is no longer a trusted script."
        else
          respond "--- Lich: '#{script_name}' was not found in the trusted script list."
        end
      else
        respond "--- Lich: this feature isn't available in this version of Ruby "
      end
    elsif cmd =~ /^list\s?(?:un)?trust(?:ed)?$|^lt$/i
      if RUBY_VERSION =~ /^2\.[012]\./
        list = Script.list_trusted
        if list.empty?
          respond "--- Lich: no scripts are trusted"
        else
          respond "--- Lich: trusted scripts: #{list.join(', ')}"
        end
        list = nil
      else
        respond "--- Lich: this feature isn't available in this version of Ruby "
      end
    elsif cmd =~ /^set\s(.+)\s(on|off)/
      toggle_var = $1
      set_state = $2
      did_something = false
      begin
        Lich.db.execute("INSERT OR REPLACE INTO lich_settings(name,value) values(?,?);", toggle_var.to_s.encode('UTF-8'), set_state.to_s.encode('UTF-8'))
        did_something = true
      rescue SQLite3::BusyException
        sleep 0.1
        retry
      end
      respond("--- Lich: toggle #{toggle_var} set #{set_state}") if did_something
      did_something = false
      nil
    elsif cmd =~ /^help$/i
      respond
      respond "Lich v#{LICH_VERSION}"
      respond
      respond 'built-in commands:'
      respond "   #{$clean_lich_char}<script name>             start a script"
      respond "   #{$clean_lich_char}force <script name>       start a script even if it's already running"
      respond "   #{$clean_lich_char}pause <script name>       pause a script"
      respond "   #{$clean_lich_char}p <script name>           ''"
      respond "   #{$clean_lich_char}unpause <script name>     unpause a script"
      respond "   #{$clean_lich_char}u <script name>           ''"
      respond "   #{$clean_lich_char}kill <script name>        kill a script"
      respond "   #{$clean_lich_char}k <script name>           ''"
      respond "   #{$clean_lich_char}pause                     pause the most recently started script that isn't aready paused"
      respond "   #{$clean_lich_char}p                         ''"
      respond "   #{$clean_lich_char}unpause                   unpause the most recently started script that is paused"
      respond "   #{$clean_lich_char}u                         ''"
      respond "   #{$clean_lich_char}kill                      kill the most recently started script"
      respond "   #{$clean_lich_char}k                         ''"
      respond "   #{$clean_lich_char}list                      show running scripts (except hidden ones)"
      respond "   #{$clean_lich_char}l                         ''"
      respond "   #{$clean_lich_char}pause all                 pause all scripts"
      respond "   #{$clean_lich_char}pa                        ''"
      respond "   #{$clean_lich_char}unpause all               unpause all scripts"
      respond "   #{$clean_lich_char}ua                        ''"
      respond "   #{$clean_lich_char}kill all                  kill all scripts"
      respond "   #{$clean_lich_char}ka                        ''"
      respond "   #{$clean_lich_char}list all                  show all running scripts"
      respond "   #{$clean_lich_char}la                        ''"
      respond
      respond "   #{$clean_lich_char}exec <code>               executes the code as if it was in a script"
      respond "   #{$clean_lich_char}e <code>                  ''"
      respond "   #{$clean_lich_char}execq <code>              same as #{$clean_lich_char}exec but without the script active and exited messages"
      respond "   #{$clean_lich_char}eq <code>                 ''"
      respond
      if (RUBY_VERSION =~ /^2\.[012]\./)
        respond "   #{$clean_lich_char}trust <script name>       let the script do whatever it wants"
        respond "   #{$clean_lich_char}distrust <script name>    restrict the script from doing things that might harm your computer"
        respond "   #{$clean_lich_char}list trusted              show what scripts are trusted"
        respond "   #{$clean_lich_char}lt                        ''"
        respond
      end
      respond "   #{$clean_lich_char}send <line>               send a line to all scripts as if it came from the game"
      respond "   #{$clean_lich_char}send to <script> <line>   send a line to a specific script"
      respond
      respond "   #{$clean_lich_char}set <variable> [on|off]   set a global toggle variable on or off"
      respond
      respond 'If you liked this help message, you might also enjoy:'
      respond "   #{$clean_lich_char}lnet help"
      respond "   #{$clean_lich_char}magic help     (infomon must be running)"
      respond "   #{$clean_lich_char}go2 help"
      respond "   #{$clean_lich_char}repository help"
      respond "   #{$clean_lich_char}alias help"
      respond "   #{$clean_lich_char}vars help"
      respond "   #{$clean_lich_char}autostart help"
      respond
    else
      if cmd =~ /^([^\s]+)\s+(.+)/
        Script.start($1, $2)
      else
        Script.start(cmd)
      end
    end
  else
    if $offline_mode
      respond "--- Lich: offline mode: ignoring #{client_string}"
    else
      client_string = "#{$cmd_prefix}bbs" if ($frontend =~ /^(?:wizard|avalon)$/) and (client_string == "#{$cmd_prefix}\egbbk\n") # launch forum
      Game._puts client_string
    end
    $_CLIENTBUFFER_.push client_string
  end
  Script.new_upstream(client_string)
end

def report_errors(&block)
  begin
    block.call
  rescue
    respond "--- Lich: error: #{$!}\n\t#{$!.backtrace[0..1].join("\n\t")}"
    Lich.log "error: #{$!}\n\t#{$!.backtrace.join("\n\t")}"
  rescue SyntaxError
    respond "--- Lich: error: #{$!}\n\t#{$!.backtrace[0..1].join("\n\t")}"
    Lich.log "error: #{$!}\n\t#{$!.backtrace.join("\n\t")}"
  rescue SystemExit
    nil
  rescue SecurityError
    respond "--- Lich: error: #{$!}\n\t#{$!.backtrace[0..1].join("\n\t")}"
    Lich.log "error: #{$!}\n\t#{$!.backtrace.join("\n\t")}"
  rescue ThreadError
    respond "--- Lich: error: #{$!}\n\t#{$!.backtrace[0..1].join("\n\t")}"
    Lich.log "error: #{$!}\n\t#{$!.backtrace.join("\n\t")}"
  rescue SystemStackError
    respond "--- Lich: error: #{$!}\n\t#{$!.backtrace[0..1].join("\n\t")}"
    Lich.log "error: #{$!}\n\t#{$!.backtrace.join("\n\t")}"
  rescue Exception
    respond "--- Lich: error: #{$!}\n\t#{$!.backtrace[0..1].join("\n\t")}"
    Lich.log "error: #{$!}\n\t#{$!.backtrace.join("\n\t")}"
  rescue ScriptError
    respond "--- Lich: error: #{$!}\n\t#{$!.backtrace[0..1].join("\n\t")}"
    Lich.log "error: #{$!}\n\t#{$!.backtrace.join("\n\t")}"
  rescue LoadError
    respond "--- Lich: error: #{$!}\n\t#{$!.backtrace[0..1].join("\n\t")}"
    Lich.log "error: #{$!}\n\t#{$!.backtrace.join("\n\t")}"
  rescue NoMemoryError
    respond "--- Lich: error: #{$!}\n\t#{$!.backtrace[0..1].join("\n\t")}"
    Lich.log "error: #{$!}\n\t#{$!.backtrace.join("\n\t")}"
  rescue
    respond "--- Lich: error: #{$!}\n\t#{$!.backtrace[0..1].join("\n\t")}"
    Lich.log "error: #{$!}\n\t#{$!.backtrace.join("\n\t")}"
  end
end

module Buffer
  DOWNSTREAM_STRIPPED = 1
  DOWNSTREAM_RAW      = 2
  DOWNSTREAM_MOD      = 4
  UPSTREAM            = 8
  UPSTREAM_MOD        = 16
  SCRIPT_OUTPUT       = 32
  @@index             = Hash.new
  @@streams           = Hash.new
  @@mutex             = Mutex.new
  @@offset            = 0
  @@buffer            = Array.new
  @@max_size          = 3000
  def Buffer.gets
    thread_id = Thread.current.object_id
    if @@index[thread_id].nil?
      @@mutex.synchronize {
        @@index[thread_id] = (@@offset + @@buffer.length)
        @@streams[thread_id] ||= DOWNSTREAM_STRIPPED
      }
    end
    line = nil
    loop {
      if (@@index[thread_id] - @@offset) >= @@buffer.length
        sleep 0.05 while ((@@index[thread_id] - @@offset) >= @@buffer.length)
      end
      @@mutex.synchronize {
        if @@index[thread_id] < @@offset
          @@index[thread_id] = @@offset
        end
        line = @@buffer[@@index[thread_id] - @@offset]
      }
      @@index[thread_id] += 1
      break if ((line.stream & @@streams[thread_id]) != 0)
    }
    return line
  end

  def Buffer.gets?
    thread_id = Thread.current.object_id
    if @@index[thread_id].nil?
      @@mutex.synchronize {
        @@index[thread_id] = (@@offset + @@buffer.length)
        @@streams[thread_id] ||= DOWNSTREAM_STRIPPED
      }
    end
    line = nil
    loop {
      if (@@index[thread_id] - @@offset) >= @@buffer.length
        return nil
      end

      @@mutex.synchronize {
        if @@index[thread_id] < @@offset
          @@index[thread_id] = @@offset
        end
        line = @@buffer[@@index[thread_id] - @@offset]
      }
      @@index[thread_id] += 1
      break if ((line.stream & @@streams[thread_id]) != 0)
    }
    return line
  end

  def Buffer.rewind
    thread_id = Thread.current.object_id
    @@index[thread_id] = @@offset
    @@streams[thread_id] ||= DOWNSTREAM_STRIPPED
    return self
  end

  def Buffer.clear
    thread_id = Thread.current.object_id
    if @@index[thread_id].nil?
      @@mutex.synchronize {
        @@index[thread_id] = (@@offset + @@buffer.length)
        @@streams[thread_id] ||= DOWNSTREAM_STRIPPED
      }
    end
    lines = Array.new
    loop {
      if (@@index[thread_id] - @@offset) >= @@buffer.length
        return lines
      end

      line = nil
      @@mutex.synchronize {
        if @@index[thread_id] < @@offset
          @@index[thread_id] = @@offset
        end
        line = @@buffer[@@index[thread_id] - @@offset]
      }
      @@index[thread_id] += 1
      lines.push(line) if ((line.stream & @@streams[thread_id]) != 0)
    }
    return lines
  end

  def Buffer.update(line, stream = nil)
    @@mutex.synchronize {
      frozen_line = line.dup
      unless stream.nil?
        frozen_line.stream = stream
      end
      frozen_line.freeze
      @@buffer.push(frozen_line)
      while (@@buffer.length > @@max_size)
        @@buffer.shift
        @@offset += 1
      end
    }
    return self
  end

  def Buffer.streams
    @@streams[Thread.current.object_id]
  end

  def Buffer.streams=(val)
    if (val.class != Integer) or ((val & 63) == 0)
      respond "--- Lich: error: invalid streams value\n\t#{$!.caller[0..2].join("\n\t")}"
      return nil
    end
    @@streams[Thread.current.object_id] = val
  end

  def Buffer.cleanup
    @@index.delete_if { |k, v| not Thread.list.any? { |t| t.object_id == k } }
    @@streams.delete_if { |k, v| not Thread.list.any? { |t| t.object_id == k } }
    return self
  end
end

class SharedBuffer
  attr_accessor :max_size

  def initialize(args = {})
    @buffer = Array.new
    @buffer_offset = 0
    @buffer_index = Hash.new
    @buffer_mutex = Mutex.new
    @max_size = args[:max_size] || 500
    return self
  end

  def gets
    thread_id = Thread.current.object_id
    if @buffer_index[thread_id].nil?
      @buffer_mutex.synchronize { @buffer_index[thread_id] = (@buffer_offset + @buffer.length) }
    end
    if (@buffer_index[thread_id] - @buffer_offset) >= @buffer.length
      sleep 0.05 while ((@buffer_index[thread_id] - @buffer_offset) >= @buffer.length)
    end
    line = nil
    @buffer_mutex.synchronize {
      if @buffer_index[thread_id] < @buffer_offset
        @buffer_index[thread_id] = @buffer_offset
      end
      line = @buffer[@buffer_index[thread_id] - @buffer_offset]
    }
    @buffer_index[thread_id] += 1
    return line
  end

  def gets?
    thread_id = Thread.current.object_id
    if @buffer_index[thread_id].nil?
      @buffer_mutex.synchronize { @buffer_index[thread_id] = (@buffer_offset + @buffer.length) }
    end
    if (@buffer_index[thread_id] - @buffer_offset) >= @buffer.length
      return nil
    end

    line = nil
    @buffer_mutex.synchronize {
      if @buffer_index[thread_id] < @buffer_offset
        @buffer_index[thread_id] = @buffer_offset
      end
      line = @buffer[@buffer_index[thread_id] - @buffer_offset]
    }
    @buffer_index[thread_id] += 1
    return line
  end

  def clear
    thread_id = Thread.current.object_id
    if @buffer_index[thread_id].nil?
      @buffer_mutex.synchronize { @buffer_index[thread_id] = (@buffer_offset + @buffer.length) }
      return Array.new
    end
    if (@buffer_index[thread_id] - @buffer_offset) >= @buffer.length
      return Array.new
    end

    lines = Array.new
    @buffer_mutex.synchronize {
      if @buffer_index[thread_id] < @buffer_offset
        @buffer_index[thread_id] = @buffer_offset
      end
      lines = @buffer[(@buffer_index[thread_id] - @buffer_offset)..-1]
      @buffer_index[thread_id] = (@buffer_offset + @buffer.length)
    }
    return lines
  end

  def rewind
    @buffer_index[Thread.current.object_id] = @buffer_offset
    return self
  end

  def update(line)
    @buffer_mutex.synchronize {
      fline = line.dup
      fline.freeze
      @buffer.push(fline)
      while (@buffer.length > @max_size)
        @buffer.shift
        @buffer_offset += 1
      end
    }
    return self
  end

  def cleanup_threads
    @buffer_index.delete_if { |k, v| not Thread.list.any? { |t| t.object_id == k } }
    return self
  end
end

class SpellRanks
  @@list      ||= Array.new
  @@timestamp ||= 0
  @@loaded    ||= false
  @@elevated_load = proc { SpellRanks.load }
  @@elevated_save = proc { SpellRanks.save }
  attr_reader :name
  attr_accessor :minorspiritual, :majorspiritual, :cleric, :minorelemental, :majorelemental, :minormental, :ranger, :sorcerer, :wizard, :bard, :empath, :paladin, :arcanesymbols, :magicitemuse, :monk

  def SpellRanks.load
    if $SAFE == 0
      if File.exists?("#{DATA_DIR}/#{XMLData.game}/spell-ranks.dat")
        begin
          File.open("#{DATA_DIR}/#{XMLData.game}/spell-ranks.dat", 'rb') { |f|
            @@timestamp, @@list = Marshal.load(f.read)
          }
          # minor mental circle added 2012-07-18; old data files will have @minormental as nil
          @@list.each { |rank_info| rank_info.minormental ||= 0 }
          # monk circle added 2013-01-15; old data files will have @minormental as nil
          @@list.each { |rank_info| rank_info.monk ||= 0 }
          @@loaded = true
        rescue
          respond "--- Lich: error: SpellRanks.load: #{$!}"
          Lich.log "error: SpellRanks.load: #{$!}\n\t#{$!.backtrace.join("\n\t")}"
          @@list      = Array.new
          @@timestamp = 0
          @@loaded = true
        end
      else
        @@loaded = true
      end
    else
      @@elevated_load.call
    end
  end

  def SpellRanks.save
    if $SAFE == 0
      begin
        File.open("#{DATA_DIR}/#{XMLData.game}/spell-ranks.dat", 'wb') { |f|
          f.write(Marshal.dump([@@timestamp, @@list]))
        }
      rescue
        respond "--- Lich: error: SpellRanks.save: #{$!}"
        Lich.log "error: SpellRanks.save: #{$!}\n\t#{$!.backtrace.join("\n\t")}"
      end
    else
      @@elevated_save.call
    end
  end

  def SpellRanks.timestamp
    SpellRanks.load unless @@loaded
    @@timestamp
  end

  def SpellRanks.timestamp=(val)
    SpellRanks.load unless @@loaded
    @@timestamp = val
  end

  def SpellRanks.[](name)
    SpellRanks.load unless @@loaded
    @@list.find { |n| n.name == name }
  end

  def SpellRanks.list
    SpellRanks.load unless @@loaded
    @@list
  end

  def SpellRanks.method_missing(arg = nil)
    echo "error: unknown method #{arg} for class SpellRanks"
    respond caller[0..1]
  end

  def initialize(name)
    SpellRanks.load unless @@loaded
    @name = name
    @minorspiritual, @majorspiritual, @cleric, @minorelemental, @majorelemental, @ranger, @sorcerer, @wizard, @bard, @empath, @paladin, @minormental, @arcanesymbols, @magicitemuse = 0, 0, 0, 0, 0, 0, 0, 0, 0, 0, 0, 0, 0, 0
    @@list.push(self)
  end
end

module Games
  module Unknown
    module Game
    end
  end
  module Gemstone
    module Game
      @@socket    = nil
      @@mutex     = Mutex.new
      @@last_recv = nil
      @@thread    = nil
      @@buffer    = SharedBuffer.new
      @@_buffer   = SharedBuffer.new
      @@_buffer.max_size = 1000
      @@autostarted = false
      @@cli_scripts = false
      def Game.open(host, port)
        @@socket = TCPSocket.open(host, port)
        begin
          @@socket.setsockopt(Socket::SOL_SOCKET, Socket::SO_KEEPALIVE, true)
        rescue
          Lich.log "error: #{$!}\n\t#{$!.backtrace.join("\n\t")}"
        rescue Exception
          Lich.log "error: #{$!}\n\t#{$!.backtrace.join("\n\t")}"
        end
        @@socket.sync = true

        @@thread = Thread.new {
          begin
            atmospherics = false
            combat_count = 0
            end_combat_tags = [ "<prompt", "<clearStream", "<component", "<pushStream id=\"percWindow" ]
            while $_SERVERSTRING_ = @@socket.gets
              @@last_recv = Time.now
              @@_buffer.update($_SERVERSTRING_) if TESTING
              begin
                $cmd_prefix = String.new if $_SERVERSTRING_ =~ /^\034GSw/
                ## Clear out superfluous tags
                $_SERVERSTRING_ = $_SERVERSTRING_.gsub("<pushStream id=\"combat\" /><popStream id=\"combat\" />","")
                $_SERVERSTRING_ = $_SERVERSTRING_.gsub("<popStream id=\"combat\" /><pushStream id=\"combat\" />","")

                ## Fix combat wrapping components - Why, DR, Why?
                $_SERVERSTRING_ = $_SERVERSTRING_.gsub("<pushStream id=\"combat\" /><component id=","<component id=")
                # $_SERVERSTRING_ = $_SERVERSTRING_.gsub("<pushStream id=\"combat\" /><prompt ","<prompt ")

                ## Fix duplicate pushStrings
                while $_SERVERSTRING_.include?("<pushStream id=\"combat\" /><pushStream id=\"combat\" />")
                  $_SERVERSTRING_ = $_SERVERSTRING_.gsub("<pushStream id=\"combat\" /><pushStream id=\"combat\" />","<pushStream id=\"combat\" />")
                end

                if combat_count >0
                  end_combat_tags.each do | tag |
                    # $_SERVERSTRING_ = "<!-- looking for tag: #{tag}" + $_SERVERSTRING_
                    if $_SERVERSTRING_.include?(tag)
                      $_SERVERSTRING_ = $_SERVERSTRING_.gsub(tag,"<popStream id=\"combat\" />" + tag) unless $_SERVERSTRING_.include?("<popStream id=\"combat\" />")
                      combat_count -= 1
                    end
                    if $_SERVERSTRING_.include?("<pushStream id=\"combat\" />")
                      $_SERVERSTRING_ = $_SERVERSTRING_.gsub("<pushStream id=\"combat\" />","")
                    end
                  end
                end

                combat_count += $_SERVERSTRING_.scan("<pushStream id=\"combat\" />").length
                combat_count -= $_SERVERSTRING_.scan("<popStream id=\"combat\" />").length
                combat_count = 0 if combat_count < 0
                # The Rift, Scatter is broken...
                if $_SERVERSTRING_ =~ /<compDef id='room text'><\/compDef>/
                  $_SERVERSTRING_.sub!(/(.*)\s\s<compDef id='room text'><\/compDef>/) { "<compDef id='room desc'>#{$1}</compDef>" }
                end
                if atmospherics
                  atmospherics = false
                  $_SERVERSTRING.prepend('<popStream id="atmospherics" \/>') unless $_SERVERSTRING =~ /<popStream id="atmospherics" \/>/
                end
                if $_SERVERSTRING_ =~ /<pushStream id="familiar" \/><prompt time="[0-9]+">&gt;<\/prompt>/ # Cry For Help spell is broken...
                  $_SERVERSTRING_.sub!('<pushStream id="familiar" />', '')
                elsif $_SERVERSTRING_ =~ /<pushStream id="atmospherics" \/><prompt time="[0-9]+">&gt;<\/prompt>/ # pet pigs in DragonRealms are broken...
                  $_SERVERSTRING_.sub!('<pushStream id="atmospherics" />', '')
                elsif ($_SERVERSTRING_ =~ /<pushStream id="atmospherics" \/>/)
                  atmospherics = true
                end
                #                        while $_SERVERSTRING_.scan('<pushStream').length > $_SERVERSTRING_.scan('<popStream').length
                #                           $_SERVERSTRING_.concat(@@socket.gets)
                #                        end
                $_SERVERBUFFER_.push($_SERVERSTRING_)

                if !@@autostarted and $_SERVERSTRING_ =~ /<app char/
                  require 'lib/map.rb'
                  Script.start('autostart') if Script.exists?('autostart')
                  @@autostarted = true
                end

                if @@autostarted and $_SERVERSTRING_ =~ /roomDesc/ and !@@cli_scripts
                  if arg = ARGV.find { |a| a =~ /^\-\-start\-scripts=/ }
                    for script_name in arg.sub('--start-scripts=', '').split(',')
                      Script.start(script_name)
                    end
                  end
                  @@cli_scripts = true
                end

                if alt_string = DownstreamHook.run($_SERVERSTRING_)
                  #                           Buffer.update(alt_string, Buffer::DOWNSTREAM_MOD)
                  if alt_string =~ /<resource picture=.*roomName/
                    unless XMLData.game =~ /^DR/
                      if (Lich.display_lichid =~ /on|true|yes/ && Lich.display_uid =~ /on|true|yes/) || (Lich.display_lichid.nil? && Lich.display_uid.nil?) #default on
                        alt_string.sub!(']') { " - #{Room.current.id}] (u#{XMLData.room_id})" }
                      elsif Lich.display_lichid =~ /on|true|yes/ || (Lich.display_lichid.nil?) # don't force an entry
                        alt_string.sub!(']') { " - #{Room.current.id}]" }
                      elsif Lich.display_uid =~ /on|true|yes/ || (Lich.display_uid.nil?) # don't force an entry
                        alt_string.sub!(']') { "] (u#{XMLData.room_id})" }
                      end
                    end
                  end
                  if $frontend =~ /^(?:wizard|avalon)$/
                    alt_string = sf_to_wiz(alt_string)
                  end
                  if $_DETACHABLE_CLIENT_
                    begin
                      $_DETACHABLE_CLIENT_.write(alt_string)
                    rescue
                      $_DETACHABLE_CLIENT_.close rescue nil
                      $_DETACHABLE_CLIENT_ = nil
                      respond "--- Lich: error: client_thread: #{$!}"
                      respond $!.backtrace.first
                      Lich.log "error: client_thread: #{$!}\n\t#{$!.backtrace.join("\n\t")}"
                    end
                  else
                    $_CLIENT_.write(alt_string)
                  end
                end
                unless $_SERVERSTRING_ =~ /^<settings /
                  if $_SERVERSTRING_ =~ /^<settingsInfo .*?space not found /
                    $_SERVERSTRING_.sub!('space not found', '')
                  end
                  begin
                    REXML::Document.parse_stream($_SERVERSTRING_, XMLData)
                    # XMLData.parse($_SERVERSTRING_)
                  rescue
                    unless $!.to_s =~ /invalid byte sequence/
                      if $_SERVERSTRING_ =~ /<[^>]+='[^=>'\\]+'[^=>']+'[\s>]/
                        # Simu has a nasty habbit of bad quotes in XML.  <tag attr='this's that'>
                        $_SERVERSTRING_.gsub!(/(<[^>]+=)'([^=>'\\]+'[^=>']+)'([\s>])/) { "#{$1}\"#{$2}\"#{$3}" }
                        retry
                      end
                      $stdout.puts "error: server_thread: #{$!}\n\t#{$!.backtrace.join("\n\t")}"
                      Lich.log "error: server_thread: #{$!}\n\t#{$!.backtrace.join("\n\t")}"
                    end
                    XMLData.reset
                  end
                  Script.new_downstream_xml($_SERVERSTRING_)
                  stripped_server = strip_xml($_SERVERSTRING_)
                  stripped_server.split("\r\n").each { |line|
                    @@buffer.update(line) if TESTING
                    if defined?(Map) and Map.method_defined?(:last_seen_objects) and !Map.last_seen_objects and line =~ /(You also see .*)$/
                      Map.last_seen_objects = $1  # DR only: copy loot line to Map.last_seen_objects
                    end
                    unless line =~ /^\s\*\s[A-Z][a-z]+ (?:returns home from a hard day of adventuring\.|joins the adventure\.|(?:is off to a rough start!  (?:H|She) )?just bit the dust!|was just incinerated!|was just vaporized!|has been vaporized!|has disconnected\.)$|^ \* The death cry of [A-Z][a-z]+ echoes in your mind!$|^\r*\n*$/
                      Script.new_downstream(line) unless line.empty?
                    end
                  }
                end
              rescue
                $stdout.puts "error: server_thread: #{$!}\n\t#{$!.backtrace.join("\n\t")}"
                Lich.log "error: server_thread: #{$!}\n\t#{$!.backtrace.join("\n\t")}"
              end
            end
          rescue Exception
            Lich.log "error: server_thread: #{$!}\n\t#{$!.backtrace.join("\n\t")}"
            $stdout.puts "error: server_thread: #{$!}\n\t#{$!.backtrace.slice(0..10).join("\n\t")}"
            sleep 0.2
            retry unless $_CLIENT_.closed? or @@socket.closed? or ($!.to_s =~ /invalid argument|A connection attempt failed|An existing connection was forcibly closed|An established connection was aborted by the software in your host machine./i)
          rescue
            Lich.log "error: server_thread: #{$!}\n\t#{$!.backtrace.join("\n\t")}"
            $stdout.puts "error: server_thread: #{$!}\n\t#{$!.backtrace..slice(0..10).join("\n\t")}"
            sleep 0.2
            retry unless $_CLIENT_.closed? or @@socket.closed? or ($!.to_s =~ /invalid argument|A connection attempt failed|An existing connection was forcibly closed|An established connection was aborted by the software in your host machine./i)
          end
        }
        @@thread.priority = 4
        $_SERVER_ = @@socket # deprecated
      end

      def Game.thread
        @@thread
      end

      def Game.closed?
        if @@socket.nil?
          true
        else
          @@socket.closed?
        end
      end

      def Game.close
        if @@socket
          @@socket.close rescue nil
          @@thread.kill rescue nil
        end
      end

      def Game._puts(str)
        @@mutex.synchronize {
          @@socket.puts(str)
        }
      end

      def Game.puts(str)
        $_SCRIPTIDLETIMESTAMP_ = Time.now
        if script = Script.current
          script_name = script.name
        else
          script_name = '(unknown script)'
        end
        $_CLIENTBUFFER_.push "[#{script_name}]#{$SEND_CHARACTER}#{$cmd_prefix}#{str}\r\n"
        if script.nil? or not script.silent
          respond "[#{script_name}]#{$SEND_CHARACTER}#{str}\r\n"
        end
        Game._puts "#{$cmd_prefix}#{str}"
        $_LASTUPSTREAM_ = "[#{script_name}]#{$SEND_CHARACTER}#{str}"
      end

      def Game.gets
        @@buffer.gets
      end

      def Game.buffer
        @@buffer
      end

      def Game._gets
        @@_buffer.gets
      end

      def Game._buffer
        @@_buffer
      end
    end
    class Char
      @@name ||= nil
      @@citizenship ||= nil
      private_class_method :new
      def Char.init(blah)
        echo 'Char.init is no longer used.  Update or fix your script.'
      end

      def Char.name
        XMLData.name
      end

      def Char.name=(name)
        nil
      end

      def Char.health(*args)
        health(*args)
      end

      def Char.mana(*args)
        checkmana(*args)
      end

      def Char.spirit(*args)
        checkspirit(*args)
      end

      def Char.maxhealth
        Object.module_eval { maxhealth }
      end

      def Char.maxmana
        Object.module_eval { maxmana }
      end

      def Char.maxspirit
        Object.module_eval { maxspirit }
      end

      def Char.stamina(*args)
        checkstamina(*args)
      end

      def Char.maxstamina
        Object.module_eval { maxstamina }
      end

      def Char.cha(val = nil)
        nil
      end

      def Char.dump_info
        Marshal.dump([
                       Spell.detailed?,
                       Spell.serialize,
                       Spellsong.serialize,
                       Stats.serialize,
                       Skills.serialize,
                       Spells.serialize,
                       Gift.serialize,
                       Society.serialize,
                     ])
      end

      def Char.load_info(string)
        save = Char.dump_info
        begin
          Spell.load_detailed,
            Spell.load_active,
            Spellsong.load_serialized,
            Stats.load_serialized,
            Skills.load_serialized,
            Spells.load_serialized,
            Gift.load_serialized,
            Society.load_serialized = Marshal.load(string)
        rescue
          raise $! if string == save

          string = save
          retry
        end
      end

      def Char.method_missing(meth, *args)
        [Stats, Skills, Spellsong, Society].each { |klass|
          begin
            result = klass.__send__(meth, *args)
            return result
          rescue
          end
        }
        respond 'missing method: ' + meth
        raise NoMethodError
      end

      def Char.info
        ary = []
        ary.push sprintf("Name: %s  Race: %s  Profession: %s", XMLData.name, Stats.race, Stats.prof)
        ary.push sprintf("Gender: %s    Age: %d    Expr: %d    Level: %d", Stats.gender, Stats.age, Stats.exp, Stats.level)
        ary.push sprintf("%017.17s Normal (Bonus)  ...  Enhanced (Bonus)", "")
        %w[Strength Constitution Dexterity Agility Discipline Aura Logic Intuition Wisdom Influence].each { |stat|
          val, bon = Stats.send(stat[0..2].downcase)
          enh_val, enh_bon = Stats.send("enhanced_#{stat[0..2].downcase}")
          spc = " " * (4 - bon.to_s.length)
          ary.push sprintf("%012s (%s): %05s (%d) %s ... %05s (%d)", stat, stat[0..2].upcase, val, bon, spc, enh_val, enh_bon)
        }
        ary.push sprintf("Mana: %04s", mana)
        ary
      end

      def Char.skills
        ary = []
        ary.push sprintf("%s (at level %d), your current skill bonuses and ranks (including all modifiers) are:", XMLData.name, Stats.level)
        ary.push sprintf("  %-035s| Current Current", 'Skill Name')
        ary.push sprintf("  %-035s|%08s%08s", '', 'Bonus', 'Ranks')
        fmt = [['Two Weapon Combat', 'Armor Use', 'Shield Use', 'Combat Maneuvers', 'Edged Weapons', 'Blunt Weapons', 'Two-Handed Weapons', 'Ranged Weapons', 'Thrown Weapons', 'Polearm Weapons', 'Brawling', 'Ambush', 'Multi Opponent Combat', 'Combat Leadership', 'Physical Fitness', 'Dodging', 'Arcane Symbols', 'Magic Item Use', 'Spell Aiming', 'Harness Power', 'Elemental Mana Control', 'Mental Mana Control', 'Spirit Mana Control', 'Elemental Lore - Air', 'Elemental Lore - Earth', 'Elemental Lore - Fire', 'Elemental Lore - Water', 'Spiritual Lore - Blessings', 'Spiritual Lore - Religion', 'Spiritual Lore - Summoning', 'Sorcerous Lore - Demonology', 'Sorcerous Lore - Necromancy', 'Mental Lore - Divination', 'Mental Lore - Manipulation', 'Mental Lore - Telepathy', 'Mental Lore - Transference', 'Mental Lore - Transformation', 'Survival', 'Disarming Traps', 'Picking Locks', 'Stalking and Hiding', 'Perception', 'Climbing', 'Swimming', 'First Aid', 'Trading', 'Pickpocketing'], ['twoweaponcombat', 'armoruse', 'shielduse', 'combatmaneuvers', 'edgedweapons', 'bluntweapons', 'twohandedweapons', 'rangedweapons', 'thrownweapons', 'polearmweapons', 'brawling', 'ambush', 'multiopponentcombat', 'combatleadership', 'physicalfitness', 'dodging', 'arcanesymbols', 'magicitemuse', 'spellaiming', 'harnesspower', 'emc', 'mmc', 'smc', 'elair', 'elearth', 'elfire', 'elwater', 'slblessings', 'slreligion', 'slsummoning', 'sldemonology', 'slnecromancy', 'mldivination', 'mlmanipulation', 'mltelepathy', 'mltransference', 'mltransformation', 'survival', 'disarmingtraps', 'pickinglocks', 'stalkingandhiding', 'perception', 'climbing', 'swimming', 'firstaid', 'trading', 'pickpocketing']]
        0.upto(fmt.first.length - 1) { |n|
          dots = '.' * (35 - fmt[0][n].length)
          rnk = Skills.send(fmt[1][n])
          ary.push sprintf("  %s%s|%08s%08s", fmt[0][n], dots, Skills.to_bonus(rnk), rnk) unless rnk.zero?
        }
        %[Minor Elemental,Major Elemental,Minor Spirit,Major Spirit,Minor Mental,Bard,Cleric,Empath,Paladin,Ranger,Sorcerer,Wizard].split(',').each { |circ|
          rnk = Spells.send(circ.gsub(" ", '').downcase)
          if rnk.nonzero?
            ary.push ''
            ary.push "Spell Lists"
            dots = '.' * (35 - circ.length)
            ary.push sprintf("  %s%s|%016s", circ, dots, rnk)
          end
        }
        ary
      end

      def Char.citizenship
        @@citizenship
      end

      def Char.citizenship=(val)
        @@citizenship = val.to_s
      end
    end

    class Society
      @@status ||= String.new
      @@rank ||= 0
      def Society.serialize
        [@@status, @@rank]
      end

      def Society.load_serialized=(val)
        @@status, @@rank = val
      end

      def Society.status=(val)
        @@status = val
      end

      def Society.status
        @@status.dup
      end

      def Society.rank=(val)
        if val =~ /Master/
          if @@status =~ /Voln/
            @@rank = 26
          elsif @@status =~ /Council of Light|Guardians of Sunfist/
            @@rank = 20
          else
            @@rank = val.to_i
          end
        else
          @@rank = val.slice(/[0-9]+/).to_i
        end
      end

      def Society.step
        @@rank
      end

      def Society.member
        @@status.dup
      end

      def Society.rank
        @@rank
      end

      def Society.task
        XMLData.society_task
      end
    end

    class Spellsong
      @@renewed ||= Time.at(Time.now.to_i - 1200)
      def Spellsong.renewed
        @@renewed = Time.now
      end

      def Spellsong.renewed=(val)
        @@renewed = val
      end

      def Spellsong.renewed_at
        @@renewed
      end

      def Spellsong.timeleft
        (Spellsong.duration - ((Time.now - @@renewed) % Spellsong.duration)) / 60.to_f
      end

      def Spellsong.serialize
        Spellsong.timeleft
      end

      def Spellsong.load_serialized=(old)
        Thread.new {
          n = 0
          while Stats.level == 0
            sleep 0.25
            n += 1
            break if n >= 4
          end
          unless n >= 4
            @@renewed = Time.at(Time.now.to_f - (Spellsong.duration - old * 60.to_f))
          else
            @@renewed = Time.now
          end
        }
        nil
      end

      def Spellsong.duration
        total = 120
        1.upto(Stats.level.to_i) { |n|
          if n < 26
            total += 4
          elsif n < 51
            total += 3
          elsif n < 76
            total += 2
          else
            total += 1
          end
        }
        total + Stats.log[1].to_i + (Stats.inf[1].to_i * 3) + (Skills.mltelepathy.to_i * 2)
      end

      def Spellsong.renew_cost
        # fixme: multi-spell penalty?
        total = num_active = 0
        [1003, 1006, 1009, 1010, 1012, 1014, 1018, 1019, 1025].each { |song_num|
          if song = Spell[song_num]
            if song.active?
              total += song.renew_cost
              num_active += 1
            end
          else
            echo "Spellsong.renew_cost: warning: can't find song number #{song_num}"
          end
        }
        return total
      end

      def Spellsong.sonicarmordurability
        210 + (Stats.level / 2).round + Skills.to_bonus(Skills.elair)
      end

      def Spellsong.sonicbladedurability
        160 + (Stats.level / 2).round + Skills.to_bonus(Skills.elair)
      end

      def Spellsong.sonicweapondurability
        Spellsong.sonicbladedurability
      end

      def Spellsong.sonicshielddurability
        125 + (Stats.level / 2).round + Skills.to_bonus(Skills.elair)
      end

      def Spellsong.tonishastebonus
        bonus = -1
        thresholds = [30, 75]
        thresholds.each { |val| if Skills.elair >= val then bonus -= 1 end }
        bonus
      end

      def Spellsong.depressionpushdown
        20 + Skills.mltelepathy
      end

      def Spellsong.depressionslow
        thresholds = [10, 25, 45, 70, 100]
        bonus = -2
        thresholds.each { |val| if Skills.mltelepathy >= val then bonus -= 1 end }
        bonus
      end

      def Spellsong.holdingtargets
        1 + ((Spells.bard - 1) / 7).truncate
      end
    end

    class Skills
      @@twoweaponcombat ||= 0
      @@armoruse ||= 0
      @@shielduse ||= 0
      @@combatmaneuvers ||= 0
      @@edgedweapons ||= 0
      @@bluntweapons ||= 0
      @@twohandedweapons ||= 0
      @@rangedweapons ||= 0
      @@thrownweapons ||= 0
      @@polearmweapons ||= 0
      @@brawling ||= 0
      @@ambush ||= 0
      @@multiopponentcombat ||= 0
      @@combatleadership ||= 0
      @@physicalfitness ||= 0
      @@dodging ||= 0
      @@arcanesymbols ||= 0
      @@magicitemuse ||= 0
      @@spellaiming ||= 0
      @@harnesspower ||= 0
      @@emc ||= 0
      @@mmc ||= 0
      @@smc ||= 0
      @@elair ||= 0
      @@elearth ||= 0
      @@elfire ||= 0
      @@elwater ||= 0
      @@slblessings ||= 0
      @@slreligion ||= 0
      @@slsummoning ||= 0
      @@sldemonology ||= 0
      @@slnecromancy ||= 0
      @@mldivination ||= 0
      @@mlmanipulation ||= 0
      @@mltelepathy ||= 0
      @@mltransference ||= 0
      @@mltransformation ||= 0
      @@survival ||= 0
      @@disarmingtraps ||= 0
      @@pickinglocks ||= 0
      @@stalkingandhiding ||= 0
      @@perception ||= 0
      @@climbing ||= 0
      @@swimming ||= 0
      @@firstaid ||= 0
      @@trading ||= 0
      @@pickpocketing ||= 0

      def Skills.twoweaponcombat;           @@twoweaponcombat; end

      def Skills.twoweaponcombat=(val);     @@twoweaponcombat = val; end

      def Skills.armoruse;                  @@armoruse; end

      def Skills.armoruse=(val);            @@armoruse = val; end

      def Skills.shielduse;                 @@shielduse; end

      def Skills.shielduse=(val);           @@shielduse = val; end

      def Skills.combatmaneuvers;           @@combatmaneuvers; end

      def Skills.combatmaneuvers=(val);     @@combatmaneuvers = val; end

      def Skills.edgedweapons;              @@edgedweapons; end

      def Skills.edgedweapons=(val);        @@edgedweapons = val; end

      def Skills.bluntweapons;              @@bluntweapons; end

      def Skills.bluntweapons=(val);        @@bluntweapons = val; end

      def Skills.twohandedweapons;          @@twohandedweapons; end

      def Skills.twohandedweapons=(val);    @@twohandedweapons = val; end

      def Skills.rangedweapons;             @@rangedweapons; end

      def Skills.rangedweapons=(val);       @@rangedweapons = val; end

      def Skills.thrownweapons;             @@thrownweapons; end

      def Skills.thrownweapons=(val);       @@thrownweapons = val; end

      def Skills.polearmweapons;            @@polearmweapons; end

      def Skills.polearmweapons=(val);      @@polearmweapons = val; end

      def Skills.brawling;                  @@brawling; end

      def Skills.brawling=(val);            @@brawling = val; end

      def Skills.ambush;                    @@ambush; end

      def Skills.ambush=(val);              @@ambush = val; end

      def Skills.multiopponentcombat;       @@multiopponentcombat; end

      def Skills.multiopponentcombat=(val); @@multiopponentcombat = val; end

      def Skills.combatleadership;          @@combatleadership; end

      def Skills.combatleadership=(val);    @@combatleadership = val; end

      def Skills.physicalfitness;           @@physicalfitness; end

      def Skills.physicalfitness=(val);     @@physicalfitness = val; end

      def Skills.dodging;                   @@dodging; end

      def Skills.dodging=(val);             @@dodging = val; end

      def Skills.arcanesymbols;             @@arcanesymbols; end

      def Skills.arcanesymbols=(val);       @@arcanesymbols = val; end

      def Skills.magicitemuse;              @@magicitemuse; end

      def Skills.magicitemuse=(val);        @@magicitemuse = val; end

      def Skills.spellaiming;               @@spellaiming; end

      def Skills.spellaiming=(val);         @@spellaiming = val; end

      def Skills.harnesspower;              @@harnesspower; end

      def Skills.harnesspower=(val);        @@harnesspower = val; end

      def Skills.emc;                       @@emc; end

      def Skills.emc=(val);                 @@emc = val; end

      def Skills.mmc;                       @@mmc; end

      def Skills.mmc=(val);                 @@mmc = val; end

      def Skills.smc;                       @@smc; end

      def Skills.smc=(val);                 @@smc = val; end

      def Skills.elair;                     @@elair; end

      def Skills.elair=(val);               @@elair = val; end

      def Skills.elearth;                   @@elearth; end

      def Skills.elearth=(val);             @@elearth = val; end

      def Skills.elfire;                    @@elfire; end

      def Skills.elfire=(val);              @@elfire = val; end

      def Skills.elwater;                   @@elwater; end

      def Skills.elwater=(val);             @@elwater = val; end

      def Skills.slblessings;               @@slblessings; end

      def Skills.slblessings=(val);         @@slblessings = val; end

      def Skills.slreligion;                @@slreligion; end

      def Skills.slreligion=(val);          @@slreligion = val; end

      def Skills.slsummoning;               @@slsummoning; end

      def Skills.slsummoning=(val);         @@slsummoning = val; end

      def Skills.sldemonology;              @@sldemonology; end

      def Skills.sldemonology=(val);        @@sldemonology = val; end

      def Skills.slnecromancy;              @@slnecromancy; end

      def Skills.slnecromancy=(val);        @@slnecromancy = val; end

      def Skills.mldivination;              @@mldivination; end

      def Skills.mldivination=(val);        @@mldivination = val; end

      def Skills.mlmanipulation;            @@mlmanipulation; end

      def Skills.mlmanipulation=(val);      @@mlmanipulation = val; end

      def Skills.mltelepathy;               @@mltelepathy; end

      def Skills.mltelepathy=(val);         @@mltelepathy = val; end

      def Skills.mltransference;            @@mltransference; end

      def Skills.mltransference=(val);      @@mltransference = val; end

      def Skills.mltransformation;          @@mltransformation; end

      def Skills.mltransformation=(val);    @@mltransformation = val; end

      def Skills.survival;                  @@survival; end

      def Skills.survival=(val);            @@survival = val; end

      def Skills.disarmingtraps;            @@disarmingtraps; end

      def Skills.disarmingtraps=(val);      @@disarmingtraps = val; end

      def Skills.pickinglocks;              @@pickinglocks; end

      def Skills.pickinglocks=(val);        @@pickinglocks = val; end

      def Skills.stalkingandhiding;         @@stalkingandhiding; end

      def Skills.stalkingandhiding=(val);   @@stalkingandhiding = val; end

      def Skills.perception;                @@perception; end

      def Skills.perception=(val);          @@perception = val; end

      def Skills.climbing;                  @@climbing; end

      def Skills.climbing=(val);            @@climbing = val; end

      def Skills.swimming;                  @@swimming; end

      def Skills.swimming=(val);            @@swimming = val; end

      def Skills.firstaid;                  @@firstaid; end

      def Skills.firstaid=(val);            @@firstaid = val; end

      def Skills.trading;                   @@trading; end

      def Skills.trading=(val);             @@trading = val; end

      def Skills.pickpocketing;             @@pickpocketing; end

      def Skills.pickpocketing=(val);       @@pickpocketing = val; end

      def Skills.serialize
        [@@twoweaponcombat, @@armoruse, @@shielduse, @@combatmaneuvers, @@edgedweapons, @@bluntweapons, @@twohandedweapons, @@rangedweapons, @@thrownweapons, @@polearmweapons, @@brawling, @@ambush, @@multiopponentcombat, @@combatleadership, @@physicalfitness, @@dodging, @@arcanesymbols, @@magicitemuse, @@spellaiming, @@harnesspower, @@emc, @@mmc, @@smc, @@elair, @@elearth, @@elfire, @@elwater, @@slblessings, @@slreligion, @@slsummoning, @@sldemonology, @@slnecromancy, @@mldivination, @@mlmanipulation, @@mltelepathy, @@mltransference, @@mltransformation, @@survival, @@disarmingtraps, @@pickinglocks, @@stalkingandhiding, @@perception, @@climbing, @@swimming, @@firstaid, @@trading, @@pickpocketing]
      end

      def Skills.load_serialized=(array)
        @@twoweaponcombat, @@armoruse, @@shielduse, @@combatmaneuvers, @@edgedweapons, @@bluntweapons, @@twohandedweapons, @@rangedweapons, @@thrownweapons, @@polearmweapons, @@brawling, @@ambush, @@multiopponentcombat, @@combatleadership, @@physicalfitness, @@dodging, @@arcanesymbols, @@magicitemuse, @@spellaiming, @@harnesspower, @@emc, @@mmc, @@smc, @@elair, @@elearth, @@elfire, @@elwater, @@slblessings, @@slreligion, @@slsummoning, @@sldemonology, @@slnecromancy, @@mldivination, @@mlmanipulation, @@mltelepathy, @@mltransference, @@mltransformation, @@survival, @@disarmingtraps, @@pickinglocks, @@stalkingandhiding, @@perception, @@climbing, @@swimming, @@firstaid, @@trading, @@pickpocketing = array
      end

      def Skills.to_bonus(ranks)
        bonus = 0
        while ranks > 0
          if ranks > 40
            bonus += (ranks - 40)
            ranks = 40
          elsif ranks > 30
            bonus += (ranks - 30) * 2
            ranks = 30
          elsif ranks > 20
            bonus += (ranks - 20) * 3
            ranks = 20
          elsif ranks > 10
            bonus += (ranks - 10) * 4
            ranks = 10
          else
            bonus += (ranks * 5)
            ranks = 0
          end
        end
        bonus
      end
    end

    class Spells
      @@minorelemental ||= 0
      @@minormental    ||= 0
      @@majorelemental ||= 0
      @@minorspiritual ||= 0
      @@majorspiritual ||= 0
      @@wizard         ||= 0
      @@sorcerer       ||= 0
      @@ranger         ||= 0
      @@paladin        ||= 0
      @@empath         ||= 0
      @@cleric         ||= 0
      @@bard           ||= 0
      def Spells.minorelemental=(val); @@minorelemental = val; end

      def Spells.minorelemental;       @@minorelemental;       end

      def Spells.minormental=(val);    @@minormental = val;    end

      def Spells.minormental;          @@minormental;          end

      def Spells.majorelemental=(val); @@majorelemental = val; end

      def Spells.majorelemental;       @@majorelemental;       end

      def Spells.minorspiritual=(val); @@minorspiritual = val; end

      def Spells.minorspiritual;       @@minorspiritual;       end

      def Spells.minorspirit=(val);    @@minorspiritual = val; end

      def Spells.minorspirit;          @@minorspiritual;       end

      def Spells.majorspiritual=(val); @@majorspiritual = val; end

      def Spells.majorspiritual;       @@majorspiritual;       end

      def Spells.majorspirit=(val);    @@majorspiritual = val; end

      def Spells.majorspirit;          @@majorspiritual;       end

      def Spells.wizard=(val);         @@wizard = val;         end

      def Spells.wizard;               @@wizard;               end

      def Spells.sorcerer=(val);       @@sorcerer = val;       end

      def Spells.sorcerer;             @@sorcerer;             end

      def Spells.ranger=(val);         @@ranger = val;         end

      def Spells.ranger;               @@ranger;               end

      def Spells.paladin=(val);        @@paladin = val;        end

      def Spells.paladin;              @@paladin;              end

      def Spells.empath=(val);         @@empath = val;         end

      def Spells.empath;               @@empath;               end

      def Spells.cleric=(val);         @@cleric = val;         end

      def Spells.cleric;               @@cleric;               end

      def Spells.bard=(val);           @@bard = val;           end

      def Spells.bard;                 @@bard;                 end

      def Spells.get_circle_name(num)
        val = num.to_s
        if val == '1'
          'Minor Spirit'
        elsif val == '2'
          'Major Spirit'
        elsif val == '3'
          'Cleric'
        elsif val == '4'
          'Minor Elemental'
        elsif val == '5'
          'Major Elemental'
        elsif val == '6'
          'Ranger'
        elsif val == '7'
          'Sorcerer'
        elsif val == '9'
          'Wizard'
        elsif val == '10'
          'Bard'
        elsif val == '11'
          'Empath'
        elsif val == '12'
          'Minor Mental'
        elsif val == '16'
          'Paladin'
        elsif val == '17'
          'Arcane'
        elsif val == '66'
          'Death'
        elsif val == '65'
          'Imbedded Enchantment'
        elsif val == '90'
          'Miscellaneous'
        elsif val == '95'
          'Armor Specialization'
        elsif val == '96'
          'Combat Maneuvers'
        elsif val == '97'
          'Guardians of Sunfist'
        elsif val == '98'
          'Order of Voln'
        elsif val == '99'
          'Council of Light'
        else
          'Unknown Circle'
        end
      end

      def Spells.active
        Spell.active
      end

      def Spells.known
        known_spells = Array.new
        Spell.list.each { |spell| known_spells.push(spell) if spell.known? }
        return known_spells
      end

      def Spells.serialize
        [@@minorelemental, @@majorelemental, @@minorspiritual, @@majorspiritual, @@wizard, @@sorcerer, @@ranger, @@paladin, @@empath, @@cleric, @@bard, @@minormental]
      end

      def Spells.load_serialized=(val)
        @@minorelemental, @@majorelemental, @@minorspiritual, @@majorspiritual, @@wizard, @@sorcerer, @@ranger, @@paladin, @@empath, @@cleric, @@bard, @@minormental = val
        # new spell circle added 2012-07-18; old data files will make @@minormental nil
        @@minormental ||= 0
      end
    end

    require_relative("./lib/spell.rb")

    # #updating PSM3 abilities via breakout - 20210801
    require_relative("./lib/armor.rb")
    require_relative("./lib/cman.rb")
    require_relative("./lib/feat.rb")
    require_relative("./lib/shield.rb")
    require_relative("./lib/weapon.rb")

    class Stats
      @@race ||= 'unknown'
      @@prof ||= 'unknown'
      @@gender ||= 'unknown'
      @@age ||= 0
      @@level ||= 0
      @@str ||= [0, 0]
      @@con ||= [0, 0]
      @@dex ||= [0, 0]
      @@agi ||= [0, 0]
      @@dis ||= [0, 0]
      @@aur ||= [0, 0]
      @@log ||= [0, 0]
      @@int ||= [0, 0]
      @@wis ||= [0, 0]
      @@inf ||= [0, 0]
      @@enhanced_str ||= [0, 0]
      @@enhanced_con ||= [0, 0]
      @@enhanced_dex ||= [0, 0]
      @@enhanced_agi ||= [0, 0]
      @@enhanced_dis ||= [0, 0]
      @@enhanced_aur ||= [0, 0]
      @@enhanced_log ||= [0, 0]
      @@enhanced_int ||= [0, 0]
      @@enhanced_wis ||= [0, 0]
      @@enhanced_inf ||= [0, 0]
      def Stats.race;         @@race; end

      def Stats.race=(val);   @@race = val; end

      def Stats.prof;         @@prof; end

      def Stats.prof=(val);   @@prof = val; end

      def Stats.gender;       @@gender; end

      def Stats.gender=(val); @@gender = val; end

      def Stats.age;          @@age; end

      def Stats.age=(val);    @@age = val; end

      def Stats.level;        @@level; end

      def Stats.level=(val);  @@level = val; end

      def Stats.str;          @@str; end

      def Stats.str=(val);    @@str = val; end

      def Stats.con;          @@con; end

      def Stats.con=(val);    @@con = val; end

      def Stats.dex;          @@dex; end

      def Stats.dex=(val);    @@dex = val; end

      def Stats.agi;          @@agi; end

      def Stats.agi=(val);    @@agi = val; end

      def Stats.dis;          @@dis; end

      def Stats.dis=(val);    @@dis = val; end

      def Stats.aur;          @@aur; end

      def Stats.aur=(val);    @@aur = val; end

      def Stats.log;          @@log; end

      def Stats.log=(val);    @@log = val; end

      def Stats.int;          @@int; end

      def Stats.int=(val);    @@int = val; end

      def Stats.wis;          @@wis; end

      def Stats.wis=(val);    @@wis = val; end

      def Stats.inf;          @@inf; end

      def Stats.inf=(val);    @@inf = val; end

      def Stats.enhanced_str;          @@enhanced_str; end

      def Stats.enhanced_str=(val);    @@enhanced_str = val; end

      def Stats.enhanced_con;          @@enhanced_con; end

      def Stats.enhanced_con=(val);    @@enhanced_con = val; end

      def Stats.enhanced_dex;          @@enhanced_dex; end

      def Stats.enhanced_dex=(val);    @@enhanced_dex = val; end

      def Stats.enhanced_agi;          @@enhanced_agi; end

      def Stats.enhanced_agi=(val);    @@enhanced_agi = val; end

      def Stats.enhanced_dis;          @@enhanced_dis; end

      def Stats.enhanced_dis=(val);    @@enhanced_dis = val; end

      def Stats.enhanced_aur;          @@enhanced_aur; end

      def Stats.enhanced_aur=(val);    @@enhanced_aur = val; end

      def Stats.enhanced_log;          @@enhanced_log; end

      def Stats.enhanced_log=(val);    @@enhanced_log = val; end

      def Stats.enhanced_int;          @@enhanced_int; end

      def Stats.enhanced_int=(val);    @@enhanced_int = val; end

      def Stats.enhanced_wis;          @@enhanced_wis; end

      def Stats.enhanced_wis=(val);    @@enhanced_wis = val; end

      def Stats.enhanced_inf;          @@enhanced_inf; end

      def Stats.enhanced_inf=(val);    @@enhanced_inf = val; end

      def Stats.exp
        if XMLData.next_level_text =~ /until next level/
          exp_threshold = [2500, 5000, 10000, 17500, 27500, 40000, 55000, 72500, 92500, 115000, 140000, 167000, 197500, 230000, 265000, 302000, 341000, 382000, 425000, 470000, 517000, 566000, 617000, 670000, 725000, 781500, 839500, 899000, 960000, 1022500, 1086500, 1152000, 1219000, 1287500, 1357500, 1429000, 1502000, 1576500, 1652500, 1730000, 1808500, 1888000, 1968500, 2050000, 2132500, 2216000, 2300500, 2386000, 2472500, 2560000, 2648000, 2736500, 2825500, 2915000, 3005000, 3095500, 3186500, 3278000, 3370000, 3462500, 3555500, 3649000, 3743000, 3837500, 3932500, 4028000, 4124000, 4220500, 4317500, 4415000, 4513000, 4611500, 4710500, 4810000, 4910000, 5010500, 5111500, 5213000, 5315000, 5417500, 5520500, 5624000, 5728000, 5832500, 5937500, 6043000, 6149000, 6255500, 6362500, 6470000, 6578000, 6686500, 6795500, 6905000, 7015000, 7125500, 7236500, 7348000, 7460000, 7572500]
          exp_threshold[XMLData.level] - XMLData.next_level_text.slice(/[0-9]+/).to_i
        else
          XMLData.next_level_text.slice(/[0-9]+/).to_i
        end
      end

      def Stats.exp=(val); nil; end

      def Stats.serialize
        [@@race, @@prof, @@gender, @@age, Stats.exp, @@level, @@str, @@con, @@dex, @@agi, @@dis, @@aur, @@log, @@int, @@wis, @@inf, @@enhanced_str, @@enhanced_con, @@enhanced_dex, @@enhanced_agi, @@enhanced_dis, @@enhanced_aur, @@enhanced_log, @@enhanced_int, @@enhanced_wis, @@enhanced_inf]
      end

      def Stats.load_serialized=(array)
        for i in 16..25
          array[i] ||= [0, 0]
        end
        @@race, @@prof, @@gender, @@age = array[0..3]
        @@level, @@str, @@con, @@dex, @@agi, @@dis, @@aur, @@log, @@int, @@wis, @@inf, @@enhanced_str, @@enhanced_con, @@enhanced_dex, @@enhanced_agi, @@enhanced_dis, @@enhanced_aur, @@enhanced_log, @@enhanced_int, @@enhanced_wis, @@enhanced_inf = array[5..25]
      end
    end

    class Gift
      @@gift_start ||= Time.now
      @@pulse_count ||= 0
      def Gift.started
        @@gift_start = Time.now
        @@pulse_count = 0
      end

      def Gift.pulse
        @@pulse_count += 1
      end

      def Gift.remaining
        ([360 - @@pulse_count, 0].max * 60).to_f
      end

      def Gift.restarts_on
        @@gift_start + 594000
      end

      def Gift.serialize
        [@@gift_start, @@pulse_count]
      end

      def Gift.load_serialized=(array)
        @@gift_start = array[0]
        @@pulse_count = array[1].to_i
      end

      def Gift.ended
        @@pulse_count = 360
      end

      def Gift.stopwatch
        nil
      end
    end

    module Effects
      class Registry
        include Enumerable

        def initialize(dialog)
          @dialog = dialog
        end

        def to_h
          XMLData.dialogs.fetch(@dialog, {})
        end

        def each()
          to_h.each { |k, v| yield(k, v) }
        end

        def active?(effect)
          expiry = to_h.fetch(effect, 0)
          expiry.to_f > Time.now.to_f
        end

        def time_left(effect)
          expiry = to_h.fetch(effect, 0)
          if to_h.fetch(effect, 0) != 0
            ((expiry - Time.now) / 60.to_f)
          else
            expiry
          end
        end
      end

      Spells    = Registry.new("Active Spells")
      Buffs     = Registry.new("Buffs")
      Debuffs   = Registry.new("Debuffs")
      Cooldowns = Registry.new("Cooldowns")
    end

    class Wounds
      def Wounds.leftEye;   fix_injury_mode; XMLData.injuries['leftEye']['wound'];   end

      def Wounds.leye;      fix_injury_mode; XMLData.injuries['leftEye']['wound'];   end

      def Wounds.rightEye;  fix_injury_mode; XMLData.injuries['rightEye']['wound'];  end

      def Wounds.reye;      fix_injury_mode; XMLData.injuries['rightEye']['wound'];  end

      def Wounds.head;      fix_injury_mode; XMLData.injuries['head']['wound'];      end

      def Wounds.neck;      fix_injury_mode; XMLData.injuries['neck']['wound'];      end

      def Wounds.back;      fix_injury_mode; XMLData.injuries['back']['wound'];      end

      def Wounds.chest;     fix_injury_mode; XMLData.injuries['chest']['wound'];     end

      def Wounds.abdomen;   fix_injury_mode; XMLData.injuries['abdomen']['wound'];   end

      def Wounds.abs;       fix_injury_mode; XMLData.injuries['abdomen']['wound'];   end

      def Wounds.leftArm;   fix_injury_mode; XMLData.injuries['leftArm']['wound'];   end

      def Wounds.larm;      fix_injury_mode; XMLData.injuries['leftArm']['wound'];   end

      def Wounds.rightArm;  fix_injury_mode; XMLData.injuries['rightArm']['wound'];  end

      def Wounds.rarm;      fix_injury_mode; XMLData.injuries['rightArm']['wound'];  end

      def Wounds.rightHand; fix_injury_mode; XMLData.injuries['rightHand']['wound']; end

      def Wounds.rhand;     fix_injury_mode; XMLData.injuries['rightHand']['wound']; end

      def Wounds.leftHand;  fix_injury_mode; XMLData.injuries['leftHand']['wound'];  end

      def Wounds.lhand;     fix_injury_mode; XMLData.injuries['leftHand']['wound'];  end

      def Wounds.leftLeg;   fix_injury_mode; XMLData.injuries['leftLeg']['wound'];   end

      def Wounds.lleg;      fix_injury_mode; XMLData.injuries['leftLeg']['wound'];   end

      def Wounds.rightLeg;  fix_injury_mode; XMLData.injuries['rightLeg']['wound'];  end

      def Wounds.rleg;      fix_injury_mode; XMLData.injuries['rightLeg']['wound'];  end

      def Wounds.leftFoot;  fix_injury_mode; XMLData.injuries['leftFoot']['wound'];  end

      def Wounds.rightFoot; fix_injury_mode; XMLData.injuries['rightFoot']['wound']; end

      def Wounds.nsys;      fix_injury_mode; XMLData.injuries['nsys']['wound'];      end

      def Wounds.nerves;    fix_injury_mode; XMLData.injuries['nsys']['wound'];      end

      def Wounds.arms
        fix_injury_mode
        [XMLData.injuries['leftArm']['wound'], XMLData.injuries['rightArm']['wound'], XMLData.injuries['leftHand']['wound'], XMLData.injuries['rightHand']['wound']].max
      end

      def Wounds.limbs
        fix_injury_mode
        [XMLData.injuries['leftArm']['wound'], XMLData.injuries['rightArm']['wound'], XMLData.injuries['leftHand']['wound'], XMLData.injuries['rightHand']['wound'], XMLData.injuries['leftLeg']['wound'], XMLData.injuries['rightLeg']['wound']].max
      end

      def Wounds.torso
        fix_injury_mode
        [XMLData.injuries['rightEye']['wound'], XMLData.injuries['leftEye']['wound'], XMLData.injuries['chest']['wound'], XMLData.injuries['abdomen']['wound'], XMLData.injuries['back']['wound']].max
      end

      def Wounds.method_missing(arg = nil)
        echo "Wounds: Invalid area, try one of these: arms, limbs, torso, #{XMLData.injuries.keys.join(', ')}"
        nil
      end
    end

    class Scars
      def Scars.leftEye;   fix_injury_mode; XMLData.injuries['leftEye']['scar'];   end

      def Scars.leye;      fix_injury_mode; XMLData.injuries['leftEye']['scar'];   end

      def Scars.rightEye;  fix_injury_mode; XMLData.injuries['rightEye']['scar'];  end

      def Scars.reye;      fix_injury_mode; XMLData.injuries['rightEye']['scar'];  end

      def Scars.head;      fix_injury_mode; XMLData.injuries['head']['scar'];      end

      def Scars.neck;      fix_injury_mode; XMLData.injuries['neck']['scar'];      end

      def Scars.back;      fix_injury_mode; XMLData.injuries['back']['scar'];      end

      def Scars.chest;     fix_injury_mode; XMLData.injuries['chest']['scar'];     end

      def Scars.abdomen;   fix_injury_mode; XMLData.injuries['abdomen']['scar'];   end

      def Scars.abs;       fix_injury_mode; XMLData.injuries['abdomen']['scar'];   end

      def Scars.leftArm;   fix_injury_mode; XMLData.injuries['leftArm']['scar'];   end

      def Scars.larm;      fix_injury_mode; XMLData.injuries['leftArm']['scar'];   end

      def Scars.rightArm;  fix_injury_mode; XMLData.injuries['rightArm']['scar'];  end

      def Scars.rarm;      fix_injury_mode; XMLData.injuries['rightArm']['scar'];  end

      def Scars.rightHand; fix_injury_mode; XMLData.injuries['rightHand']['scar']; end

      def Scars.rhand;     fix_injury_mode; XMLData.injuries['rightHand']['scar']; end

      def Scars.leftHand;  fix_injury_mode; XMLData.injuries['leftHand']['scar'];  end

      def Scars.lhand;     fix_injury_mode; XMLData.injuries['leftHand']['scar'];  end

      def Scars.leftLeg;   fix_injury_mode; XMLData.injuries['leftLeg']['scar'];   end

      def Scars.lleg;      fix_injury_mode; XMLData.injuries['leftLeg']['scar'];   end

      def Scars.rightLeg;  fix_injury_mode; XMLData.injuries['rightLeg']['scar'];  end

      def Scars.rleg;      fix_injury_mode; XMLData.injuries['rightLeg']['scar'];  end

      def Scars.leftFoot;  fix_injury_mode; XMLData.injuries['leftFoot']['scar'];  end

      def Scars.rightFoot; fix_injury_mode; XMLData.injuries['rightFoot']['scar']; end

      def Scars.nsys;      fix_injury_mode; XMLData.injuries['nsys']['scar'];      end

      def Scars.nerves;    fix_injury_mode; XMLData.injuries['nsys']['scar'];      end

      def Scars.arms
        fix_injury_mode
        [XMLData.injuries['leftArm']['scar'], XMLData.injuries['rightArm']['scar'], XMLData.injuries['leftHand']['scar'], XMLData.injuries['rightHand']['scar']].max
      end

      def Scars.limbs
        fix_injury_mode
        [XMLData.injuries['leftArm']['scar'], XMLData.injuries['rightArm']['scar'], XMLData.injuries['leftHand']['scar'], XMLData.injuries['rightHand']['scar'], XMLData.injuries['leftLeg']['scar'], XMLData.injuries['rightLeg']['scar']].max
      end

      def Scars.torso
        fix_injury_mode
        [XMLData.injuries['rightEye']['scar'], XMLData.injuries['leftEye']['scar'], XMLData.injuries['chest']['scar'], XMLData.injuries['abdomen']['scar'], XMLData.injuries['back']['scar']].max
      end

      def Scars.method_missing(arg = nil)
        echo "Scars: Invalid area, try one of these: arms, limbs, torso, #{XMLData.injuries.keys.join(', ')}"
        nil
      end
    end
    class GameObj
      @@loot          = Array.new
      @@npcs          = Array.new
      @@npc_status    = Hash.new
      @@pcs           = Array.new
      @@pc_status     = Hash.new
      @@inv           = Array.new
      @@contents      = Hash.new
      @@right_hand    = nil
      @@left_hand     = nil
      @@room_desc     = Array.new
      @@fam_loot      = Array.new
      @@fam_npcs      = Array.new
      @@fam_pcs       = Array.new
      @@fam_room_desc = Array.new
      @@type_data     = Hash.new
      @@sellable_data = Hash.new
      @@elevated_load = proc { GameObj.load_data }

      attr_reader :id
      attr_accessor :noun, :name, :before_name, :after_name

      def initialize(id, noun, name, before = nil, after = nil)
        @id = id
        @noun = noun
        @noun = 'lapis' if @noun == 'lapis lazuli'
        @noun = 'hammer' if @noun == "Hammer of Kai"
        @noun = 'mother-of-pearl' if (@noun == 'pearl') and (@name =~ /mother\-of\-pearl/)
        @name = name
        @before_name = before
        @after_name = after
      end

      def type
        GameObj.load_data if @@type_data.empty?
        list = @@type_data.keys.find_all { |t| (@name =~ @@type_data[t][:name] or @noun =~ @@type_data[t][:noun]) and (@@type_data[t][:exclude].nil? or @name !~ @@type_data[t][:exclude]) }
        if list.empty?
          nil
        else
          list.join(',')
        end
      end

      def sellable
        GameObj.load_data if @@sellable_data.empty?
        list = @@sellable_data.keys.find_all { |t| (@name =~ @@sellable_data[t][:name] or @noun =~ @@sellable_data[t][:noun]) and (@@sellable_data[t][:exclude].nil? or @name !~ @@sellable_data[t][:exclude]) }
        if list.empty?
          nil
        else
          list.join(',')
        end
      end

      def status
        if @@npc_status.keys.include?(@id)
          @@npc_status[@id]
        elsif @@pc_status.keys.include?(@id)
          @@pc_status[@id]
        elsif @@loot.find { |obj| obj.id == @id } or @@inv.find { |obj| obj.id == @id } or @@room_desc.find { |obj| obj.id == @id } or @@fam_loot.find { |obj| obj.id == @id } or @@fam_npcs.find { |obj| obj.id == @id } or @@fam_pcs.find { |obj| obj.id == @id } or @@fam_room_desc.find { |obj| obj.id == @id } or (@@right_hand.id == @id) or (@@left_hand.id == @id) or @@contents.values.find { |list| list.find { |obj| obj.id == @id } }
          nil
        else
          'gone'
        end
      end

      def status=(val)
        if @@npcs.any? { |npc| npc.id == @id }
          @@npc_status[@id] = val
        elsif @@pcs.any? { |pc| pc.id == @id }
          @@pc_status[@id] = val
        else
          nil
        end
      end

      def to_s
        @noun
      end

      def empty?
        false
      end

      def contents
        @@contents[@id].dup
      end

      def GameObj.[](val)
        if val.class == String
          if val =~ /^\-?[0-9]+$/
            obj = @@inv.find { |o| o.id == val } || @@loot.find { |o| o.id == val } || @@npcs.find { |o| o.id == val } || @@pcs.find { |o| o.id == val } || [@@right_hand, @@left_hand].find { |o| o.id == val } || @@room_desc.find { |o| o.id == val }
          elsif val.split(' ').length == 1
            obj = @@inv.find { |o| o.noun == val } || @@loot.find { |o| o.noun == val } || @@npcs.find { |o| o.noun == val } || @@pcs.find { |o| o.noun == val } || [@@right_hand, @@left_hand].find { |o| o.noun == val } || @@room_desc.find { |o| o.noun == val }
          else
            obj = @@inv.find { |o| o.name == val } || @@loot.find { |o| o.name == val } || @@npcs.find { |o| o.name == val } || @@pcs.find { |o| o.name == val } || [@@right_hand, @@left_hand].find { |o| o.name == val } || @@room_desc.find { |o| o.name == val } || @@inv.find { |o| o.name =~ /\b#{Regexp.escape(val.strip)}$/i } || @@loot.find { |o| o.name =~ /\b#{Regexp.escape(val.strip)}$/i } || @@npcs.find { |o| o.name =~ /\b#{Regexp.escape(val.strip)}$/i } || @@pcs.find { |o| o.name =~ /\b#{Regexp.escape(val.strip)}$/i } || [@@right_hand, @@left_hand].find { |o| o.name =~ /\b#{Regexp.escape(val.strip)}$/i } || @@room_desc.find { |o| o.name =~ /\b#{Regexp.escape(val.strip)}$/i } || @@inv.find { |o| o.name =~ /\b#{Regexp.escape(val).sub(' ', ' .*')}$/i } || @@loot.find { |o| o.name =~ /\b#{Regexp.escape(val).sub(' ', ' .*')}$/i } || @@npcs.find { |o| o.name =~ /\b#{Regexp.escape(val).sub(' ', ' .*')}$/i } || @@pcs.find { |o| o.name =~ /\b#{Regexp.escape(val).sub(' ', ' .*')}$/i } || [@@right_hand, @@left_hand].find { |o| o.name =~ /\b#{Regexp.escape(val).sub(' ', ' .*')}$/i } || @@room_desc.find { |o| o.name =~ /\b#{Regexp.escape(val).sub(' ', ' .*')}$/i }
          end
        elsif val.class == Regexp
          obj = @@inv.find { |o| o.name =~ val } || @@loot.find { |o| o.name =~ val } || @@npcs.find { |o| o.name =~ val } || @@pcs.find { |o| o.name =~ val } || [@@right_hand, @@left_hand].find { |o| o.name =~ val } || @@room_desc.find { |o| o.name =~ val }
        end
      end

      def GameObj
        @noun
      end

      def full_name
        "#{@before_name}#{' ' unless @before_name.nil? or @before_name.empty?}#{name}#{' ' unless @after_name.nil? or @after_name.empty?}#{@after_name}"
      end

      def GameObj.new_npc(id, noun, name, status = nil)
        obj = GameObj.new(id, noun, name)
        @@npcs.push(obj)
        @@npc_status[id] = status
        obj
      end

      def GameObj.new_loot(id, noun, name)
        obj = GameObj.new(id, noun, name)
        @@loot.push(obj)
        obj
      end

      def GameObj.new_pc(id, noun, name, status = nil)
        obj = GameObj.new(id, noun, name)
        @@pcs.push(obj)
        @@pc_status[id] = status
        obj
      end

      def GameObj.new_inv(id, noun, name, container = nil, before = nil, after = nil)
        obj = GameObj.new(id, noun, name, before, after)
        if container
          @@contents[container].push(obj)
        else
          @@inv.push(obj)
        end
        obj
      end

      def GameObj.new_room_desc(id, noun, name)
        obj = GameObj.new(id, noun, name)
        @@room_desc.push(obj)
        obj
      end

      def GameObj.new_fam_room_desc(id, noun, name)
        obj = GameObj.new(id, noun, name)
        @@fam_room_desc.push(obj)
        obj
      end

      def GameObj.new_fam_loot(id, noun, name)
        obj = GameObj.new(id, noun, name)
        @@fam_loot.push(obj)
        obj
      end

      def GameObj.new_fam_npc(id, noun, name)
        obj = GameObj.new(id, noun, name)
        @@fam_npcs.push(obj)
        obj
      end

      def GameObj.new_fam_pc(id, noun, name)
        obj = GameObj.new(id, noun, name)
        @@fam_pcs.push(obj)
        obj
      end

      def GameObj.new_right_hand(id, noun, name)
        @@right_hand = GameObj.new(id, noun, name)
      end

      def GameObj.right_hand
        @@right_hand.dup
      end

      def GameObj.new_left_hand(id, noun, name)
        @@left_hand = GameObj.new(id, noun, name)
      end

      def GameObj.left_hand
        @@left_hand.dup
      end

      def GameObj.clear_loot
        @@loot.clear
      end

      def GameObj.clear_npcs
        @@npcs.clear
        @@npc_status.clear
      end

      def GameObj.clear_pcs
        @@pcs.clear
        @@pc_status.clear
      end

      def GameObj.clear_inv
        @@inv.clear
      end

      def GameObj.clear_room_desc
        @@room_desc.clear
      end

      def GameObj.clear_fam_room_desc
        @@fam_room_desc.clear
      end

      def GameObj.clear_fam_loot
        @@fam_loot.clear
      end

      def GameObj.clear_fam_npcs
        @@fam_npcs.clear
      end

      def GameObj.clear_fam_pcs
        @@fam_pcs.clear
      end

      def GameObj.npcs
        if @@npcs.empty?
          nil
        else
          @@npcs.dup
        end
      end

      def GameObj.loot
        if @@loot.empty?
          nil
        else
          @@loot.dup
        end
      end

      def GameObj.pcs
        if @@pcs.empty?
          nil
        else
          @@pcs.dup
        end
      end

      def GameObj.inv
        if @@inv.empty?
          nil
        else
          @@inv.dup
        end
      end

      def GameObj.room_desc
        if @@room_desc.empty?
          nil
        else
          @@room_desc.dup
        end
      end

      def GameObj.fam_room_desc
        if @@fam_room_desc.empty?
          nil
        else
          @@fam_room_desc.dup
        end
      end

      def GameObj.fam_loot
        if @@fam_loot.empty?
          nil
        else
          @@fam_loot.dup
        end
      end

      def GameObj.fam_npcs
        if @@fam_npcs.empty?
          nil
        else
          @@fam_npcs.dup
        end
      end

      def GameObj.fam_pcs
        if @@fam_pcs.empty?
          nil
        else
          @@fam_pcs.dup
        end
      end

      def GameObj.clear_container(container_id)
        @@contents[container_id] = Array.new
      end

      def GameObj.delete_container(container_id)
        @@contents.delete(container_id)
      end

      def GameObj.targets
        a = Array.new
        XMLData.current_target_ids.each { |id|
          if (npc = @@npcs.find { |n| n.id == id }) and (npc.status !~ /dead|gone/)
            a.push(npc)
          end
        }
        a
      end

      def GameObj.dead
        dead_list = Array.new
        for obj in @@npcs
          dead_list.push(obj) if obj.status == "dead"
        end
        return nil if dead_list.empty?

        return dead_list
      end

      def GameObj.containers
        @@contents.dup
      end

      def GameObj.load_data(filename = nil)
        if $SAFE == 0
          if filename.nil?
            if File.exists?("#{DATA_DIR}/gameobj-data.xml")
              filename = "#{DATA_DIR}/gameobj-data.xml"
            elsif File.exists?("#{SCRIPT_DIR}/gameobj-data.xml") # deprecated
              filename = "#{SCRIPT_DIR}/gameobj-data.xml"
            else
              filename = "#{DATA_DIR}/gameobj-data.xml"
            end
          end
          if File.exists?(filename)
            begin
              @@type_data = Hash.new
              @@sellable_data = Hash.new
              File.open(filename) { |file|
                doc = REXML::Document.new(file.read)
                doc.elements.each('data/type') { |e|
                  if type = e.attributes['name']
                    @@type_data[type] = Hash.new
                    @@type_data[type][:name]    = Regexp.new(e.elements['name'].text) unless e.elements['name'].text.nil? or e.elements['name'].text.empty?
                    @@type_data[type][:noun]    = Regexp.new(e.elements['noun'].text) unless e.elements['noun'].text.nil? or e.elements['noun'].text.empty?
                    @@type_data[type][:exclude] = Regexp.new(e.elements['exclude'].text) unless e.elements['exclude'].text.nil? or e.elements['exclude'].text.empty?
                  end
                }
                doc.elements.each('data/sellable') { |e|
                  if sellable = e.attributes['name']
                    @@sellable_data[sellable] = Hash.new
                    @@sellable_data[sellable][:name]    = Regexp.new(e.elements['name'].text) unless e.elements['name'].text.nil? or e.elements['name'].text.empty?
                    @@sellable_data[sellable][:noun]    = Regexp.new(e.elements['noun'].text) unless e.elements['noun'].text.nil? or e.elements['noun'].text.empty?
                    @@sellable_data[sellable][:exclude] = Regexp.new(e.elements['exclude'].text) unless e.elements['exclude'].text.nil? or e.elements['exclude'].text.empty?
                  end
                }
              }
              true
            rescue
              @@type_data = nil
              @@sellable_data = nil
              echo "error: GameObj.load_data: #{$!}"
              respond $!.backtrace[0..1]
              false
            end
          else
            @@type_data = nil
            @@sellable_data = nil
            echo "error: GameObj.load_data: file does not exist: #{filename}"
            false
          end
        else
          @@elevated_load.call
        end
      end

      def GameObj.type_data
        @@type_data
      end

      def GameObj.sellable_data
        @@sellable_data
      end
    end
    #
    # start deprecated stuff
    #
    class RoomObj < GameObj
    end
    #
    # end deprecated stuff
    #
  end
  module DragonRealms
    # fixme
  end
end

include Games::Gemstone

JUMP = Exception.exception('JUMP')
JUMP_ERROR = Exception.exception('JUMP_ERROR')

DIRMAP = {
  'out' => 'K',
  'ne' => 'B',
  'se' => 'D',
  'sw' => 'F',
  'nw' => 'H',
  'up' => 'I',
  'down' => 'J',
  'n' => 'A',
  'e' => 'C',
  's' => 'E',
  'w' => 'G',
}
SHORTDIR = {
  'out' => 'out',
  'northeast' => 'ne',
  'southeast' => 'se',
  'southwest' => 'sw',
  'northwest' => 'nw',
  'up' => 'up',
  'down' => 'down',
  'north' => 'n',
  'east' => 'e',
  'south' => 's',
  'west' => 'w',
}
LONGDIR = {
  'out' => 'out',
  'ne' => 'northeast',
  'se' => 'southeast',
  'sw' => 'southwest',
  'nw' => 'northwest',
  'up' => 'up',
  'down' => 'down',
  'n' => 'north',
  'e' => 'east',
  's' => 'south',
  'w' => 'west',
}
MINDMAP = {
  'clear as a bell' => 'A',
  'fresh and clear' => 'B',
  'clear' => 'C',
  'muddled' => 'D',
  'becoming numbed' => 'E',
  'numbed' => 'F',
  'must rest' => 'G',
  'saturated' => 'H',
}
ICONMAP = {
  'IconKNEELING' => 'GH',
  'IconPRONE' => 'G',
  'IconSITTING' => 'H',
  'IconSTANDING' => 'T',
  'IconSTUNNED' => 'I',
  'IconHIDDEN' => 'N',
  'IconINVISIBLE' => 'D',
  'IconDEAD' => 'B',
  'IconWEBBED' => 'C',
  'IconJOINED' => 'P',
  'IconBLEEDING' => 'O',
}

XMLData = XMLParser.new

reconnect_if_wanted = proc {
  if ARGV.include?('--reconnect') and ARGV.include?('--login') and not $_CLIENTBUFFER_.any? { |cmd| cmd =~ /^(?:\[.*?\])?(?:<c>)?(?:quit|exit)/i }
    if reconnect_arg = ARGV.find { |arg| arg =~ /^\-\-reconnect\-delay=[0-9]+(?:\+[0-9]+)?$/ }
      reconnect_arg =~ /^\-\-reconnect\-delay=([0-9]+)(\+[0-9]+)?/
      reconnect_delay = $1.to_i
      reconnect_step = $2.to_i
    else
      reconnect_delay = 60
      reconnect_step = 0
    end
    Lich.log "info: waiting #{reconnect_delay} seconds to reconnect..."
    sleep reconnect_delay
    Lich.log 'info: reconnecting...'
    if (RUBY_PLATFORM =~ /mingw|win/i) and (RUBY_PLATFORM !~ /darwin/i)
      if $frontend == 'stormfront'
        system 'taskkill /FI "WINDOWTITLE eq [GSIV: ' + Char.name + '*"' # fixme: window title changing to Gemstone IV: Char.name # name optional
      end
      args = ['start rubyw.exe']
    else
      args = ['ruby']
    end
    args.push $PROGRAM_NAME.slice(/[^\\\/]+$/)
    args.concat ARGV
    args.push '--reconnected' unless args.include?('--reconnected')
    if reconnect_step > 0
      args.delete(reconnect_arg)
      args.concat ["--reconnect-delay=#{reconnect_delay + reconnect_step}+#{reconnect_step}"]
    end
    Lich.log "exec args.join(' '): exec #{args.join(' ')}"
    exec args.join(' ')
  end
}

#
# Start deprecated stuff
#

$version = LICH_VERSION
$room_count = 0
$psinet = false
$stormfront = true

class Script
  def Script.self
    Script.current
  end

  def Script.running
    list = Array.new
    for script in @@running
      list.push(script) unless script.hidden
    end
    return list
  end

  def Script.index
    Script.running
  end

  def Script.hidden
    list = Array.new
    for script in @@running
      list.push(script) if script.hidden
    end
    return list
  end

  def Script.namescript_incoming(line)
    Script.new_downstream(line)
  end
end

class Spellsong
  def Spellsong.cost
    Spellsong.renew_cost
  end

  def Spellsong.tonisdodgebonus
    thresholds = [1, 2, 3, 5, 8, 10, 14, 17, 21, 26, 31, 36, 42, 49, 55, 63, 70, 78, 87, 96]
    bonus = 20
    thresholds.each { |val| if Skills.elair >= val then bonus += 1 end }
    bonus
  end

  def Spellsong.mirrorsdodgebonus
    20 + ((Spells.bard - 19) / 2).round
  end

  def Spellsong.mirrorscost
    [19 + ((Spells.bard - 19) / 5).truncate, 8 + ((Spells.bard - 19) / 10).truncate]
  end

  def Spellsong.sonicbonus
    (Spells.bard / 2).round
  end

  def Spellsong.sonicarmorbonus
    Spellsong.sonicbonus + 15
  end

  def Spellsong.sonicbladebonus
    Spellsong.sonicbonus + 10
  end

  def Spellsong.sonicweaponbonus
    Spellsong.sonicbladebonus
  end

  def Spellsong.sonicshieldbonus
    Spellsong.sonicbonus + 10
  end

  def Spellsong.valorbonus
    10 + (([Spells.bard, Stats.level].min - 10) / 2).round
  end

  def Spellsong.valorcost
    [10 + (Spellsong.valorbonus / 2), 3 + (Spellsong.valorbonus / 5)]
  end

  def Spellsong.luckcost
    [6 + ((Spells.bard - 6) / 4), (6 + ((Spells.bard - 6) / 4) / 2).round]
  end

  def Spellsong.manacost
    [18, 15]
  end

  def Spellsong.fortcost
    [3, 1]
  end

  def Spellsong.shieldcost
    [9, 4]
  end

  def Spellsong.weaponcost
    [12, 4]
  end

  def Spellsong.armorcost
    [14, 5]
  end

  def Spellsong.swordcost
    [25, 15]
  end
end

def start_script(script_name, cli_vars = [], flags = Hash.new)
  if flags == true
    flags = { :quiet => true }
  end
  Script.start(script_name, cli_vars.join(' '), flags)
end

def start_scripts(*script_names)
  script_names.flatten.each { |script_name|
    start_script(script_name)
    sleep 0.02
  }
end

def force_start_script(script_name, cli_vars = [], flags = {})
  flags = Hash.new unless flags.class == Hash
  flags[:force] = true
  start_script(script_name, cli_vars, flags)
end

def survivepoison?
  echo 'survivepoison? called, but there is no XML for poison rate'
  return true
end

def survivedisease?
  echo 'survivepoison? called, but there is no XML for disease rate'
  return true
end

def before_dying(&code)
  Script.at_exit(&code)
end

def undo_before_dying
  Script.clear_exit_procs
end

def abort!
  Script.exit!
end

def fetchloot(userbagchoice = UserVars.lootsack)
  if GameObj.loot.empty?
    return false
  end

  if UserVars.excludeloot.empty?
    regexpstr = nil
  else
    regexpstr = UserVars.excludeloot.split(', ').join('|')
  end
  if checkright and checkleft
    stowed = GameObj.right_hand.noun
    fput "put my #{stowed} in my #{UserVars.lootsack}"
  else
    stowed = nil
  end
  GameObj.loot.each { |loot|
    unless not regexpstr.nil? and loot.name =~ /#{regexpstr}/
      fput "get #{loot.noun}"
      fput("put my #{loot.noun} in my #{userbagchoice}") if (checkright || checkleft)
    end
  }
  if stowed
    fput "take my #{stowed} from my #{UserVars.lootsack}"
  end
end

def take(*items)
  items.flatten!
  if (righthand? && lefthand?)
    weap = checkright
    fput "put my #{checkright} in my #{UserVars.lootsack}"
    unsh = true
  else
    unsh = false
  end
  items.each { |trinket|
    fput "take #{trinket}"
    fput("put my #{trinket} in my #{UserVars.lootsack}") if (righthand? || lefthand?)
  }
  if unsh then fput("take my #{weap} from my #{UserVars.lootsack}") end
end

def stop_script(*target_names)
  numkilled = 0
  target_names.each { |target_name|
    condemned = Script.list.find { |s_sock| s_sock.name =~ /^#{target_name}/i }
    if condemned.nil?
      respond("--- Lich: '#{Script.current}' tried to stop '#{target_name}', but it isn't running!")
    else
      if condemned.name =~ /^#{Script.current.name}$/i
        exit
      end
      condemned.kill
      respond("--- Lich: '#{condemned}' has been stopped by #{Script.current}.")
      numkilled += 1
    end
  }
  if numkilled == 0
    return false
  else
    return numkilled
  end
end

def running?(*snames)
  snames.each { |checking| (return false) unless (Script.running.find { |lscr| lscr.name =~ /^#{checking}$/i } || Script.running.find { |lscr| lscr.name =~ /^#{checking}/i } || Script.hidden.find { |lscr| lscr.name =~ /^#{checking}$/i } || Script.hidden.find { |lscr| lscr.name =~ /^#{checking}/i }) }
  true
end

module Settings
  def Settings.load; end

  def Settings.save_all; end

  def Settings.clear; end

  def Settings.auto=(val); end

  def Settings.auto; end

  def Settings.autoload; end
end

module GameSettings
  def GameSettings.load; end

  def GameSettings.save; end

  def GameSettings.save_all; end

  def GameSettings.clear; end

  def GameSettings.auto=(val); end

  def GameSettings.auto; end

  def GameSettings.autoload; end
end

module CharSettings
  def CharSettings.load; end

  def CharSettings.save; end

  def CharSettings.save_all; end

  def CharSettings.clear; end

  def CharSettings.auto=(val); end

  def CharSettings.auto; end

  def CharSettings.autoload; end
end

module UserVars
  def UserVars.list
    Vars.list
  end

  def UserVars.method_missing(arg1, arg2 = '')
    Vars.method_missing(arg1, arg2)
  end

  def UserVars.change(var_name, value, t = nil)
    Vars[var_name] = value
  end

  def UserVars.add(var_name, value, t = nil)
    Vars[var_name] = Vars[var_name].split(', ').push(value).join(', ')
  end

  def UserVars.delete(var_name, t = nil)
    Vars[var_name] = nil
  end

  def UserVars.list_global
    Array.new
  end

  def UserVars.list_char
    Vars.list
  end
end

def start_exec_script(cmd_data, options = Hash.new)
  ExecScript.start(cmd_data, options)
end

module Setting
  def Setting.[](name)
    Settings[name]
  end

  def Setting.[]=(name, value)
    Settings[name] = value
  end

  def Setting.to_hash(scope = ':')
    Settings.to_hash
  end
end
module GameSetting
  def GameSetting.[](name)
    GameSettings[name]
  end

  def GameSetting.[]=(name, value)
    GameSettings[name] = value
  end

  def GameSetting.to_hash(scope = ':')
    GameSettings.to_hash
  end
end
module CharSetting
  def CharSetting.[](name)
    CharSettings[name]
  end

  def CharSetting.[]=(name, value)
    CharSettings[name] = value
  end

  def CharSetting.to_hash(scope = ':')
    CharSettings.to_hash
  end
end
class StringProc
  def StringProc._load(string)
    StringProc.new(string)
  end
end
class String
  def to_a # for compatibility with Ruby 1.8
    [self]
  end

  def silent
    false
  end

  def split_as_list
    string = self
    string.sub!(/^You (?:also see|notice) |^In the .+ you see /, ',')
    string.sub('.', '').sub(/ and (an?|some|the)/, ', \1').split(',').reject { |str| str.strip.empty? }.collect { |str| str.lstrip }
  end
end
#
# End deprecated stuff
#

undef :abort
alias :mana :checkmana
alias :mana? :checkmana
alias :max_mana :maxmana
alias :health :checkhealth
alias :health? :checkhealth
alias :spirit :checkspirit
alias :spirit? :checkspirit
alias :stamina :checkstamina
alias :stamina? :checkstamina
alias :stunned? :checkstunned
alias :bleeding? :checkbleeding
alias :reallybleeding? :checkreallybleeding
alias :poisoned? :checkpoison
alias :diseased? :checkdisease
alias :dead? :checkdead
alias :hiding? :checkhidden
alias :hidden? :checkhidden
alias :hidden :checkhidden
alias :checkhiding :checkhidden
alias :invisible? :checkinvisible
alias :standing? :checkstanding
alias :kneeling? :checkkneeling
alias :sitting? :checksitting
alias :stance? :checkstance
alias :stance :checkstance
alias :joined? :checkgrouped
alias :checkjoined :checkgrouped
alias :group? :checkgrouped
alias :myname? :checkname
alias :active? :checkspell
alias :righthand? :checkright
alias :lefthand? :checkleft
alias :righthand :checkright
alias :lefthand :checkleft
alias :mind? :checkmind
alias :checkactive :checkspell
alias :forceput :fput
alias :send_script :send_scripts
alias :stop_scripts :stop_script
alias :kill_scripts :stop_script
alias :kill_script :stop_script
alias :fried? :checkfried
alias :saturated? :checksaturated
alias :webbed? :checkwebbed
alias :pause_scripts :pause_script
alias :roomdescription? :checkroomdescrip
alias :prepped? :checkprep
alias :checkprepared :checkprep
alias :unpause_scripts :unpause_script
alias :priority? :setpriority
alias :checkoutside :outside?
alias :toggle_status :status_tags
alias :encumbrance? :checkencumbrance
alias :bounty? :checkbounty

#
# Program start
#

ARGV.delete_if { |arg| arg =~ /launcher\.exe/i } # added by Simutronics Game Entry

argv_options = Hash.new
bad_args = Array.new

for arg in ARGV
  if (arg == '-h') or (arg == '--help')
    puts 'Usage:  lich [OPTION]'
    puts ''
    puts 'Options are:'
    puts '  -h, --help          Display this list.'
    puts '  -V, --version       Display the program version number and credits.'
    puts ''
    puts '  -d, --directory     Set the main Lich program directory.'
    puts '      --script-dir    Set the directoy where Lich looks for scripts.'
    puts '      --data-dir      Set the directory where Lich will store script data.'
    puts '      --temp-dir      Set the directory where Lich will store temporary files.'
    puts ''
    puts '  -w, --wizard        Run in Wizard mode (default)'
    puts '  -s, --stormfront    Run in StormFront mode.'
    puts '      --avalon        Run in Avalon mode.'
    puts '      --frostbite     Run in Frosbite mode.'
    puts ''
    puts '      --gemstone      Connect to the Gemstone IV Prime server (default).'
    puts '      --dragonrealms  Connect to the DragonRealms server.'
    puts '      --platinum      Connect to the Gemstone IV/DragonRealms Platinum server.'
    puts '      --test          Connect to the test instance of the selected game server.'
    puts '  -g, --game          Set the IP address and port of the game.  See example below.'
    puts ''
    puts '      --install       Edits the Windows/WINE registry so that Lich is started when logging in using the website or SGE.'
    puts '      --uninstall     Removes Lich from the registry.'
    puts ''
    puts 'The majority of Lich\'s built-in functionality was designed and implemented with Simutronics MUDs in mind (primarily Gemstone IV): as such, many options/features provided by Lich may not be applicable when it is used with a non-Simutronics MUD.  In nearly every aspect of the program, users who are not playing a Simutronics game should be aware that if the description of a feature/option does not sound applicable and/or compatible with the current game, it should be assumed that the feature/option is not.  This particularly applies to in-script methods (commands) that depend heavily on the data received from the game conforming to specific patterns (for instance, it\'s extremely unlikely Lich will know how much "health" your character has left in a non-Simutronics game, and so the "health" script command will most likely return a value of 0).'
    puts ''
    puts 'The level of increase in efficiency when Lich is run in "bare-bones mode" (i.e. started with the --bare argument) depends on the data stream received from a given game, but on average results in a moderate improvement and it\'s recommended that Lich be run this way for any game that does not send "status information" in a format consistent with Simutronics\' GSL or XML encoding schemas.'
    puts ''
    puts ''
    puts 'Examples:'
    puts '  lich -w -d /usr/bin/lich/          (run Lich in Wizard mode using the dir \'/usr/bin/lich/\' as the program\'s home)'
    puts '  lich -g gs3.simutronics.net:4000   (run Lich using the IP address \'gs3.simutronics.net\' and the port number \'4000\')'
    puts '  lich --dragonrealms --test --genie (run Lich connected to DragonRealms Test server for the Genie frontend)'
    puts '  lich --script-dir /mydir/scripts   (run Lich with its script directory set to \'/mydir/scripts\')'
    puts '  lich --bare -g skotos.net:5555     (run in bare-bones mode with the IP address and port of the game set to \'skotos.net:5555\')'
    puts ''
    exit
  elsif (arg == '-v') or (arg == '--version')
    puts "The Lich, version #{LICH_VERSION}"
    puts ' (an implementation of the Ruby interpreter by Yukihiro Matsumoto designed to be a \'script engine\' for text-based MUDs)'
    puts ''
    puts '- The Lich program and all material collectively referred to as "The Lich project" is copyright (C) 2005-2006 Murray Miron.'
    puts '- The Gemstone IV and DragonRealms games are copyright (C) Simutronics Corporation.'
    puts '- The Wizard front-end and the StormFront front-end are also copyrighted by the Simutronics Corporation.'
    puts '- Ruby is (C) Yukihiro \'Matz\' Matsumoto.'
    puts ''
    puts 'Thanks to all those who\'ve reported bugs and helped me track down problems on both Windows and Linux.'
    exit
  elsif arg == '--link-to-sge'
    result = Lich.link_to_sge
    if $stdout.isatty
      if result
        $stdout.puts "Successfully linked to SGE."
      else
        $stdout.puts "Failed to link to SGE."
      end
    end
    exit
  elsif arg == '--unlink-from-sge'
    result = Lich.unlink_from_sge
    if $stdout.isatty
      if result
        $stdout.puts "Successfully unlinked from SGE."
      else
        $stdout.puts "Failed to unlink from SGE."
      end
    end
    exit
  elsif arg == '--link-to-sal'
    result = Lich.link_to_sal
    if $stdout.isatty
      if result
        $stdout.puts "Successfully linked to SAL files."
      else
        $stdout.puts "Failed to link to SAL files."
      end
    end
    exit
  elsif arg == '--unlink-from-sal'
    result = Lich.unlink_from_sal
    if $stdout.isatty
      if result
        $stdout.puts "Successfully unlinked from SAL files."
      else
        $stdout.puts "Failed to unlink from SAL files."
      end
    end
    exit
  elsif arg == '--install' # deprecated
    if Lich.link_to_sge and Lich.link_to_sal
      $stdout.puts 'Install was successful.'
      Lich.log 'Install was successful.'
    else
      $stdout.puts 'Install failed.'
      Lich.log 'Install failed.'
    end
    exit
  elsif arg == '--uninstall' # deprecated
    if Lich.unlink_from_sge and Lich.unlink_from_sal
      $stdout.puts 'Uninstall was successful.'
      Lich.log 'Uninstall was successful.'
    else
      $stdout.puts 'Uninstall failed.'
      Lich.log 'Uninstall failed.'
    end
    exit
  elsif arg =~ /^--(?:home)=(.+)$/i
    LICH_DIR = $1.sub(/[\\\/]$/, '')
  elsif arg =~ /^--temp=(.+)$/i
    TEMP_DIR = $1.sub(/[\\\/]$/, '')
  elsif arg =~ /^--scripts=(.+)$/i
    SCRIPT_DIR = $1.sub(/[\\\/]$/, '')
  elsif arg =~ /^--maps=(.+)$/i
    MAP_DIR = $1.sub(/[\\\/]$/, '')
  elsif arg =~ /^--logs=(.+)$/i
    LOG_DIR = $1.sub(/[\\\/]$/, '')
  elsif arg =~ /^--backup=(.+)$/i
    BACKUP_DIR = $1.sub(/[\\\/]$/, '')
  elsif arg =~ /^--data=(.+)$/i
    DATA_DIR = $1.sub(/[\\\/]$/, '')
  elsif arg =~ /^--start-scripts=(.+)$/i
    argv_options[:start_scripts] = $1
  elsif arg =~ /^--reconnect$/i
    argv_options[:reconnect] = true
  elsif arg =~ /^--reconnect-delay=(.+)$/i
    argv_options[:reconnect_delay] = $1
  elsif arg =~ /^--host=(.+):(.+)$/
    argv_options[:host] = { :domain => $1, :port => $2.to_i }
  elsif arg =~ /^--hosts-file=(.+)$/i
    argv_options[:hosts_file] = $1
  elsif arg =~ /^--gui$/i
    argv_options[:gui] = true
  elsif arg =~ /^--game=(.+)$/i
    argv_options[:game] = $1
  elsif arg =~ /^--account=(.+)$/i
    argv_options[:account] = $1
  elsif arg =~ /^--password=(.+)$/i
    argv_options[:password] = $1
  elsif arg =~ /^--character=(.+)$/i
    argv_options[:character] = $1
  elsif arg =~ /^--frontend=(.+)$/i
    argv_options[:frontend] = $1
  elsif arg =~ /^--frontend-command=(.+)$/i
    argv_options[:frontend_command] = $1
  elsif arg =~ /^--save$/i
    argv_options[:save] = true
  elsif arg =~ /^--wine(?:\-prefix)?=.+$/i
    nil # already used when defining the Wine module
  elsif arg =~ /\.sal$|Gse\.~xt$/i
    argv_options[:sal] = arg
    unless File.exists?(argv_options[:sal])
      if ARGV.join(' ') =~ /([A-Z]:\\.+?\.(?:sal|~xt))/i
        argv_options[:sal] = $1
      end
    end
    unless File.exists?(argv_options[:sal])
      if defined?(Wine)
        argv_options[:sal] = "#{Wine::PREFIX}/drive_c/#{argv_options[:sal][3..-1].split('\\').join('/')}"
      end
    end
    bad_args.clear
  else
    bad_args.push(arg)
  end
end

if arg = ARGV.find { |a| a == '--hosts-dir' }
  i = ARGV.index(arg)
  ARGV.delete_at(i)
  hosts_dir = ARGV[i]
  ARGV.delete_at(i)
  if hosts_dir and File.exists?(hosts_dir)
    hosts_dir = hosts_dir.tr('\\', '/')
    hosts_dir += '/' unless hosts_dir[-1..-1] == '/'
  else
    $stdout.puts "warning: given hosts directory does not exist: #{hosts_dir}"
    hosts_dir = nil
  end
else
  hosts_dir = nil
end

detachable_client_port = nil
if arg = ARGV.find { |a| a =~ /^\-\-detachable\-client=[0-9]+$/ }
  detachable_client_port = /^\-\-detachable\-client=([0-9]+)$/.match(arg).captures.first
end

if argv_options[:sal]
  unless File.exists?(argv_options[:sal])
    Lich.log "error: launch file does not exist: #{argv_options[:sal]}"
    Lich.msgbox "error: launch file does not exist: #{argv_options[:sal]}"
    exit
  end
  Lich.log "info: launch file: #{argv_options[:sal]}"
  if argv_options[:sal] =~ /SGE\.sal/i
    unless launcher_cmd = Lich.get_simu_launcher
      $stdout.puts 'error: failed to find the Simutronics launcher'
      Lich.log 'error: failed to find the Simutronics launcher'
      exit
    end
    launcher_cmd.sub!('%1', argv_options[:sal])
    Lich.log "info: launcher_cmd: #{launcher_cmd}"
    if defined?(Win32) and launcher_cmd =~ /^"(.*?)"\s*(.*)$/
      dir_file = $1
      param = $2
      dir = dir_file.slice(/^.*[\\\/]/)
      file = dir_file.sub(/^.*[\\\/]/, '')
      operation = (Win32.isXP? ? 'open' : 'runas')
      Win32.ShellExecute(:lpOperation => operation, :lpFile => file, :lpDirectory => dir, :lpParameters => param)
      if r < 33
        Lich.log "error: Win32.ShellExecute returned #{r}; Win32.GetLastError: #{Win32.GetLastError}"
      end
    elsif defined?(Wine)
      system("#{Wine::BIN} #{launcher_cmd}")
    else
      system(launcher_cmd)
    end
    exit
  end
end

if arg = ARGV.find { |a| (a == '-g') or (a == '--game') }
  game_host, game_port = ARGV[ARGV.index(arg) + 1].split(':')
  game_port = game_port.to_i
  if ARGV.any? { |arg| (arg == '-s') or (arg == '--stormfront') }
    $frontend = 'stormfront'
  elsif ARGV.any? { |arg| (arg == '-w') or (arg == '--wizard') }
    $frontend = 'wizard'
  elsif ARGV.any? { |arg| arg == '--avalon' }
    $frontend = 'avalon'
  elsif ARGV.any? { |arg| arg == '--frostbite' }
    $frontend = 'frostbite'
  else
    $frontend = 'unknown'
  end
elsif ARGV.include?('--gemstone')
  if ARGV.include?('--platinum')
    $platinum = true
    if ARGV.any? { |arg| (arg == '-s') or (arg == '--stormfront') }
      game_host = 'storm.gs4.game.play.net'
      game_port = 10124
      $frontend = 'stormfront'
    else
      game_host = 'gs-plat.simutronics.net'
      game_port = 10121
      if ARGV.any? { |arg| arg == '--avalon' }
        $frontend = 'avalon'
      else
        $frontend = 'wizard'
      end
    end
  else
    $platinum = false
    if ARGV.any? { |arg| (arg == '-s') or (arg == '--stormfront') }
      game_host = 'storm.gs4.game.play.net'
      game_port = 10024
      $frontend = 'stormfront'
    else
      game_host = 'gs3.simutronics.net'
      game_port = 4900
      if ARGV.any? { |arg| arg == '--avalon' }
        $frontend = 'avalon'
      else
        $frontend = 'wizard'
      end
    end
  end
elsif ARGV.include?('--shattered')
  $platinum = false
  if ARGV.any? { |arg| (arg == '-s') or (arg == '--stormfront') }
    game_host = 'storm.gs4.game.play.net'
    game_port = 10324
    $frontend = 'stormfront'
  else
    game_host = 'gs4.simutronics.net'
    game_port = 10321
    if ARGV.any? { |arg| arg == '--avalon' }
      $frontend = 'avalon'
    else
      $frontend = 'wizard'
    end
  end
elsif ARGV.include?('--fallen')
  $platinum = false
  # Not sure what the port info is for anything else but Genie :(
  if ARGV.any? { |arg| (arg == '-s') or (arg == '--stormfront') }
    $frontend = 'stormfront'
    $stdout.puts "fixme"
    Lich.log "fixme"
    exit
  elsif ARGV.grep(/--genie/).any?
    game_host = 'dr.simutronics.net'
    game_port = 11324
    $frontend = 'genie'
  else
    $stdout.puts "fixme"
    Lich.log "fixme"
    exit
  end
elsif ARGV.include?('--dragonrealms')
  if ARGV.include?('--platinum')
    $platinum = true
    if ARGV.any? { |arg| (arg == '-s') or (arg == '--stormfront') }
      $stdout.puts "fixme"
      Lich.log "fixme"
      exit
      $frontend = 'stormfront'
    elsif ARGV.grep(/--genie/).any?
      game_host = 'dr.simutronics.net'
      game_port = 11124
      $frontend = 'genie'
    else
      $stdout.puts "fixme"
      Lich.log "fixme"
      exit
      $frontend = 'wizard'
    end
  else
    $platinum = false
    if ARGV.any? { |arg| (arg == '-s') or (arg == '--stormfront') }
      $frontend = 'stormfront'
      $stdout.puts "fixme"
      Lich.log "fixme"
      exit
    elsif ARGV.grep(/--genie/).any?
      game_host = 'dr.simutronics.net'
      game_port = ARGV.include?('--test') ? 11624 : 11024
      $frontend = 'genie'
    else
      game_host = 'dr.simutronics.net'
      game_port = ARGV.include?('--test') ? 11624 : 11024
      if ARGV.any? { |arg| arg == '--avalon' }
        $frontend = 'avalon'
      elsif ARGV.any? { |arg| arg == '--frostbite' }
        $frontend = 'frostbite'
      else
        $frontend = 'wizard'
      end
    end
  end
else
  game_host, game_port = nil, nil
  Lich.log "info: no force-mode info given"
end

main_thread = Thread.new {
  test_mode = false
  $SEND_CHARACTER = '>'
  $cmd_prefix = '<c>'
  $clean_lich_char = $frontend == 'genie' ? ',' : ';'
  $lich_char = Regexp.escape($clean_lich_char)
  $lich_char_regex = Regexp.union(',', ';')

  @launch_data = nil
  require_relative("./lib/eaccess.rb")

  if ARGV.include?('--login')
    if File.exists?("#{DATA_DIR}/entry.dat")
      entry_data = File.open("#{DATA_DIR}/entry.dat", 'r') { |file|
        begin
          Marshal.load(file.read.unpack('m').first)
        rescue
          Array.new
        end
      }
    else
      entry_data = Array.new
    end
    char_name = ARGV[ARGV.index('--login') + 1].capitalize
    if ARGV.include?('--gemstone')
      if ARGV.include?('--platinum')
        data = entry_data.find { |d| (d[:char_name] == char_name) and (d[:game_code] == 'GSX') }
      elsif ARGV.include?('--shattered')
        data = entry_data.find { |d| (d[:char_name] == char_name) and (d[:game_code] == 'GSF') }
      elsif ARGV.include?('--test')
        data = entry_data.find { |d| (d[:char_name] == char_name) and (d[:game_code] == 'GST') }
      else
        data = entry_data.find { |d| (d[:char_name] == char_name) and (d[:game_code] == 'GS3') }
      end
    elsif ARGV.include?('--shattered')
      data = entry_data.find { |d| (d[:char_name] == char_name) and (d[:game_code] == 'GSF') }
    elsif ARGV.include?('--dragonrealms')
      if ARGV.include?('--platinum')
        data = entry_data.find { |d| (d[:char_name] == char_name) and (d[:game_code] == 'DRX') }
      elsif ARGV.include?('--fallen')
        data = entry_data.find { |d| (d[:char_name] == char_name) and (d[:game_code] == 'DRF') }
      elsif ARGV.include?('--test')
        data = entry_data.find { |d| (d[:char_name] == char_name) and (d[:game_code] == 'DRT') }
      else
        data = entry_data.find { |d| (d[:char_name] == char_name) and (d[:game_code] == 'DR') }
      end
    elsif ARGV.include?('--fallen')
      data = entry_data.find { |d| (d[:char_name] == char_name) and (d[:game_code] == 'DRF') }
    else
      data = entry_data.find { |d| (d[:char_name] == char_name) }
    end
    if data
      Lich.log "info: using quick game entry settings for #{char_name}"
      msgbox = proc { |msg|
        if defined?(Gtk)
          done = false
          Gtk.queue {
            dialog = Gtk::MessageDialog.new(nil, Gtk::Dialog::DESTROY_WITH_PARENT, Gtk::MessageDialog::QUESTION, Gtk::MessageDialog::BUTTONS_CLOSE, msg)
            dialog.run
            dialog.destroy
            done = true
          }
          sleep 0.1 until done
        else
          $stdout.puts(msg)
          Lich.log(msg)
        end
      }

      launch_data_hash = EAccess.auth(
        account: data[:user_id],
        password: data[:password],
        character: data[:char_name],
        game_code: data[:game_code]
      )

      @launch_data = launch_data_hash.map { |k, v| "#{k.upcase}=#{v}" }
      if data[:frontend] == 'wizard'
        @launch_data.collect! { |line| line.sub(/GAMEFILE=.+/, 'GAMEFILE=WIZARD.EXE').sub(/GAME=.+/, 'GAME=WIZ').sub(/FULLGAMENAME=.+/, 'FULLGAMENAME=Wizard Front End') }
      elsif data[:frontend] == 'avalon'
        @launch_data.collect! { |line| line.sub(/GAME=.+/, 'GAME=AVALON') }
      end
      if data[:custom_launch]
        @launch_data.push "CUSTOMLAUNCH=#{data[:custom_launch]}"
        if data[:custom_launch_dir]
          @launch_data.push "CUSTOMLAUNCHDIR=#{data[:custom_launch_dir]}"
        end
      end
    else
      $stdout.puts "error: failed to find login data for #{char_name}"
      Lich.log "error: failed to find login data for #{char_name}"
    end

  ## GUI starts here

  elsif defined?(Gtk) and (ARGV.empty? or argv_options[:gui])
    gui_login
  end

  #
  # open the client and have it connect to us
  #

  $_SERVERBUFFER_ = LimitedArray.new
  $_SERVERBUFFER_.max_size = 400
  $_CLIENTBUFFER_ = LimitedArray.new
  $_CLIENTBUFFER_.max_size = 100

  Socket.do_not_reverse_lookup = true

  if argv_options[:sal]
    begin
      @launch_data = File.open(argv_options[:sal]) { |file| file.readlines }.collect { |line| line.chomp }
    rescue
      $stdout.puts "error: failed to read launch_file: #{$!}"
      Lich.log "info: launch_file: #{argv_options[:sal]}"
      Lich.log "error: failed to read launch_file: #{$!}\n\t#{$!.backtrace.join("\n\t")}"
      exit
    end
  end

  if @launch_data
    if @launch_data.find { |opt| opt =~ /GAMECODE=DR/ }
      gamecodeshort = "DR"
    else
      gamecodeshort = "GS"
    end
    unless gamecode = @launch_data.find { |line| line =~ /GAMECODE=/ }
      $stdout.puts "error: launch_data contains no GAMECODE info"
      Lich.log "error: launch_data contains no GAMECODE info"
      exit(1)
    end
    unless gameport = @launch_data.find { |line| line =~ /GAMEPORT=/ }
      $stdout.puts "error: launch_data contains no GAMEPORT info"
      Lich.log "error: launch_data contains no GAMEPORT info"
      exit(1)
    end
    unless gamehost = @launch_data.find { |opt| opt =~ /GAMEHOST=/ }
      $stdout.puts "error: launch_data contains no GAMEHOST info"
      Lich.log "error: launch_data contains no GAMEHOST info"
      exit(1)
    end
    unless game = @launch_data.find { |opt| opt =~ /GAME=/ }
      $stdout.puts "error: launch_data contains no GAME info"
      Lich.log "error: launch_data contains no GAME info"
      exit(1)
    end
    if custom_launch = @launch_data.find { |opt| opt =~ /CUSTOMLAUNCH=/ }
      custom_launch.sub!(/^.*?\=/, '')
      Lich.log "info: using custom launch command: #{custom_launch}"
    elsif (RUBY_PLATFORM =~ /mingw|win/i) and (RUBY_PLATFORM !~ /darwin/i)
      Lich.log("info: Working against a Windows Platform for FE Executable")
      if @launch_data.find { |opt| opt =~ /GAME=WIZ/ }
        custom_launch = "Wizard.Exe /G#{gamecodeshort}/H127.0.0.1 /P%port% /K%key%"
      elsif @launch_data.find { |opt| opt =~ /GAME=STORM/ }
        custom_launch = "Wrayth.exe /G#{gamecodeshort}/Hlocalhost/P%port%/K%key%" if $sf_fe_loc =~ /Wrayth/
        custom_launch = "Stormfront.exe /G#{gamecodeshort}/Hlocalhost/P%port%/K%key%" if $sf_fe_loc =~ /STORM/
      end
    elsif defined?(Wine)
      Lich.log("info: Working against a Linux | WINE Platform")
      if @launch_data.find { |opt| opt =~ /GAME=WIZ/ }
        custom_launch = "Wizard.Exe /G#{gamecodeshort}/H127.0.0.1 /P%port% /K%key%"
      elsif @launch_data.find { |opt| opt =~ /GAME=STORM/ }
        custom_launch = "Wrayth.exe /G#{gamecodeshort}/Hlocalhost/P%port%/K%key%" if $sf_fe_loc =~ /Wrayth/
        custom_launch = "Stormfront.exe /G#{gamecodeshort}/Hlocalhost/P%port%/K%key%" if $sf_fe_loc =~ /STORM/
      end
    end
    if custom_launch_dir = @launch_data.find { |opt| opt =~ /CUSTOMLAUNCHDIR=/ }
      custom_launch_dir.sub!(/^.*?\=/, '')
      Lich.log "info: using working directory for custom launch command: #{custom_launch_dir}"
    elsif (RUBY_PLATFORM =~ /mingw|win/i) and (RUBY_PLATFORM !~ /darwin/i)
      Lich.log "info: Working against a Windows Platform for FE Location"
      if @launch_data.find { |opt| opt =~ /GAME=WIZ/ }
        custom_launch_dir = Lich.seek('wizard') # #HERE I AM
      elsif @launch_data.find { |opt| opt =~ /GAME=STORM/ }
        custom_launch_dir = Lich.seek('stormfront') # #HERE I AM
      end
      Lich.log "info: Current Windows working directory is #{custom_launch_dir}"
    elsif defined?(Wine)
      Lich.log "Info: Working against a Linux | WINE Platform for FE location"
      if @launch_data.find { |opt| opt =~ /GAME=WIZ/ }
        custom_launch_dir_temp = Lich.seek('wizard') # #HERE I AM
        custom_launch_dir = custom_launch_dir_temp.gsub('\\', '/').gsub('C:', Wine::PREFIX + '/drive_c')
      elsif @launch_data.find { |opt| opt =~ /GAME=STORM/ }
        custom_launch_dir_temp = Lich.seek('stormfront') # #HERE I AM
        custom_launch_dir = custom_launch_dir_temp.gsub('\\', '/').gsub('C:', Wine::PREFIX + '/drive_c')
      end
      Lich.log "info: Current WINE working directory is #{custom_launch_dir}"
    end
    if ARGV.include?('--without-frontend')
      $frontend = 'unknown'
      unless (game_key = @launch_data.find { |opt| opt =~ /KEY=/ }) && (game_key = game_key.split('=').last.chomp)
        $stdout.puts "error: launch_data contains no KEY info"
        Lich.log "error: launch_data contains no KEY info"
        exit(1)
      end
    elsif game =~ /SUKS/i
      $frontend = 'suks'
      unless (game_key = @launch_data.find { |opt| opt =~ /KEY=/ }) && (game_key = game_key.split('=').last.chomp)
        $stdout.puts "error: launch_data contains no KEY info"
        Lich.log "error: launch_data contains no KEY info"
        exit(1)
      end
    elsif game =~ /AVALON/i
      launcher_cmd = "open -n -b Avalon \"%1\""
    elsif custom_launch
      unless (game_key = @launch_data.find { |opt| opt =~ /KEY=/ }) && (game_key = game_key.split('=').last.chomp)
        $stdout.puts "error: launch_data contains no KEY info"
        Lich.log "error: launch_data contains no KEY info"
        exit(1)
      end
    else
      unless launcher_cmd = Lich.get_simu_launcher
        $stdout.puts 'error: failed to find the Simutronics launcher'
        Lich.log 'error: failed to find the Simutronics launcher'
        exit(1)
      end
    end
    gamecode = gamecode.split('=').last
    gameport = gameport.split('=').last
    gamehost = gamehost.split('=').last
    game     = game.split('=').last

    if (gameport == '10121') or (gameport == '10124')
      $platinum = true
    else
      $platinum = false
    end
    Lich.log "info: gamehost: #{gamehost}"
    Lich.log "info: gameport: #{gameport}"
    Lich.log "info: game: #{game}"
    if ARGV.include?('--without-frontend')
      $_CLIENT_ = nil
    elsif $frontend == 'suks'
      nil
    else
      if game =~ /WIZ/i
        $frontend = 'wizard'
      elsif game =~ /STORM/i
        $frontend = 'stormfront'
      elsif game =~ /AVALON/i
        $frontend = 'avalon'
      else
        $frontend = 'unknown'
      end
      begin
        listener = TCPServer.new('127.0.0.1', nil)
      rescue
        $stdout.puts "--- error: cannot bind listen socket to local port: #{$!}"
        Lich.log "error: cannot bind listen socket to local port: #{$!}\n\t#{$!.backtrace.join("\n\t")}"
        exit(1)
      end
      accept_thread = Thread.new { $_CLIENT_ = SynchronizedSocket.new(listener.accept) }
      localport = listener.addr[1]
      if custom_launch
        sal_filename = nil
        launcher_cmd = custom_launch.sub(/\%port\%/, localport.to_s).sub(/\%key\%/, game_key.to_s)
        scrubbed_launcher_cmd = custom_launch.sub(/\%port\%/, localport.to_s).sub(/\%key\%/, '[scrubbed key]')
        Lich.log "info: launcher_cmd: #{scrubbed_launcher_cmd}"
      else
        if RUBY_PLATFORM =~ /darwin/i
          localhost = "127.0.0.1"
        else
          localhost = "localhost"
        end
        @launch_data.collect! { |line| line.sub(/GAMEPORT=.+/, "GAMEPORT=#{localport}").sub(/GAMEHOST=.+/, "GAMEHOST=#{localhost}") }
        sal_filename = "#{TEMP_DIR}/lich#{rand(10000)}.sal"
        while File.exists?(sal_filename)
          sal_filename = "#{TEMP_DIR}/lich#{rand(10000)}.sal"
        end
        File.open(sal_filename, 'w') { |f| f.puts @launch_data }
        launcher_cmd = launcher_cmd.sub('%1', sal_filename)
        launcher_cmd = launcher_cmd.tr('/', "\\") if (RUBY_PLATFORM =~ /mingw|win/i) and (RUBY_PLATFORM !~ /darwin/i)
      end
      begin
        if custom_launch_dir
          Dir.chdir(custom_launch_dir)
        end

        if (RUBY_PLATFORM =~ /mingw|win/i) && (RUBY_PLATFORM !~ /darwin/i)
          system ("start #{launcher_cmd}")
        elsif defined?(Wine) and (game != 'AVALON') # Wine on linux
          spawn "#{Wine::BIN} #{launcher_cmd}"
        else # macOS and linux - does not account for WINE on linux
          spawn launcher_cmd
        end
      rescue
        Lich.log "error: #{$!}\n\t#{$!.backtrace.join("\n\t")}"
        Lich.msgbox(:message => "error: #{$!}", :icon => :error)
      end
      Lich.log 'info: waiting for client to connect...'
      300.times { sleep 0.1; break unless accept_thread.status }
      accept_thread.kill if accept_thread.status
      Dir.chdir(LICH_DIR)
      unless $_CLIENT_
        Lich.log "error: timeout waiting for client to connect"
        #        if defined?(Win32)
        #          Lich.msgbox(:message => "error: launch method #{method_num + 1} timed out waiting for the client to connect\n\nTry again and another method will be used.", :icon => :error)
        #        else
        Lich.msgbox(:message => "error: timeout waiting for client to connect", :icon => :error)
        #        end
        if sal_filename
          File.delete(sal_filename) rescue()
        end
        listener.close rescue()
        $_CLIENT_.close rescue()
        reconnect_if_wanted.call
        Lich.log "info: exiting..."
        Gtk.queue { Gtk.main_quit } if defined?(Gtk)
        exit
      end
      #      if defined?(Win32)
      #        Lich.win32_launch_method = "#{method_num}:success"
      #      end
      Lich.log 'info: connected'
      listener.close rescue nil
      if sal_filename
        File.delete(sal_filename) rescue nil
      end
    end
    gamehost, gameport = Lich.fix_game_host_port(gamehost, gameport)
    Lich.log "info: connecting to game server (#{gamehost}:#{gameport})"
    begin
      connect_thread = Thread.new {
        Game.open(gamehost, gameport)
      }
      300.times {
        sleep 0.1
        break unless connect_thread.status
      }
      if connect_thread.status
        connect_thread.kill rescue nil
        raise "error: timed out connecting to #{gamehost}:#{gameport}"
      end
    rescue
      Lich.log "error: #{$!}"
      gamehost, gameport = Lich.break_game_host_port(gamehost, gameport)
      Lich.log "info: connecting to game server (#{gamehost}:#{gameport})"
      begin
        connect_thread = Thread.new {
          Game.open(gamehost, gameport)
        }
        300.times {
          sleep 0.1
          break unless connect_thread.status
        }
        if connect_thread.status
          connect_thread.kill rescue nil
          raise "error: timed out connecting to #{gamehost}:#{gameport}"
        end
      rescue
        Lich.log "error: #{$!}"
        $_CLIENT_.close rescue nil
        reconnect_if_wanted.call
        Lich.log "info: exiting..."
        Gtk.queue { Gtk.main_quit } if defined?(Gtk)
        exit
      end
    end
    Lich.log 'info: connected'
  elsif game_host and game_port
    unless Lich.hosts_file
      Lich.log "error: cannot find hosts file"
      $stdout.puts "error: cannot find hosts file"
      exit
    end
    game_quad_ip = IPSocket.getaddress(game_host)
    error_count = 0
    begin
      listener = TCPServer.new('127.0.0.1', game_port)
      begin
        listener.setsockopt(Socket::SOL_SOCKET, Socket::SO_REUSEADDR, 1)
      rescue
        Lich.log "warning: setsockopt with SO_REUSEADDR failed: #{$!}"
      end
    rescue
      sleep 1
      if (error_count += 1) >= 30
        $stdout.puts 'error: failed to bind to the proper port'
        Lich.log 'error: failed to bind to the proper port'
        exit!
      else
        retry
      end
    end
    Lich.modify_hosts(game_host)

    $stdout.puts "Pretending to be #{game_host}"
    $stdout.puts "Listening on port #{game_port}"
    $stdout.puts "Waiting for the client to connect..."
    Lich.log "info: pretending to be #{game_host}"
    Lich.log "info: listening on port #{game_port}"
    Lich.log "info: waiting for the client to connect..."

    timeout_thread = Thread.new {
      sleep 120
      listener.close rescue nil
      $stdout.puts 'error: timed out waiting for client to connect'
      Lich.log 'error: timed out waiting for client to connect'
      Lich.restore_hosts
      exit
    }
    #      $_CLIENT_ = listener.accept
    $_CLIENT_ = SynchronizedSocket.new(listener.accept)
    listener.close rescue nil
    timeout_thread.kill
    $stdout.puts "Connection with the local game client is open."
    Lich.log "info: connection with the game client is open"
    Lich.restore_hosts
    if test_mode
      $_SERVER_ = $stdin # fixme
      $_CLIENT_.puts "Running in test mode: host socket set to stdin."
    else
      Lich.log 'info: connecting to the real game host...'
      game_host, game_port = Lich.fix_game_host_port(game_host, game_port)
      begin
        timeout_thread = Thread.new {
          sleep 30
          Lich.log "error: timed out connecting to #{game_host}:#{game_port}"
          $stdout.puts "error: timed out connecting to #{game_host}:#{game_port}"
          exit
        }
        begin
          Game.open(game_host, game_port)
        rescue
          Lich.log "error: #{$!}"
          $stdout.puts "error: #{$!}"
          exit
        end
        timeout_thread.kill rescue nil
        Lich.log 'info: connection with the game host is open'
      end
    end
  else
    # offline mode removed
    Lich.log "error: don't know what to do"
    exit
  end

  listener = timeout_thr = nil

<<<<<<< HEAD
=======
  #
  # drop superuser privileges
  # OSXLich-Doug - this section causes problems on too many systems.
  # Putting in a patch courtesy a player
  #
  unless RUBY_PLATFORM =~ /darwin/i
    if RUBY_PLATFORM =~ /mingw|win/i
      Lich.log "info: dropping superuser privileges..."
      begin
        Process.uid = `id -ru`.strip.to_i
        Process.gid = `id -rg`.strip.to_i
        Process.egid = `id -rg`.strip.to_i
        Process.euid = `id -ru`.strip.to_i
      rescue SecurityError
        Lich.log "error: failed to drop superuser privileges: #{$!}\n\t#{$!.backtrace.join("\n\t")}"
      rescue SystemCallError
        Lich.log "error: failed to drop superuser privileges: #{$!}\n\t#{$!.backtrace.join("\n\t")}"
      rescue NotImplementedError
        Lich.log "error: failed to drop superuser privileges: #{$!}\n\t#{$!.backtrace.join("\n\t")}"
      rescue
        Lich.log "error: failed to drop superuser privileges: #{$!}\n\t#{$!.backtrace.join("\n\t")}"
       end
    end
  end

>>>>>>> 4fcb48c6
  # backward compatibility
  if $frontend =~ /^(?:wizard|avalon)$/
    $fake_stormfront = true
  else
    $fake_stormfront = false
  end

  undef :exit!

  if ARGV.include?('--without-frontend')
    Thread.new {
      client_thread = nil
      #
      # send the login key
      #
      Game._puts(game_key)
      game_key = nil
      #
      # send version string
      #
      client_string = "/FE:WIZARD /VERSION:1.0.1.22 /P:#{RUBY_PLATFORM} /XML"
      $_CLIENTBUFFER_.push(client_string.dup)
      Game._puts(client_string)
      #
      # tell the server we're ready
      #
      2.times {
        sleep 0.3
        $_CLIENTBUFFER_.push("<c>\r\n")
        Game._puts("<c>")
      }
      $login_time = Time.now
    }
  else
    #
    # shutdown listening socket
    #
    error_count = 0
    begin
      # Somehow... for some ridiculous reason... Windows doesn't let us close the socket if we shut it down first...
      # listener.shutdown
      listener.close unless listener.closed?
    rescue
      Lich.log "warning: failed to close listener socket: #{$!}"
      if (error_count += 1) > 20
        Lich.log 'warning: giving up...'
      else
        sleep 0.05
        retry
      end
    end

    $stdout = $_CLIENT_
    $_CLIENT_.sync = true

    client_thread = Thread.new {
      $login_time = Time.now

      if $offline_mode
        nil
      elsif $frontend =~ /^(?:wizard|avalon)$/
        #
        # send the login key
        #
        client_string = $_CLIENT_.gets
        Game._puts(client_string)
        #
        # take the version string from the client, ignore it, and ask the server for xml
        #
        $_CLIENT_.gets
        client_string = "/FE:STORMFRONT /VERSION:1.0.1.26 /P:#{RUBY_PLATFORM} /XML"
        $_CLIENTBUFFER_.push(client_string.dup)
        Game._puts(client_string)
        #
        # tell the server we're ready
        #
        2.times {
          sleep 0.3
          $_CLIENTBUFFER_.push("#{$cmd_prefix}\r\n")
          Game._puts($cmd_prefix)
        }
        #
        # set up some stuff
        #
        for client_string in ["#{$cmd_prefix}_injury 2", "#{$cmd_prefix}_flag Display Inventory Boxes 1", "#{$cmd_prefix}_flag Display Dialog Boxes 0"]
          $_CLIENTBUFFER_.push(client_string)
          Game._puts(client_string)
        end
        #
        # client wants to send "GOOD", xml server won't recognize it
        #
        $_CLIENT_.gets
      elsif $frontend =~ /^(?:frostbite)$/
        #
        # send the login key
        #
        client_string = $_CLIENT_.gets
        client_string = fb_to_sf(client_string)
        Game._puts(client_string)
        #
        # take the version string from the client, ignore it, and ask the server for xml
        #
        $_CLIENT_.gets
        client_string = "/FE:STORMFRONT /VERSION:1.0.1.26 /P:#{RUBY_PLATFORM} /XML"
        $_CLIENTBUFFER_.push(client_string.dup)
        Game._puts(client_string)
        #
        # tell the server we're ready
        #
        2.times {
          sleep 0.3
          $_CLIENTBUFFER_.push("#{$cmd_prefix}\r\n")
          Game._puts($cmd_prefix)
        }
        #
        # set up some stuff
        #
        for client_string in [ "#{$cmd_prefix}_injury 2", "#{$cmd_prefix}_flag Display Inventory Boxes 1", "#{$cmd_prefix}_flag Display Dialog Boxes 0" ]
          $_CLIENTBUFFER_.push(client_string)
          Game._puts(client_string)
        end
      else
        inv_off_proc = proc { |server_string|
          if server_string =~ /^<(?:container|clearContainer|exposeContainer)/
            server_string.gsub!(/<(?:container|clearContainer|exposeContainer)[^>]*>|<inv.+\/inv>/, '')
            if server_string.empty?
              nil
            else
              server_string
            end
          elsif server_string =~ /^<flag id="Display Inventory Boxes" status='on' desc="Display all inventory and container windows."\/>/
            server_string.sub("status='on'", "status='off'")
          elsif server_string =~ /^\s*<d cmd="flag Inventory off">Inventory<\/d>\s+ON/
            server_string.sub("flag Inventory off", "flag Inventory on").sub('ON ', 'OFF')
          else
            server_string
          end
        }
        DownstreamHook.add('inventory_boxes_off', inv_off_proc)
        inv_toggle_proc = proc { |client_string|
          if client_string =~ /^(?:<c>)?_flag Display Inventory Boxes ([01])/
            if $1 == '1'
              DownstreamHook.remove('inventory_boxes_off')
              Lich.set_inventory_boxes(XMLData.player_id, true)
            else
              DownstreamHook.add('inventory_boxes_off', inv_off_proc)
              Lich.set_inventory_boxes(XMLData.player_id, false)
            end
            nil
          elsif client_string =~ /^(?:<c>)?\s*(?:set|flag)\s+inv(?:e|en|ent|ento|entor|entory)?\s+(on|off)/i
            if $1.downcase == 'on'
              DownstreamHook.remove('inventory_boxes_off')
              respond 'You have enabled viewing of inventory and container windows.'
              Lich.set_inventory_boxes(XMLData.player_id, true)
            else
              DownstreamHook.add('inventory_boxes_off', inv_off_proc)
              respond 'You have disabled viewing of inventory and container windows.'
              Lich.set_inventory_boxes(XMLData.player_id, false)
            end
            nil
          else
            client_string
          end
        }
        UpstreamHook.add('inventory_boxes_toggle', inv_toggle_proc)

        unless $offline_mode
          client_string = $_CLIENT_.gets
          Game._puts(client_string)
          client_string = $_CLIENT_.gets
          $_CLIENTBUFFER_.push(client_string.dup)
          Game._puts(client_string)
        end
      end

      begin
        while client_string = $_CLIENT_.gets
          if $frontend =~ /^(?:wizard|avalon)$/
            client_string = "#{$cmd_prefix}#{client_string}"
          elsif $frontend =~ /^(?:frostbite)$/
            client_string = fb_to_sf(client_string)
          end
          #Lich.log(client_string)
          begin
            $_IDLETIMESTAMP_ = Time.now
            do_client(client_string)
          rescue
            respond "--- Lich: error: client_thread: #{$!}"
            respond $!.backtrace.first
            Lich.log "error: client_thread: #{$!}\n\t#{$!.backtrace.join("\n\t")}"
          end
        end
      rescue
        respond "--- Lich: error: client_thread: #{$!}"
        respond $!.backtrace.first
        Lich.log "error: client_thread: #{$!}\n\t#{$!.backtrace.join("\n\t")}"
        sleep 0.2
        retry unless $_CLIENT_.closed? or Game.closed? or !Game.thread.alive? or ($!.to_s =~ /invalid argument|A connection attempt failed|An existing connection was forcibly closed/i)
      end
      Game.close
    }
  end

  if detachable_client_port
    detachable_client_thread = Thread.new {
      loop {
        begin
          server = TCPServer.new('127.0.0.1', detachable_client_port)
          char_name = ARGV[ARGV.index('--login')+1].capitalize
          Frontend.create_session_file(char_name, server.addr[2], server.addr[1])

          $_DETACHABLE_CLIENT_ = SynchronizedSocket.new(server.accept)
          $_DETACHABLE_CLIENT_.sync = true
        rescue
          Lich.log "#{$!}\n\t#{$!.backtrace.join("\n\t")}"
          server.close rescue nil
          $_DETACHABLE_CLIENT_.close rescue nil
          $_DETACHABLE_CLIENT_ = nil
          sleep 5
          next
        ensure
          server.close rescue nil
          Frontend.cleanup_session_file
        end
        if $_DETACHABLE_CLIENT_
          begin
            unless ARGV.include?('--genie')
              $frontend = 'profanity'
              Thread.new {
                100.times { sleep 0.1; break if XMLData.indicator['IconJOINED'] }
                init_str = "<progressBar id='mana' value='0' text='mana #{XMLData.mana}/#{XMLData.max_mana}'/>"
                init_str.concat "<progressBar id='health' value='0' text='health #{XMLData.health}/#{XMLData.max_health}'/>"
                init_str.concat "<progressBar id='spirit' value='0' text='spirit #{XMLData.spirit}/#{XMLData.max_spirit}'/>"
                init_str.concat "<progressBar id='stamina' value='0' text='stamina #{XMLData.stamina}/#{XMLData.max_stamina}'/>"
                init_str.concat "<progressBar id='encumlevel' value='#{XMLData.encumbrance_value}' text='#{XMLData.encumbrance_text}'/>"
                init_str.concat "<progressBar id='pbarStance' value='#{XMLData.stance_value}'/>"
                init_str.concat "<progressBar id='mindState' value='#{XMLData.mind_value}' text='#{XMLData.mind_text}'/>"
                init_str.concat "<spell>#{XMLData.prepared_spell}</spell>"
                init_str.concat "<right>#{GameObj.right_hand.name}</right>"
                init_str.concat "<left>#{GameObj.left_hand.name}</left>"
                for indicator in ['IconBLEEDING', 'IconPOISONED', 'IconDISEASED', 'IconSTANDING', 'IconKNEELING', 'IconSITTING', 'IconPRONE']
                  init_str.concat "<indicator id='#{indicator}' visible='#{XMLData.indicator[indicator]}'/>"
                end
                for area in ['back', 'leftHand', 'rightHand', 'head', 'rightArm', 'abdomen', 'leftEye', 'leftArm', 'chest', 'rightLeg', 'neck', 'leftLeg', 'nsys', 'rightEye']
                  if Wounds.send(area) > 0
                    init_str.concat "<image id=\"#{area}\" name=\"Injury#{Wounds.send(area)}\"/>"
                  elsif Scars.send(area) > 0
                    init_str.concat "<image id=\"#{area}\" name=\"Scar#{Scars.send(area)}\"/>"
                  end
                end
                init_str.concat '<compass>'
                shorten_dir = { 'north' => 'n', 'northeast' => 'ne', 'east' => 'e', 'southeast' => 'se', 'south' => 's', 'southwest' => 'sw', 'west' => 'w', 'northwest' => 'nw', 'up' => 'up', 'down' => 'down', 'out' => 'out' }
                for dir in XMLData.room_exits
                  if short_dir = shorten_dir[dir]
                    init_str.concat "<dir value='#{short_dir}'/>"
                  end
                end
                init_str.concat '</compass>'
                $_DETACHABLE_CLIENT_.puts init_str
                init_str = nil
              }
            end
            while client_string = $_DETACHABLE_CLIENT_.gets
              client_string = "#{$cmd_prefix}#{client_string}" # if $frontend =~ /^(?:wizard|avalon)$/
              begin
                $_IDLETIMESTAMP_ = Time.now
                do_client(client_string)
              rescue
                respond "--- Lich: error: client_thread: #{$!}"
                respond $!.backtrace.first
                Lich.log "error: client_thread: #{$!}\n\t#{$!.backtrace.join("\n\t")}"
              end
            end
          rescue
            respond "--- Lich: error: client_thread: #{$!}"
            respond $!.backtrace.first
            Lich.log "error: client_thread: #{$!}\n\t#{$!.backtrace.join("\n\t")}"
            $_DETACHABLE_CLIENT_.close rescue nil
            $_DETACHABLE_CLIENT_ = nil
          ensure
            $_DETACHABLE_CLIENT_.close rescue nil
            $_DETACHABLE_CLIENT_ = nil
          end
        end
        sleep 0.1
      }
    }
  else
    detachable_client_thread = nil
  end

  wait_while { $offline_mode }

  if $frontend == 'wizard'
    $link_highlight_start = "\207"
    $link_highlight_end = "\240"
    $speech_highlight_start = "\212"
    $speech_highlight_end = "\240"
  end

  client_thread.priority = 3

  $_CLIENT_.puts "\n--- Lich v#{LICH_VERSION} is active.  Type #{$clean_lich_char}help for usage info.\n\n"

  Game.thread.join
  client_thread.kill rescue nil
  detachable_client_thread.kill rescue nil

  Lich.log 'info: stopping scripts...'
  Script.running.each { |script| script.kill }
  Script.hidden.each { |script| script.kill }
  200.times { sleep 0.1; break if Script.running.empty? and Script.hidden.empty? }
  Lich.log 'info: saving script settings...'
  Settings.save
  Vars.save
  Lich.log 'info: closing connections...'
  Game.close
  200.times { sleep 0.1; break if Game.closed? }
  pause 0.5
  $_CLIENT_.close
  200.times { sleep 0.1; break if $_CLIENT_.closed? }
  Lich.db.close
  200.times { sleep 0.1; break if Lich.db.closed? }
  reconnect_if_wanted.call
  Lich.log "info: exiting..."
  Gtk.queue { Gtk.main_quit } if defined?(Gtk)
  exit
}

if defined?(Gtk)
  Thread.current.priority = -10
  Gtk.main
else
  main_thread.join
end
exit

# Webhook Test No.2<|MERGE_RESOLUTION|>--- conflicted
+++ resolved
@@ -7562,34 +7562,6 @@
 
   listener = timeout_thr = nil
 
-<<<<<<< HEAD
-=======
-  #
-  # drop superuser privileges
-  # OSXLich-Doug - this section causes problems on too many systems.
-  # Putting in a patch courtesy a player
-  #
-  unless RUBY_PLATFORM =~ /darwin/i
-    if RUBY_PLATFORM =~ /mingw|win/i
-      Lich.log "info: dropping superuser privileges..."
-      begin
-        Process.uid = `id -ru`.strip.to_i
-        Process.gid = `id -rg`.strip.to_i
-        Process.egid = `id -rg`.strip.to_i
-        Process.euid = `id -ru`.strip.to_i
-      rescue SecurityError
-        Lich.log "error: failed to drop superuser privileges: #{$!}\n\t#{$!.backtrace.join("\n\t")}"
-      rescue SystemCallError
-        Lich.log "error: failed to drop superuser privileges: #{$!}\n\t#{$!.backtrace.join("\n\t")}"
-      rescue NotImplementedError
-        Lich.log "error: failed to drop superuser privileges: #{$!}\n\t#{$!.backtrace.join("\n\t")}"
-      rescue
-        Lich.log "error: failed to drop superuser privileges: #{$!}\n\t#{$!.backtrace.join("\n\t")}"
-       end
-    end
-  end
-
->>>>>>> 4fcb48c6
   # backward compatibility
   if $frontend =~ /^(?:wizard|avalon)$/
     $fake_stormfront = true

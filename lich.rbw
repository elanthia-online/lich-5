--- conflicted
+++ resolved
@@ -321,183 +321,6 @@
 
 end
 
-<<<<<<< HEAD
-=======
-module Setting
-  @@load = proc { |args|
-    unless (script = Script.current)
-      respond '--- error: Setting.load: calling script is unknown'
-      respond $!.backtrace[0..2]
-      next nil
-    end
-    if script.class == ExecScript
-      respond "--- Lich: error: Setting.load: exec scripts can't have settings"
-      respond $!.backtrace[0..2]
-      exit
-    end
-    if args.empty?
-      respond '--- error: Setting.load: no setting specified'
-      respond $!.backtrace[0..2]
-      exit
-    end
-    if args.any? { |a| a.class != String }
-      respond "--- Lich: error: Setting.load: non-string given as setting name"
-      respond $!.backtrace[0..2]
-      exit
-    end
-    values = Array.new
-    for setting in args
-      begin
-        v = Lich.db.get_first_value('SELECT value FROM script_setting WHERE script=? AND name=?;', [script.name.encode('UTF-8'), setting.encode('UTF-8')])
-      rescue SQLite3::BusyException
-        sleep 0.1
-        retry
-      end
-      if v.nil?
-        values.push(v)
-      else
-        begin
-          values.push(Marshal.load(v))
-        rescue
-          respond "--- Lich: error: Setting.load: #{$!}"
-          respond $!.backtrace[0..2]
-          exit
-        end
-      end
-    end
-    if args.length == 1
-      next values[0]
-    else
-      next values
-    end
-  }
-  @@save = proc { |hash|
-    unless (script = Script.current)
-      respond '--- error: Setting.save: calling script is unknown'
-      respond $!.backtrace[0..2]
-      next nil
-    end
-    if script.class == ExecScript
-      respond "--- Lich: error: Setting.load: exec scripts can't have settings"
-      respond $!.backtrace[0..2]
-      exit
-    end
-    if hash.class != Hash
-      respond "--- Lich: error: Setting.save: invalid arguments: use Setting.save('setting1' => 'value1', 'setting2' => 'value2')"
-      respond $!.backtrace[0..2]
-      exit
-    end
-    if hash.empty?
-      next nil
-    end
-
-    if hash.keys.any? { |k| k.class != String }
-      respond "--- Lich: error: Setting.save: non-string given as a setting name"
-      respond $!.backtrace[0..2]
-      exit
-    end
-    if hash.length > 1
-      begin
-        Lich.db.execute('BEGIN')
-      rescue SQLite3::BusyException
-        sleep 0.1
-        retry
-      end
-    end
-    hash.each { |setting, value|
-      begin
-        if value.nil?
-          begin
-            Lich.db.execute('DELETE FROM script_setting WHERE script=? AND name=?;', [script.name.encode('UTF-8'), setting.encode('UTF-8')])
-          rescue SQLite3::BusyException
-            sleep 0.1
-            retry
-          end
-        else
-          v = SQLite3::Blob.new(Marshal.dump(value))
-          begin
-            Lich.db.execute('INSERT OR REPLACE INTO script_setting(script,name,value) VALUES(?,?,?);', [script.name.encode('UTF-8'), setting.encode('UTF-8'), v])
-          rescue SQLite3::BusyException
-            sleep 0.1
-            retry
-          end
-        end
-      rescue SQLite3::BusyException
-        sleep 0.1
-        retry
-      end
-    }
-    if hash.length > 1
-      begin
-        Lich.db.execute('END')
-      rescue SQLite3::BusyException
-        sleep 0.1
-        retry
-      end
-    end
-    true
-  }
-  @@list = proc {
-    unless (script = Script.current)
-      respond '--- error: Setting: unknown calling script'
-      next nil
-    end
-    if script.class == ExecScript
-      respond "--- Lich: error: Setting.load: exec scripts can't have settings"
-      respond $!.backtrace[0..2]
-      exit
-    end
-    begin
-      rows = Lich.db.execute('SELECT name FROM script_setting WHERE script=?;', [script.name.encode('UTF-8')])
-    rescue SQLite3::BusyException
-      sleep 0.1
-      retry
-    end
-    if rows
-      # fixme
-      next rows.inspect
-    else
-      next nil
-    end
-  }
-  def Setting.load(*args)
-    @@load.call(args)
-  end
-
-  def Setting.save(hash)
-    @@save.call(hash)
-  end
-
-  def Setting.list
-    @@list.call
-  end
-end
-
-module GameSetting
-  def GameSetting.load(*args)
-    Setting.load(args.collect { |a| "#{XMLData.game}:#{a}" })
-  end
-
-  def GameSetting.save(hash)
-    game_hash = Hash.new
-    hash.each_pair { |k, v| game_hash["#{XMLData.game}:#{k}"] = v }
-    Setting.save(game_hash)
-  end
-end
-
-module CharSetting
-  def CharSetting.load(*args)
-    Setting.load(args.collect { |a| "#{XMLData.game}:#{XMLData.name}:#{a}" })
-  end
-
-  def CharSetting.save(hash)
-    game_hash = Hash.new
-    hash.each_pair { |k, v| game_hash["#{XMLData.game}:#{XMLData.name}:#{k}"] = v }
-    Setting.save(game_hash)
-  end
-end
-
->>>>>>> 49f9dbfd
 module Settings
   settings    = Hash.new
   md5_at_load = Hash.new

#!/usr/bin/env ruby
# encoding: US-ASCII

#####
# Copyright (C) 2005-2006 Murray Miron
# All rights reserved.
#
# Redistribution and use in source and binary forms, with or without
# modification, are permitted provided that the following conditions
# are met:
#
#   Redistributions of source code must retain the above copyright
# notice, this list of conditions and the following disclaimer.
#
#   Redistributions in binary form must reproduce the above copyright
# notice, this list of conditions and the following disclaimer in the
# documentation and/or other materials provided with the distribution.
#
#   Neither the name of the organization nor the names of its contributors
# may be used to endorse or promote products derived from this software
# without specific prior written permission.
#
# THIS SOFTWARE IS PROVIDED BY THE COPYRIGHT HOLDERS AND CONTRIBUTORS
# "AS IS" AND ANY EXPRESS OR IMPLIED WARRANTIES, INCLUDING, BUT NOT
# LIMITED TO, THE IMPLIED WARRANTIES OF MERCHANTABILITY AND FITNESS FOR
# A PARTICULAR PURPOSE ARE DISCLAIMED.  IN NO EVENT SHALL THE COPYRIGHT OWNER OR
# CONTRIBUTORS BE LIABLE FOR ANY DIRECT, INDIRECT, INCIDENTAL, SPECIAL,
# EXEMPLARY, OR CONSEQUENTIAL DAMAGES (INCLUDING, BUT NOT LIMITED TO,
# PROCUREMENT OF SUBSTITUTE GOODS OR SERVICES; LOSS OF USE, DATA, OR
# PROFITS; OR BUSINESS INTERRUPTION) HOWEVER CAUSED AND ON ANY THEORY OF
# LIABILITY, WHETHER IN CONTRACT, STRICT LIABILITY, OR TORT (INCLUDING
# NEGLIGENCE OR OTHERWISE) ARISING IN ANY WAY OUT OF THE USE OF THIS
# SOFTWARE, EVEN IF ADVISED OF THE POSSIBILITY OF SUCH DAMAGE.
#####

# Lich is maintained by Matt Lowe (tillmen@lichproject.org)
# Lich version 5 and higher maintained by Elanthia Online and only supports GTK3 Ruby

require 'time'
require 'socket'
require 'rexml/document'
require 'rexml/streamlistener'
require 'stringio'
require 'zlib'
require 'drb'
require 'resolv'
require 'digest/md5'
require 'json'
require 'terminal-table'

# TODO: Move all local requires to top of file
require_relative('./lib/constants')
require 'lib/version'

require 'lib/lich'
require 'lib/init'
require 'lib/front-end'

# TODO: Need to split out initiatilzation functions to move require to top of file
require 'lib/gtk'
require 'lib/gui-login'
require 'lib/db_store'
class NilClass
  def dup
    nil
  end

  def method_missing(*args)
    nil
  end

  def split(*val)
    Array.new
  end

  def to_s
    ""
  end

  def strip
    ""
  end

  def +(val)
    val
  end

  def closed?
    true
  end
end

class Numeric
  def as_time
    sprintf("%d:%02d:%02d", (self / 60).truncate, self.truncate % 60, ((self % 1) * 60).truncate)
  end

  def with_commas
    self.to_s.reverse.scan(/(?:\d*\.)?\d{1,3}-?/).join(',').reverse
  end
end

class String
  def to_s
    self.dup
  end

  def stream
    @stream
  end

  def stream=(val)
    @stream ||= val
  end
end

class StringProc
  def initialize(string)
    @string = string
  end

  def kind_of?(type)
    Proc.new {}.kind_of? type
  end

  def class
    Proc
  end

  def call(*a)
    proc { eval(@string) }.call
  end

  def _dump(d = nil)
    @string
  end

  def inspect
    "StringProc.new(#{@string.inspect})"
  end

  def to_json(*args)
    ";e #{_dump}".to_json(args)
  end
end

class SynchronizedSocket
  def initialize(o)
    @delegate = o
    @mutex = Mutex.new
    self
  end

  def puts(*args, &block)
    @mutex.synchronize {
      @delegate.puts *args, &block
    }
  end
  def puts_if(*args)
    @mutex.synchronize {
      if yield
         @delegate.puts *args
         return true
       else
          return false
       end
      }
  end
  def write(*args, &block)
    @mutex.synchronize {
      @delegate.write *args, &block
    }
  end

  def method_missing(method, *args, &block)
    @delegate.__send__ method, *args, &block
  end
end

class LimitedArray < Array
  attr_accessor :max_size

  def initialize(size = 0, obj = nil)
    @max_size = 200
    super
  end

  def push(line)
    self.shift while self.length >= @max_size
    super
  end

  def shove(line)
    push(line)
  end

  def history
    Array.new
  end
end

require_relative("./lib/xmlparser.rb")

class UpstreamHook
  @@upstream_hooks ||= Hash.new
  def UpstreamHook.add(name, action)
    unless action.class == Proc
      echo "UpstreamHook: not a Proc (#{action})"
      return false
    end
    @@upstream_hooks[name] = action
  end

  def UpstreamHook.run(client_string)
    for key in @@upstream_hooks.keys
      begin
        client_string = @@upstream_hooks[key].call(client_string)
      rescue
        @@upstream_hooks.delete(key)
        respond "--- Lich: UpstreamHook: #{$!}"
        respond $!.backtrace.first
      end
      return nil if client_string.nil?
    end
    return client_string
  end

  def UpstreamHook.remove(name)
    @@upstream_hooks.delete(name)
  end

  def UpstreamHook.list
    @@upstream_hooks.keys.dup
  end
end

class DownstreamHook
  @@downstream_hooks ||= Hash.new
  def DownstreamHook.add(name, action)
    unless action.class == Proc
      echo "DownstreamHook: not a Proc (#{action})"
      return false
    end
    @@downstream_hooks[name] = action
  end

  def DownstreamHook.run(server_string)
    for key in @@downstream_hooks.keys
      return nil if server_string.nil?
      begin
        server_string = @@downstream_hooks[key].call(server_string.dup) if server_string.is_a?(String)
      rescue
        @@downstream_hooks.delete(key)
        respond "--- Lich: DownstreamHook: #{$!}"
        respond $!.backtrace.first
      end
    end
    return server_string
  end

  def DownstreamHook.remove(name)
    @@downstream_hooks.delete(name)
  end

  def DownstreamHook.list
    @@downstream_hooks.keys.dup
  end
end

module Setting
  @@load = proc { |args|
    unless script = Script.current
      respond '--- error: Setting.load: calling script is unknown'
      respond $!.backtrace[0..2]
      next nil
    end
    if script.class == ExecScript
      respond "--- Lich: error: Setting.load: exec scripts can't have settings"
      respond $!.backtrace[0..2]
      exit
    end
    if args.empty?
      respond '--- error: Setting.load: no setting specified'
      respond $!.backtrace[0..2]
      exit
    end
    if args.any? { |a| a.class != String }
      respond "--- Lich: error: Setting.load: non-string given as setting name"
      respond $!.backtrace[0..2]
      exit
    end
    values = Array.new
    for setting in args
      begin
        v = Lich.db.get_first_value('SELECT value FROM script_setting WHERE script=? AND name=?;', script.name.encode('UTF-8'), setting.encode('UTF-8'))
      rescue SQLite3::BusyException
        sleep 0.1
        retry
      end
      if v.nil?
        values.push(v)
      else
        begin
          values.push(Marshal.load(v))
        rescue
          respond "--- Lich: error: Setting.load: #{$!}"
          respond $!.backtrace[0..2]
          exit
        end
      end
    end
    if args.length == 1
      next values[0]
    else
      next values
    end
  }
  @@save = proc { |hash|
    unless script = Script.current
      respond '--- error: Setting.save: calling script is unknown'
      respond $!.backtrace[0..2]
      next nil
    end
    if script.class == ExecScript
      respond "--- Lich: error: Setting.load: exec scripts can't have settings"
      respond $!.backtrace[0..2]
      exit
    end
    if hash.class != Hash
      respond "--- Lich: error: Setting.save: invalid arguments: use Setting.save('setting1' => 'value1', 'setting2' => 'value2')"
      respond $!.backtrace[0..2]
      exit
    end
    if hash.empty?
      next nil
    end

    if hash.keys.any? { |k| k.class != String }
      respond "--- Lich: error: Setting.save: non-string given as a setting name"
      respond $!.backtrace[0..2]
      exit
    end
    if hash.length > 1
      begin
        Lich.db.execute('BEGIN')
      rescue SQLite3::BusyException
        sleep 0.1
        retry
      end
    end
    hash.each { |setting, value|
      begin
        if value.nil?
          begin
            Lich.db.execute('DELETE FROM script_setting WHERE script=? AND name=?;', script.name.encode('UTF-8'), setting.encode('UTF-8'))
          rescue SQLite3::BusyException
            sleep 0.1
            retry
          end
        else
          v = SQLite3::Blob.new(Marshal.dump(value))
          begin
            Lich.db.execute('INSERT OR REPLACE INTO script_setting(script,name,value) VALUES(?,?,?);', script.name.encode('UTF-8'), setting.encode('UTF-8'), v)
          rescue SQLite3::BusyException
            sleep 0.1
            retry
          end
        end
      rescue SQLite3::BusyException
        sleep 0.1
        retry
      end
    }
    if hash.length > 1
      begin
        Lich.db.execute('END')
      rescue SQLite3::BusyException
        sleep 0.1
        retry
      end
    end
    true
  }
  @@list = proc {
    unless script = Script.current
      respond '--- error: Setting: unknown calling script'
      next nil
    end
    if script.class == ExecScript
      respond "--- Lich: error: Setting.load: exec scripts can't have settings"
      respond $!.backtrace[0..2]
      exit
    end
    begin
      rows = Lich.db.execute('SELECT name FROM script_setting WHERE script=?;', script.name.encode('UTF-8'))
    rescue SQLite3::BusyException
      sleep 0.1
      retry
    end
    if rows
      # fixme
      next rows.inspect
    else
      next nil
    end
  }
  def Setting.load(*args)
    @@load.call(args)
  end

  def Setting.save(hash)
    @@save.call(hash)
  end

  def Setting.list
    @@list.call
  end
end

module GameSetting
  def GameSetting.load(*args)
    Setting.load(args.collect { |a| "#{XMLData.game}:#{a}" })
  end

  def GameSetting.save(hash)
    game_hash = Hash.new
    hash.each_pair { |k, v| game_hash["#{XMLData.game}:#{k}"] = v }
    Setting.save(game_hash)
  end
end

module CharSetting
  def CharSetting.load(*args)
    Setting.load(args.collect { |a| "#{XMLData.game}:#{XMLData.name}:#{a}" })
  end

  def CharSetting.save(hash)
    game_hash = Hash.new
    hash.each_pair { |k, v| game_hash["#{XMLData.game}:#{XMLData.name}:#{k}"] = v }
    Setting.save(game_hash)
  end
end

module Settings
  settings    = Hash.new
  md5_at_load = Hash.new
  mutex       = Mutex.new
  @@settings = proc { |scope|
    unless script = Script.current
      respond '--- error: Settings: unknown calling script'
      next nil
    end
    unless scope =~ /^#{XMLData.game}\:#{XMLData.name}$|^#{XMLData.game}$|^\:$/
      respond '--- error: Settings: invalid scope'
      next nil
    end
    mutex.synchronize {
      unless settings[script.name] and settings[script.name][scope]
        begin
          _hash = Lich.db.get_first_value('SELECT hash FROM script_auto_settings WHERE script=? AND scope=?;', script.name.encode('UTF-8'), scope.encode('UTF-8'))
        rescue SQLite3::BusyException
          sleep 0.1
          retry
        end
        settings[script.name] ||= Hash.new
        if _hash.nil?
          settings[script.name][scope] = Hash.new
        else
          begin
            hash = Marshal.load(_hash)
          rescue
            respond "--- Lich: error: #{$!}"
            respond $!.backtrace[0..1]
            exit
          end
          settings[script.name][scope] = hash
        end
        md5_at_load[script.name] ||= Hash.new
        md5_at_load[script.name][scope] = Digest::MD5.hexdigest(settings[script.name][scope].to_s)
      end
    }
    settings[script.name][scope]
  }
  @@save = proc {
    mutex.synchronize {
      sql_began = false
      settings.each_pair { |script_name, scopedata|
        scopedata.each_pair { |scope, data|
          if Digest::MD5.hexdigest(data.to_s) != md5_at_load[script_name][scope]
            unless sql_began
              begin
                Lich.db.execute('BEGIN')
              rescue SQLite3::BusyException
                sleep 0.1
                retry
              end
              sql_began = true
            end
            blob = SQLite3::Blob.new(Marshal.dump(data))
            begin
              Lich.db.execute('INSERT OR REPLACE INTO script_auto_settings(script,scope,hash) VALUES(?,?,?);', script_name.encode('UTF-8'), scope.encode('UTF-8'), blob)
            rescue SQLite3::BusyException
              sleep 0.1
              retry
            rescue
              respond "--- Lich: error: #{$!}"
              respond $!.backtrace[0..1]
              next
            end
          end
        }
        unless Script.running?(script_name)
          settings.delete(script_name)
          md5_at_load.delete(script_name)
        end
      }
      if sql_began
        begin
          Lich.db.execute('END')
        rescue SQLite3::BusyException
          sleep 0.1
          retry
        end
      end
    }
  }
  Thread.new {
    loop {
      sleep 300
      begin
        @@save.call
      rescue
        Lich.log "error: #{$!}\n\t#{$!.backtrace.join("\n\t")}"
        respond "--- Lich: error: #{$!}\n\t#{$!.backtrace[0..1].join("\n\t")}"
      end
    }
  }
  def Settings.[](name)
    @@settings.call(':')[name]
  end

  def Settings.[]=(name, value)
    @@settings.call(':')[name] = value
  end

  def Settings.to_hash(scope = ':')
    @@settings.call(scope)
  end

  def Settings.char
    @@settings.call("#{XMLData.game}:#{XMLData.name}")
  end

  def Settings.save
    @@save.call
  end
end

module GameSettings
  def GameSettings.[](name)
    Settings.to_hash(XMLData.game)[name]
  end

  def GameSettings.[]=(name, value)
    Settings.to_hash(XMLData.game)[name] = value
  end

  def GameSettings.to_hash
    Settings.to_hash(XMLData.game)
  end
end

module CharSettings
  def CharSettings.[](name)
    Settings.to_hash("#{XMLData.game}:#{XMLData.name}")[name]
  end

  def CharSettings.[]=(name, value)
    Settings.to_hash("#{XMLData.game}:#{XMLData.name}")[name] = value
  end

  def CharSettings.to_hash
    Settings.to_hash("#{XMLData.game}:#{XMLData.name}")
  end
end

module Vars
  @@vars   = Hash.new
  md5      = nil
  mutex    = Mutex.new
  @@loaded = false
  @@load = proc {
    mutex.synchronize {
      unless @@loaded
        begin
          h = Lich.db.get_first_value('SELECT hash FROM uservars WHERE scope=?;', "#{XMLData.game}:#{XMLData.name}".encode('UTF-8'))
        rescue SQLite3::BusyException
          sleep 0.1
          retry
        end
        if h
          begin
            hash = Marshal.load(h)
            hash.each { |k, v| @@vars[k] = v }
            md5 = Digest::MD5.hexdigest(hash.to_s)
          rescue
            respond "--- Lich: error: #{$!}"
            respond $!.backtrace[0..2]
          end
        end
        @@loaded = true
      end
    }
    nil
  }
  @@save = proc {
    mutex.synchronize {
      if @@loaded
        if Digest::MD5.hexdigest(@@vars.to_s) != md5
          md5 = Digest::MD5.hexdigest(@@vars.to_s)
          blob = SQLite3::Blob.new(Marshal.dump(@@vars))
          begin
            Lich.db.execute('INSERT OR REPLACE INTO uservars(scope,hash) VALUES(?,?);', "#{XMLData.game}:#{XMLData.name}".encode('UTF-8'), blob)
          rescue SQLite3::BusyException
            sleep 0.1
            retry
          end
        end
      end
    }
    nil
  }
  Thread.new {
    loop {
      sleep 300
      begin
        @@save.call
      rescue
        Lich.log "error: #{$!}\n\t#{$!.backtrace.join("\n\t")}"
        respond "--- Lich: error: #{$!}\n\t#{$!.backtrace[0..1].join("\n\t")}"
      end
    }
  }
  def Vars.[](name)
    @@load.call unless @@loaded
    @@vars[name]
  end

  def Vars.[]=(name, val)
    @@load.call unless @@loaded
    if val.nil?
      @@vars.delete(name)
    else
      @@vars[name] = val
    end
  end

  def Vars.list
    @@load.call unless @@loaded
    @@vars.dup
  end

  def Vars.save
    @@save.call
  end

  def Vars.method_missing(arg1, arg2 = '')
    @@load.call unless @@loaded
    if arg1[-1, 1] == '='
      if arg2.nil?
        @@vars.delete(arg1.to_s.chop)
      else
        @@vars[arg1.to_s.chop] = arg2
      end
    else
      @@vars[arg1.to_s]
    end
  end
end

# Script classes move to lib 230305
require_relative('./lib/script.rb')

class Watchfor
  def initialize(line, theproc = nil, &block)
    return nil unless script = Script.current

    if line.class == String
      line = Regexp.new(Regexp.escape(line))
    elsif line.class != Regexp
      echo 'watchfor: no string or regexp given'
      return nil
    end
    if block.nil?
      if theproc.respond_to? :call
        block = theproc
      else
        echo 'watchfor: no block or proc given'
        return nil
      end
    end
    script.watchfor[line] = block
  end

  def Watchfor.clear
    script.watchfor = Hash.new
  end
end

## adding util to the list of defs

require 'lib/util.rb'
require 'lib/messaging.rb'
require 'lib/global_defs.rb'

module Buffer
  DOWNSTREAM_STRIPPED = 1
  DOWNSTREAM_RAW      = 2
  DOWNSTREAM_MOD      = 4
  UPSTREAM            = 8
  UPSTREAM_MOD        = 16
  SCRIPT_OUTPUT       = 32
  @@index             = Hash.new
  @@streams           = Hash.new
  @@mutex             = Mutex.new
  @@offset            = 0
  @@buffer            = Array.new
  @@max_size          = 3000
  def Buffer.gets
    thread_id = Thread.current.object_id
    if @@index[thread_id].nil?
      @@mutex.synchronize {
        @@index[thread_id] = (@@offset + @@buffer.length)
        @@streams[thread_id] ||= DOWNSTREAM_STRIPPED
      }
    end
    line = nil
    loop {
      if (@@index[thread_id] - @@offset) >= @@buffer.length
        sleep 0.05 while ((@@index[thread_id] - @@offset) >= @@buffer.length)
      end
      @@mutex.synchronize {
        if @@index[thread_id] < @@offset
          @@index[thread_id] = @@offset
        end
        line = @@buffer[@@index[thread_id] - @@offset]
      }
      @@index[thread_id] += 1
      break if ((line.stream & @@streams[thread_id]) != 0)
    }
    return line
  end

  def Buffer.gets?
    thread_id = Thread.current.object_id
    if @@index[thread_id].nil?
      @@mutex.synchronize {
        @@index[thread_id] = (@@offset + @@buffer.length)
        @@streams[thread_id] ||= DOWNSTREAM_STRIPPED
      }
    end
    line = nil
    loop {
      if (@@index[thread_id] - @@offset) >= @@buffer.length
        return nil
      end

      @@mutex.synchronize {
        if @@index[thread_id] < @@offset
          @@index[thread_id] = @@offset
        end
        line = @@buffer[@@index[thread_id] - @@offset]
      }
      @@index[thread_id] += 1
      break if ((line.stream & @@streams[thread_id]) != 0)
    }
    return line
  end

  def Buffer.rewind
    thread_id = Thread.current.object_id
    @@index[thread_id] = @@offset
    @@streams[thread_id] ||= DOWNSTREAM_STRIPPED
    return self
  end

  def Buffer.clear
    thread_id = Thread.current.object_id
    if @@index[thread_id].nil?
      @@mutex.synchronize {
        @@index[thread_id] = (@@offset + @@buffer.length)
        @@streams[thread_id] ||= DOWNSTREAM_STRIPPED
      }
    end
    lines = Array.new
    loop {
      if (@@index[thread_id] - @@offset) >= @@buffer.length
        return lines
      end

      line = nil
      @@mutex.synchronize {
        if @@index[thread_id] < @@offset
          @@index[thread_id] = @@offset
        end
        line = @@buffer[@@index[thread_id] - @@offset]
      }
      @@index[thread_id] += 1
      lines.push(line) if ((line.stream & @@streams[thread_id]) != 0)
    }
    return lines
  end

  def Buffer.update(line, stream = nil)
    @@mutex.synchronize {
      frozen_line = line.dup
      unless stream.nil?
        frozen_line.stream = stream
      end
      frozen_line.freeze
      @@buffer.push(frozen_line)
      while (@@buffer.length > @@max_size)
        @@buffer.shift
        @@offset += 1
      end
    }
    return self
  end

  def Buffer.streams
    @@streams[Thread.current.object_id]
  end

  def Buffer.streams=(val)
    if (val.class != Integer) or ((val & 63) == 0)
      respond "--- Lich: error: invalid streams value\n\t#{$!.caller[0..2].join("\n\t")}"
      return nil
    end
    @@streams[Thread.current.object_id] = val
  end

  def Buffer.cleanup
    @@index.delete_if { |k, v| not Thread.list.any? { |t| t.object_id == k } }
    @@streams.delete_if { |k, v| not Thread.list.any? { |t| t.object_id == k } }
    return self
  end
end

class SharedBuffer
  attr_accessor :max_size

  def initialize(args = {})
    @buffer = Array.new
    @buffer_offset = 0
    @buffer_index = Hash.new
    @buffer_mutex = Mutex.new
    @max_size = args[:max_size] || 500
    return self
  end

  def gets
    thread_id = Thread.current.object_id
    if @buffer_index[thread_id].nil?
      @buffer_mutex.synchronize { @buffer_index[thread_id] = (@buffer_offset + @buffer.length) }
    end
    if (@buffer_index[thread_id] - @buffer_offset) >= @buffer.length
      sleep 0.05 while ((@buffer_index[thread_id] - @buffer_offset) >= @buffer.length)
    end
    line = nil
    @buffer_mutex.synchronize {
      if @buffer_index[thread_id] < @buffer_offset
        @buffer_index[thread_id] = @buffer_offset
      end
      line = @buffer[@buffer_index[thread_id] - @buffer_offset]
    }
    @buffer_index[thread_id] += 1
    return line
  end

  def gets?
    thread_id = Thread.current.object_id
    if @buffer_index[thread_id].nil?
      @buffer_mutex.synchronize { @buffer_index[thread_id] = (@buffer_offset + @buffer.length) }
    end
    if (@buffer_index[thread_id] - @buffer_offset) >= @buffer.length
      return nil
    end

    line = nil
    @buffer_mutex.synchronize {
      if @buffer_index[thread_id] < @buffer_offset
        @buffer_index[thread_id] = @buffer_offset
      end
      line = @buffer[@buffer_index[thread_id] - @buffer_offset]
    }
    @buffer_index[thread_id] += 1
    return line
  end

  def clear
    thread_id = Thread.current.object_id
    if @buffer_index[thread_id].nil?
      @buffer_mutex.synchronize { @buffer_index[thread_id] = (@buffer_offset + @buffer.length) }
      return Array.new
    end
    if (@buffer_index[thread_id] - @buffer_offset) >= @buffer.length
      return Array.new
    end

    lines = Array.new
    @buffer_mutex.synchronize {
      if @buffer_index[thread_id] < @buffer_offset
        @buffer_index[thread_id] = @buffer_offset
      end
      lines = @buffer[(@buffer_index[thread_id] - @buffer_offset)..-1]
      @buffer_index[thread_id] = (@buffer_offset + @buffer.length)
    }
    return lines
  end

  def rewind
    @buffer_index[Thread.current.object_id] = @buffer_offset
    return self
  end

  def update(line)
    @buffer_mutex.synchronize {
      fline = line.dup
      fline.freeze
      @buffer.push(fline)
      while (@buffer.length > @max_size)
        @buffer.shift
        @buffer_offset += 1
      end
    }
    return self
  end

  def cleanup_threads
    @buffer_index.delete_if { |k, v| not Thread.list.any? { |t| t.object_id == k } }
    return self
  end
end

class SpellRanks
  @@list      ||= Array.new
  @@timestamp ||= 0
  @@loaded    ||= false
  attr_reader :name
  attr_accessor :minorspiritual, :majorspiritual, :cleric, :minorelemental, :majorelemental, :minormental, :ranger, :sorcerer, :wizard, :bard, :empath, :paladin, :arcanesymbols, :magicitemuse, :monk

  def SpellRanks.load
    if File.exist?("#{DATA_DIR}/#{XMLData.game}/spell-ranks.dat")
      begin
        File.open("#{DATA_DIR}/#{XMLData.game}/spell-ranks.dat", 'rb') { |f|
          @@timestamp, @@list = Marshal.load(f.read)
        }
        # minor mental circle added 2012-07-18; old data files will have @minormental as nil
        @@list.each { |rank_info| rank_info.minormental ||= 0 }
        # monk circle added 2013-01-15; old data files will have @minormental as nil
        @@list.each { |rank_info| rank_info.monk ||= 0 }
        @@loaded = true
      rescue
        respond "--- Lich: error: SpellRanks.load: #{$!}"
        Lich.log "error: SpellRanks.load: #{$!}\n\t#{$!.backtrace.join("\n\t")}"
        @@list      = Array.new
        @@timestamp = 0
        @@loaded = true
      end
    else
      @@loaded = true
    end
  end

  def SpellRanks.save
    begin
      File.open("#{DATA_DIR}/#{XMLData.game}/spell-ranks.dat", 'wb') { |f|
        f.write(Marshal.dump([@@timestamp, @@list]))
      }
    rescue
      respond "--- Lich: error: SpellRanks.save: #{$!}"
      Lich.log "error: SpellRanks.save: #{$!}\n\t#{$!.backtrace.join("\n\t")}"
    end
  end

  def SpellRanks.timestamp
    SpellRanks.load unless @@loaded
    @@timestamp
  end

  def SpellRanks.timestamp=(val)
    SpellRanks.load unless @@loaded
    @@timestamp = val
  end

  def SpellRanks.[](name)
    SpellRanks.load unless @@loaded
    @@list.find { |n| n.name == name }
  end

  def SpellRanks.list
    SpellRanks.load unless @@loaded
    @@list
  end

  def SpellRanks.method_missing(arg = nil)
    echo "error: unknown method #{arg} for class SpellRanks"
    respond caller[0..1]
  end

  def initialize(name)
    SpellRanks.load unless @@loaded
    @name = name
    @minorspiritual, @majorspiritual, @cleric, @minorelemental, @majorelemental, @ranger, @sorcerer, @wizard, @bard, @empath, @paladin, @minormental, @arcanesymbols, @magicitemuse = 0, 0, 0, 0, 0, 0, 0, 0, 0, 0, 0, 0, 0, 0
    @@list.push(self)
  end
end

module Games
  module Unknown
    module Game
    end
  end
  module Gemstone
    module Game
      @@socket    = nil
      @@mutex     = Mutex.new
      @@last_recv = nil
      @@thread    = nil
      @@buffer    = SharedBuffer.new
      @@_buffer   = SharedBuffer.new
      @@_buffer.max_size = 1000
      @@autostarted = false
      @@cli_scripts = false
      def Game.open(host, port)
        @@socket = TCPSocket.open(host, port)
        begin
          @@socket.setsockopt(Socket::SOL_SOCKET, Socket::SO_KEEPALIVE, true)
        rescue
          Lich.log "error: #{$!}\n\t#{$!.backtrace.join("\n\t")}"
        rescue Exception
          Lich.log "error: #{$!}\n\t#{$!.backtrace.join("\n\t")}"
        end
        @@socket.sync = true

        # Add check to determine if the game server hung at initial response
        
        @@wrap_thread = Thread.new {
          @last_recv = Time.now
          while !@@autostarted && (Time.now - @last_recv < 6)
            break if @@autostarted
            sleep 0.2
          end

          puts 'look' if !@@autostarted
        }

        @@thread = Thread.new {
          begin
            atmospherics = false
            combat_count = 0
            end_combat_tags = [ "<prompt", "<clearStream", "<component", "<pushStream id=\"percWindow" ]
            while $_SERVERSTRING_ = @@socket.gets
              @@last_recv = Time.now
              @@_buffer.update($_SERVERSTRING_) if TESTING
              begin
                $cmd_prefix = String.new if $_SERVERSTRING_ =~ /^\034GSw/
                ## Clear out superfluous tags
                $_SERVERSTRING_ = $_SERVERSTRING_.gsub("<pushStream id=\"combat\" /><popStream id=\"combat\" />","")
                $_SERVERSTRING_ = $_SERVERSTRING_.gsub("<popStream id=\"combat\" /><pushStream id=\"combat\" />","")

                ## Fix combat wrapping components - Why, DR, Why?
                $_SERVERSTRING_ = $_SERVERSTRING_.gsub("<pushStream id=\"combat\" /><component id=","<component id=")
                # $_SERVERSTRING_ = $_SERVERSTRING_.gsub("<pushStream id=\"combat\" /><prompt ","<prompt ")

                ## Fix for nested/non-solo nav tags.
                ## DR needs the <nav/> tag to be in its own line to properly detect movement
                ## These two fixes make it so room movement can be detected reliably
                if $_SERVERSTRING_ =~ /^<nav\/>/
                  unless $_SERVERSTRING_.chomp == "<nav\/>"
                    Lich.log "NAV tag detected in nested line: #{$_SERVERSTRING_.inspect}"
                    $_SERVERSTRING_.gsub!("<nav\/>", "<nav\/>\n").chomp!
                    Lich.log "NAV tag fixed to: #{$_SERVERSTRING_.inspect}"
                  end
                end

                if $_SERVERSTRING_ =~ /(?!^)<nav\/>/
                  Lich.log "NAV tag detected not at start of line: #{$_SERVERSTRING_.inspect}"
                  $_SERVERSTRING_.gsub!("<nav\/>", "\n<nav\/>").chomp!
                  Lich.log "NAV tag fixed to: #{$_SERVERSTRING_.inspect}"
                end

                # Fixes xml with \r\n in the middle of it like:
                # <component id='room exits'>Obvious paths: clockwise, widdershins.\r\n
                # <compass></compass></component>\r\n
                # We close the first line and in the next segment, we remove the trailing bits
                # Because we can only match line by line, this couldn't be fixed in one matching block...
                if $_SERVERSTRING_ == "<component id='room exits'>Obvious paths: clockwise, widdershins.\r\n"
                  Lich.log "Unclosed component tag detected: #{$_SERVERSTRING_.inspect}"
                  $_SERVERSTRING_ = "<component id='room exits'>Obvious paths: <d>clockwise</d>, <d>widdershins</d>.<compass></compass></component>"
                  Lich.log "Unclosed component tag fixed to: #{$_SERVERSTRING_.inspect}"
                  # retry
                end
                # This is an actual DR line "<compass></compass></component>\r\n" which happens when the above is sent... subbing it out since we fix the tag above.
                if $_SERVERSTRING_ == "<compass></compass></component>\r\n"
                  Lich.log "Extraneous closed tag detected: #{$_SERVERSTRING_.inspect}"
                  $_SERVERSTRING_ = ""
                  Lich.log "Extraneous closed tag fixed: #{$_SERVERSTRING_.inspect}"
                end

                # "<component id='room objs'>  You also see a granite altar with several candles and a water jug on it, and a granite font.\r\n"
                # "<component id='room extra'>Placed around the interior, you see: some furniture and other bits of interest.\r\n
                # Followed by in a new line.
                # "</component>\r\n"
                if $_SERVERSTRING_ =~ /^<component id='room (?:objs|extra)'>[^<]*(?!<\/component>)\r\n/
                  Lich.log "Open-ended room objects component id tag: #{$_SERVERSTRING_.inspect}"
                  $_SERVERSTRING_.gsub!("\r\n", "</component>")
                  Lich.log "Open-ended room objects component id tag fixed to: #{$_SERVERSTRING_.inspect}"
                end
                # "</component>\r\n"
                if $_SERVERSTRING_ == "</component>\r\n"
                  Lich.log "Extraneous closing tag detected and deleted: #{$_SERVERSTRING_.inspect}"
                  $_SERVERSTRING_ = ""
                end

                ## Fix duplicate pushStrings
                while $_SERVERSTRING_.include?("<pushStream id=\"combat\" /><pushStream id=\"combat\" />")
                  $_SERVERSTRING_ = $_SERVERSTRING_.gsub("<pushStream id=\"combat\" /><pushStream id=\"combat\" />","<pushStream id=\"combat\" />")
                end

                if combat_count >0
                  end_combat_tags.each do | tag |
                    # $_SERVERSTRING_ = "<!-- looking for tag: #{tag}" + $_SERVERSTRING_
                    if $_SERVERSTRING_.include?(tag)
                      $_SERVERSTRING_ = $_SERVERSTRING_.gsub(tag,"<popStream id=\"combat\" />" + tag) unless $_SERVERSTRING_.include?("<popStream id=\"combat\" />")
                      combat_count -= 1
                    end
                    if $_SERVERSTRING_.include?("<pushStream id=\"combat\" />")
                      $_SERVERSTRING_ = $_SERVERSTRING_.gsub("<pushStream id=\"combat\" />","")
                    end
                  end
                end

                combat_count += $_SERVERSTRING_.scan("<pushStream id=\"combat\" />").length
                combat_count -= $_SERVERSTRING_.scan("<popStream id=\"combat\" />").length
                combat_count = 0 if combat_count < 0
                # The Rift, Scatter is broken...
                if $_SERVERSTRING_ =~ /<compDef id='room text'><\/compDef>/
                  $_SERVERSTRING_.sub!(/(.*)\s\s<compDef id='room text'><\/compDef>/) { "<compDef id='room desc'>#{$1}</compDef>" }
                end
                if atmospherics
                  atmospherics = false
                  $_SERVERSTRING.prepend('<popStream id="atmospherics" \/>') unless $_SERVERSTRING =~ /<popStream id="atmospherics" \/>/
                end
                if $_SERVERSTRING_ =~ /<pushStream id="familiar" \/><prompt time="[0-9]+">&gt;<\/prompt>/ # Cry For Help spell is broken...
                  $_SERVERSTRING_.sub!('<pushStream id="familiar" />', '')
                elsif $_SERVERSTRING_ =~ /<pushStream id="atmospherics" \/><prompt time="[0-9]+">&gt;<\/prompt>/ # pet pigs in DragonRealms are broken...
                  $_SERVERSTRING_.sub!('<pushStream id="atmospherics" />', '')
                elsif ($_SERVERSTRING_ =~ /<pushStream id="atmospherics" \/>/)
                  atmospherics = true
                end
                $_SERVERBUFFER_.push($_SERVERSTRING_)

                if !@@autostarted and $_SERVERSTRING_ =~ /<app char/
                  require 'lib/game-loader'
                  GameLoader.load!
                  Script.start('autostart') if Script.exists?('autostart')
                  @@autostarted = true
                end

                if @@autostarted and $_SERVERSTRING_ =~ /roomDesc/ and !@@cli_scripts
                  if arg = ARGV.find { |a| a =~ /^\-\-start\-scripts=/ }
                    for script_name in arg.sub('--start-scripts=', '').split(',')
                      Script.start(script_name)
                    end
                  end
                  @@cli_scripts = true
                end

                if alt_string = DownstreamHook.run($_SERVERSTRING_)
                  #                           Buffer.update(alt_string, Buffer::DOWNSTREAM_MOD)
                  if (Lich.display_lichid == true or Lich.display_uid == true) and XMLData.game =~ /^GS/ and alt_string =~ /<resource picture=.*roomName/
                    if (Lich.display_lichid == true and Lich.display_uid == true)
                      alt_string.sub!(']') {" - #{Map.current.id}] (u#{XMLData.room_id})"}
                    elsif Lich.display_lichid == true
                      alt_string.sub!(']') {" - #{Map.current.id}]"}
                    elsif Lich.display_uid == true
                      alt_string.sub!(']') {"] (u#{XMLData.room_id})"}
                      end
                    end
                  if $frontend =~ /^(?:wizard|avalon)$/
                    alt_string = sf_to_wiz(alt_string)
                  end
                  if $_DETACHABLE_CLIENT_
                    begin
                      $_DETACHABLE_CLIENT_.write(alt_string)
                    rescue
                      $_DETACHABLE_CLIENT_.close rescue nil
                      $_DETACHABLE_CLIENT_ = nil
                      respond "--- Lich: error: client_thread: #{$!}"
                      respond $!.backtrace.first
                      Lich.log "error: client_thread: #{$!}\n\t#{$!.backtrace.join("\n\t")}"
                    end
                  else
                    $_CLIENT_.write(alt_string)
                  end
                end
                unless $_SERVERSTRING_ =~ /^<settings /
                  # Fixed invalid xml such as:
                  # <mode id="GAME"/><settingsInfo  space not found crc='0' instance='DR'/>
                  # <settingsInfo  space not found crc='0' instance='DR'/>
                  if $_SERVERSTRING_ =~ /<settingsInfo .*?space not found /
                    Lich.log "Invalid settingsInfo XML tags detected: #{$_SERVERSTRING_.inspect}"
                    $_SERVERSTRING_.sub!('space not found', '')
                    Lich.log "Invalid settingsInfo XML tags fixed to: #{$_SERVERSTRING_.inspect}"
                  end
                  begin
                    pp $_SERVERSTRING_ if $deep_debug
                    REXML::Document.parse_stream($_SERVERSTRING_, XMLData)
                    # XMLData.parse($_SERVERSTRING_)
                  rescue
                    unless $!.to_s =~ /invalid byte sequence/
                      # Fixes invalid XML with nested single quotes in it such as:
                      # From DR intro tips
                      # <link id='2' value='Ever wondered about the time you've spent in Elanthia?  Check the PLAYED verb!' cmd='played' echo='played' />
                      # From GS
                      # <d cmd='forage Imaera's Lace'>Imaera's Lace</d>, <d cmd='forage stalk burdock'>stalk of burdock</d>
                      while data = $_SERVERSTRING_.match(/'([^=>]*'[^=>]*)'/)
                        Lich.log "Invalid nested single quotes XML tags detected: #{$_SERVERSTRING_.inspect}"
                        $_SERVERSTRING_.gsub!(data[1], data[1].gsub!(/'/, '&apos;'))
                        Lich.log "Invalid nested single quotes XML tags fixed to: #{$_SERVERSTRING_.inspect}"
                        retry
                      end
                      # Fixes invalid XML with nested double quotes in it such as:
                      # <subtitle=" - [Avlea's Bows, "The Straight and Arrow"]">
                      while data = $_SERVERSTRING_.match(/"([^=]*"[^=]*)"/)
                        Lich.log "Invalid nested double quotes XML tags detected: #{$_SERVERSTRING_.inspect}"
                        $_SERVERSTRING_.gsub!(data[1], data[1].gsub!(/"/, '&quot;'))
                        Lich.log "Invalid nested double quotes XML tags fixed to: #{$_SERVERSTRING_.inspect}"
                        retry
                      end
                      $stdout.puts "error: server_thread: #{$!}\n\t#{$!.backtrace.join("\n\t")}"
                      Lich.log "Invalid XML detected - please report this: #{$_SERVERSTRING_.inspect}"
                      Lich.log "error: server_thread: #{$!}\n\t#{$!.backtrace.join("\n\t")}"
                    end
                    XMLData.reset
                  end
                  Script.new_downstream_xml($_SERVERSTRING_)
                  stripped_server = strip_xml($_SERVERSTRING_)
                  stripped_server.split("\r\n").each { |line|
                    @@buffer.update(line) if TESTING
                    if defined?(Map) and Map.method_defined?(:last_seen_objects) and !Map.last_seen_objects and line =~ /(You also see .*)$/
                      Map.last_seen_objects = $1  # DR only: copy loot line to Map.last_seen_objects
                    end
                    unless line =~ /^\s\*\s[A-Z][a-z]+ (?:returns home from a hard day of adventuring\.|joins the adventure\.|(?:is off to a rough start!  (?:H|She) )?just bit the dust!|was just incinerated!|was just vaporized!|has been vaporized!|has disconnected\.)$|^ \* The death cry of [A-Z][a-z]+ echoes in your mind!$|^\r*\n*$/
                      unless line.empty?
                        Infomon::Parser.parse(line.dup)
                        Script.new_downstream(line)
                      end
                    end
                  }
                end
              rescue
                $stdout.puts "error: server_thread: #{$!}\n\t#{$!.backtrace.join("\n\t")}"
                Lich.log "error: server_thread: #{$!}\n\t#{$!.backtrace.join("\n\t")}"
              end
            end
          rescue Exception
            Lich.log "error: server_thread: #{$!}\n\t#{$!.backtrace.join("\n\t")}"
            $stdout.puts "error: server_thread: #{$!}\n\t#{$!.backtrace.slice(0..10).join("\n\t")}"
            sleep 0.2
            retry unless $_CLIENT_.closed? or @@socket.closed? or ($!.to_s =~ /invalid argument|A connection attempt failed|An existing connection was forcibly closed|An established connection was aborted by the software in your host machine./i)
          rescue
            Lich.log "error: server_thread: #{$!}\n\t#{$!.backtrace.join("\n\t")}"
            $stdout.puts "error: server_thread: #{$!}\n\t#{$!.backtrace..slice(0..10).join("\n\t")}"
            sleep 0.2
            retry unless $_CLIENT_.closed? or @@socket.closed? or ($!.to_s =~ /invalid argument|A connection attempt failed|An existing connection was forcibly closed|An established connection was aborted by the software in your host machine./i)
          end
        }
        @@thread.priority = 4
        $_SERVER_ = @@socket # deprecated
      end

      def Game.thread
        @@thread
      end

      def Game.closed?
        if @@socket.nil?
          true
        else
          @@socket.closed?
        end
      end

      def Game.close
        if @@socket
          @@socket.close rescue nil
          @@thread.kill rescue nil
        end
      end

      def Game._puts(str)
        @@mutex.synchronize {
          @@socket.puts(str)
        }
      end

      def Game.puts(str)
        $_SCRIPTIDLETIMESTAMP_ = Time.now
        if script = Script.current
          script_name = script.name
        else
          script_name = '(unknown script)'
        end
        $_CLIENTBUFFER_.push "[#{script_name}]#{$SEND_CHARACTER}#{$cmd_prefix}#{str}\r\n"
        if script.nil? or not script.silent
          respond "[#{script_name}]#{$SEND_CHARACTER}#{str}\r\n"
        end
        Game._puts "#{$cmd_prefix}#{str}"
        $_LASTUPSTREAM_ = "[#{script_name}]#{$SEND_CHARACTER}#{str}"
      end

      def Game.gets
        @@buffer.gets
      end

      def Game.buffer
        @@buffer
      end

      def Game._gets
        @@_buffer.gets
      end

      def Game._buffer
        @@_buffer
      end
    end
    class Char
      @@name ||= nil
      @@citizenship ||= nil
      private_class_method :new
      def Char.init(blah)
        echo 'Char.init is no longer used.  Update or fix your script.'
      end

      def Char.name
        XMLData.name
      end

      def Char.name=(name)
        nil
      end

      def Char.health(*args)
        health(*args)
      end

      def Char.mana(*args)
        checkmana(*args)
      end

      def Char.spirit(*args)
        checkspirit(*args)
      end

      def Char.maxhealth
        Object.module_eval { maxhealth }
      end

      def Char.maxmana
        Object.module_eval { maxmana }
      end

      def Char.maxspirit
        Object.module_eval { maxspirit }
      end

      def Char.stamina(*args)
        checkstamina(*args)
      end

      def Char.maxstamina
        Object.module_eval { maxstamina }
      end

      def Char.cha(val = nil)
        nil
      end

      def Char.dump_info
        Marshal.dump([
                       Spell.detailed?,
                       Spell.serialize,
                       Spellsong.serialize,
                       Stats.serialize,
                       Skills.serialize,
                       Spells.serialize,
                       Gift.serialize,
                       Society.serialize,
                     ])
      end

      def Char.load_info(string)
        save = Char.dump_info
        begin
          Spell.load_detailed,
            Spell.load_active,
            Spellsong.load_serialized,
            Stats.load_serialized,
            Skills.load_serialized,
            Spells.load_serialized,
            Gift.load_serialized,
            Society.load_serialized = Marshal.load(string)
        rescue
          raise $! if string == save

          string = save
          retry
        end
      end

      def Char.method_missing(meth, *args)
        [Stats, Skills, Spellsong, Society].each { |klass|
          begin
            result = klass.__send__(meth, *args)
            return result
          rescue
          end
        }
        respond 'missing method: ' + meth
        raise NoMethodError
      end

      def Char.info
        ary = []
        ary.push sprintf("Name: %s  Race: %s  Profession: %s", XMLData.name, Stats.race, Stats.prof)
        ary.push sprintf("Gender: %s    Age: %d    Expr: %d    Level: %d", Stats.gender, Stats.age, Stats.exp, Stats.level)
        ary.push sprintf("%017.17s Normal (Bonus)  ...  Enhanced (Bonus)", "")
        %w[Strength Constitution Dexterity Agility Discipline Aura Logic Intuition Wisdom Influence].each { |stat|
          val, bon = Stats.send(stat[0..2].downcase)
          enh_val, enh_bon = Stats.send("enhanced_#{stat[0..2].downcase}")
          spc = " " * (4 - bon.to_s.length)
          ary.push sprintf("%012s (%s): %05s (%d) %s ... %05s (%d)", stat, stat[0..2].upcase, val, bon, spc, enh_val, enh_bon)
        }
        ary.push sprintf("Mana: %04s", mana)
        ary
      end

      def Char.skills
        ary = []
        ary.push sprintf("%s (at level %d), your current skill bonuses and ranks (including all modifiers) are:", XMLData.name, Stats.level)
        ary.push sprintf("  %-035s| Current Current", 'Skill Name')
        ary.push sprintf("  %-035s|%08s%08s", '', 'Bonus', 'Ranks')
        fmt = [['Two Weapon Combat', 'Armor Use', 'Shield Use', 'Combat Maneuvers', 'Edged Weapons', 'Blunt Weapons', 'Two-Handed Weapons', 'Ranged Weapons', 'Thrown Weapons', 'Polearm Weapons', 'Brawling', 'Ambush', 'Multi Opponent Combat', 'Combat Leadership', 'Physical Fitness', 'Dodging', 'Arcane Symbols', 'Magic Item Use', 'Spell Aiming', 'Harness Power', 'Elemental Mana Control', 'Mental Mana Control', 'Spirit Mana Control', 'Elemental Lore - Air', 'Elemental Lore - Earth', 'Elemental Lore - Fire', 'Elemental Lore - Water', 'Spiritual Lore - Blessings', 'Spiritual Lore - Religion', 'Spiritual Lore - Summoning', 'Sorcerous Lore - Demonology', 'Sorcerous Lore - Necromancy', 'Mental Lore - Divination', 'Mental Lore - Manipulation', 'Mental Lore - Telepathy', 'Mental Lore - Transference', 'Mental Lore - Transformation', 'Survival', 'Disarming Traps', 'Picking Locks', 'Stalking and Hiding', 'Perception', 'Climbing', 'Swimming', 'First Aid', 'Trading', 'Pickpocketing'], ['twoweaponcombat', 'armoruse', 'shielduse', 'combatmaneuvers', 'edgedweapons', 'bluntweapons', 'twohandedweapons', 'rangedweapons', 'thrownweapons', 'polearmweapons', 'brawling', 'ambush', 'multiopponentcombat', 'combatleadership', 'physicalfitness', 'dodging', 'arcanesymbols', 'magicitemuse', 'spellaiming', 'harnesspower', 'emc', 'mmc', 'smc', 'elair', 'elearth', 'elfire', 'elwater', 'slblessings', 'slreligion', 'slsummoning', 'sldemonology', 'slnecromancy', 'mldivination', 'mlmanipulation', 'mltelepathy', 'mltransference', 'mltransformation', 'survival', 'disarmingtraps', 'pickinglocks', 'stalkingandhiding', 'perception', 'climbing', 'swimming', 'firstaid', 'trading', 'pickpocketing']]
        0.upto(fmt.first.length - 1) { |n|
          dots = '.' * (35 - fmt[0][n].length)
          rnk = Skills.send(fmt[1][n])
          ary.push sprintf("  %s%s|%08s%08s", fmt[0][n], dots, Skills.to_bonus(rnk), rnk) unless rnk.zero?
        }
        %[Minor Elemental,Major Elemental,Minor Spirit,Major Spirit,Minor Mental,Bard,Cleric,Empath,Paladin,Ranger,Sorcerer,Wizard].split(',').each { |circ|
          rnk = Spells.send(circ.gsub(" ", '').downcase)
          if rnk.nonzero?
            ary.push ''
            ary.push "Spell Lists"
            dots = '.' * (35 - circ.length)
            ary.push sprintf("  %s%s|%016s", circ, dots, rnk)
          end
        }
        ary
      end

      def Char.citizenship
        @@citizenship
      end

      def Char.citizenship=(val)
        @@citizenship = val.to_s
      end
    end

    class Society
      @@status ||= String.new
      @@rank ||= 0
      def Society.serialize
        [@@status, @@rank]
      end

      def Society.load_serialized=(val)
        @@status, @@rank = val
      end

      def Society.status=(val)
        @@status = val
      end

      def Society.status
        @@status.dup
      end

      def Society.rank=(val)
        if val =~ /Master/
          if @@status =~ /Voln/
            @@rank = 26
          elsif @@status =~ /Council of Light|Guardians of Sunfist/
            @@rank = 20
          else
            @@rank = val.to_i
          end
        else
          @@rank = val.slice(/[0-9]+/).to_i
        end
      end

      def Society.step
        @@rank
      end

      def Society.member
        @@status.dup
      end

      def Society.rank
        @@rank
      end

      def Society.task
        XMLData.society_task
      end
    end

    class Spellsong
      @@renewed ||= Time.at(Time.now.to_i - 1200)
      def Spellsong.renewed
        @@renewed = Time.now
      end

      def Spellsong.renewed=(val)
        @@renewed = val
      end

      def Spellsong.renewed_at
        @@renewed
      end

      def Spellsong.timeleft
        (Spellsong.duration - ((Time.now - @@renewed) % Spellsong.duration)) / 60.to_f
      end

      def Spellsong.serialize
        Spellsong.timeleft
      end

      def Spellsong.load_serialized=(old)
        Thread.new {
          n = 0
          while Stats.level == 0
            sleep 0.25
            n += 1
            break if n >= 4
          end
          unless n >= 4
            @@renewed = Time.at(Time.now.to_f - (Spellsong.duration - old * 60.to_f))
          else
            @@renewed = Time.now
          end
        }
        nil
      end

      def Spellsong.duration
        total = 120
        1.upto(Stats.level.to_i) { |n|
          if n < 26
            total += 4
          elsif n < 51
            total += 3
          elsif n < 76
            total += 2
          else
            total += 1
          end
        }
        total + Stats.log[1].to_i + (Stats.inf[1].to_i * 3) + (Skills.mltelepathy.to_i * 2)
      end

      def Spellsong.renew_cost
        # fixme: multi-spell penalty?
        total = num_active = 0
        [1003, 1006, 1009, 1010, 1012, 1014, 1018, 1019, 1025].each { |song_num|
          if song = Spell[song_num]
            if song.active?
              total += song.renew_cost
              num_active += 1
            end
          else
            echo "Spellsong.renew_cost: warning: can't find song number #{song_num}"
          end
        }
        return total
      end

      def Spellsong.sonicarmordurability
        210 + (Stats.level / 2).round + Skills.to_bonus(Skills.elair)
      end

      def Spellsong.sonicbladedurability
        160 + (Stats.level / 2).round + Skills.to_bonus(Skills.elair)
      end

      def Spellsong.sonicweapondurability
        Spellsong.sonicbladedurability
      end

      def Spellsong.sonicshielddurability
        125 + (Stats.level / 2).round + Skills.to_bonus(Skills.elair)
      end

      def Spellsong.tonishastebonus
        bonus = -1
        thresholds = [30, 75]
        thresholds.each { |val| if Skills.elair >= val then bonus -= 1 end }
        bonus
      end

      def Spellsong.depressionpushdown
        20 + Skills.mltelepathy
      end

      def Spellsong.depressionslow
        thresholds = [10, 25, 45, 70, 100]
        bonus = -2
        thresholds.each { |val| if Skills.mltelepathy >= val then bonus -= 1 end }
        bonus
      end

      def Spellsong.holdingtargets
        1 + ((Spells.bard - 1) / 7).truncate
      end
      
      def Spellsong.cost
        Spellsong.renew_cost
      end

      def Spellsong.tonisdodgebonus
        thresholds = [1, 2, 3, 5, 8, 10, 14, 17, 21, 26, 31, 36, 42, 49, 55, 63, 70, 78, 87, 96]
        bonus = 20
        thresholds.each { |val| if Skills.elair >= val then bonus += 1 end }
        bonus
      end

      def Spellsong.mirrorsdodgebonus
        20 + ((Spells.bard - 19) / 2).round
      end

      def Spellsong.mirrorscost
        [19 + ((Spells.bard - 19) / 5).truncate, 8 + ((Spells.bard - 19) / 10).truncate]
      end

      def Spellsong.sonicbonus
        (Spells.bard / 2).round
      end

      def Spellsong.sonicarmorbonus
        Spellsong.sonicbonus + 15
      end

      def Spellsong.sonicbladebonus
        Spellsong.sonicbonus + 10
      end

      def Spellsong.sonicweaponbonus
        Spellsong.sonicbladebonus
      end

      def Spellsong.sonicshieldbonus
        Spellsong.sonicbonus + 10
      end

      def Spellsong.valorbonus
        10 + (([Spells.bard, Stats.level].min - 10) / 2).round
      end

      def Spellsong.valorcost
        [10 + (Spellsong.valorbonus / 2), 3 + (Spellsong.valorbonus / 5)]
      end

      def Spellsong.luckcost
        [6 + ((Spells.bard - 6) / 4), (6 + ((Spells.bard - 6) / 4) / 2).round]
      end

      def Spellsong.manacost
        [18, 15]
      end

      def Spellsong.fortcost
        [3, 1]
      end

      def Spellsong.shieldcost
        [9, 4]
      end

      def Spellsong.weaponcost
        [12, 4]
      end

      def Spellsong.armorcost
        [14, 5]
      end

      def Spellsong.swordcost
        [25, 15]
      end
    end

    class Skills
      @@twoweaponcombat ||= 0
      @@armoruse ||= 0
      @@shielduse ||= 0
      @@combatmaneuvers ||= 0
      @@edgedweapons ||= 0
      @@bluntweapons ||= 0
      @@twohandedweapons ||= 0
      @@rangedweapons ||= 0
      @@thrownweapons ||= 0
      @@polearmweapons ||= 0
      @@brawling ||= 0
      @@ambush ||= 0
      @@multiopponentcombat ||= 0
      @@combatleadership ||= 0
      @@physicalfitness ||= 0
      @@dodging ||= 0
      @@arcanesymbols ||= 0
      @@magicitemuse ||= 0
      @@spellaiming ||= 0
      @@harnesspower ||= 0
      @@emc ||= 0
      @@mmc ||= 0
      @@smc ||= 0
      @@elair ||= 0
      @@elearth ||= 0
      @@elfire ||= 0
      @@elwater ||= 0
      @@slblessings ||= 0
      @@slreligion ||= 0
      @@slsummoning ||= 0
      @@sldemonology ||= 0
      @@slnecromancy ||= 0
      @@mldivination ||= 0
      @@mlmanipulation ||= 0
      @@mltelepathy ||= 0
      @@mltransference ||= 0
      @@mltransformation ||= 0
      @@survival ||= 0
      @@disarmingtraps ||= 0
      @@pickinglocks ||= 0
      @@stalkingandhiding ||= 0
      @@perception ||= 0
      @@climbing ||= 0
      @@swimming ||= 0
      @@firstaid ||= 0
      @@trading ||= 0
      @@pickpocketing ||= 0

      def Skills.twoweaponcombat;           @@twoweaponcombat; end

      def Skills.twoweaponcombat=(val);     @@twoweaponcombat = val; end

      def Skills.armoruse;                  @@armoruse; end

      def Skills.armoruse=(val);            @@armoruse = val; end

      def Skills.shielduse;                 @@shielduse; end

      def Skills.shielduse=(val);           @@shielduse = val; end

      def Skills.combatmaneuvers;           @@combatmaneuvers; end

      def Skills.combatmaneuvers=(val);     @@combatmaneuvers = val; end

      def Skills.edgedweapons;              @@edgedweapons; end

      def Skills.edgedweapons=(val);        @@edgedweapons = val; end

      def Skills.bluntweapons;              @@bluntweapons; end

      def Skills.bluntweapons=(val);        @@bluntweapons = val; end

      def Skills.twohandedweapons;          @@twohandedweapons; end

      def Skills.twohandedweapons=(val);    @@twohandedweapons = val; end

      def Skills.rangedweapons;             @@rangedweapons; end

      def Skills.rangedweapons=(val);       @@rangedweapons = val; end

      def Skills.thrownweapons;             @@thrownweapons; end

      def Skills.thrownweapons=(val);       @@thrownweapons = val; end

      def Skills.polearmweapons;            @@polearmweapons; end

      def Skills.polearmweapons=(val);      @@polearmweapons = val; end

      def Skills.brawling;                  @@brawling; end

      def Skills.brawling=(val);            @@brawling = val; end

      def Skills.ambush;                    @@ambush; end

      def Skills.ambush=(val);              @@ambush = val; end

      def Skills.multiopponentcombat;       @@multiopponentcombat; end

      def Skills.multiopponentcombat=(val); @@multiopponentcombat = val; end

      def Skills.combatleadership;          @@combatleadership; end

      def Skills.combatleadership=(val);    @@combatleadership = val; end

      def Skills.physicalfitness;           @@physicalfitness; end

      def Skills.physicalfitness=(val);     @@physicalfitness = val; end

      def Skills.dodging;                   @@dodging; end

      def Skills.dodging=(val);             @@dodging = val; end

      def Skills.arcanesymbols;             @@arcanesymbols; end

      def Skills.arcanesymbols=(val);       @@arcanesymbols = val; end

      def Skills.magicitemuse;              @@magicitemuse; end

      def Skills.magicitemuse=(val);        @@magicitemuse = val; end

      def Skills.spellaiming;               @@spellaiming; end

      def Skills.spellaiming=(val);         @@spellaiming = val; end

      def Skills.harnesspower;              @@harnesspower; end

      def Skills.harnesspower=(val);        @@harnesspower = val; end

      def Skills.emc;                       @@emc; end

      def Skills.emc=(val);                 @@emc = val; end

      def Skills.mmc;                       @@mmc; end

      def Skills.mmc=(val);                 @@mmc = val; end

      def Skills.smc;                       @@smc; end

      def Skills.smc=(val);                 @@smc = val; end

      def Skills.elair;                     @@elair; end

      def Skills.elair=(val);               @@elair = val; end

      def Skills.elearth;                   @@elearth; end

      def Skills.elearth=(val);             @@elearth = val; end

      def Skills.elfire;                    @@elfire; end

      def Skills.elfire=(val);              @@elfire = val; end

      def Skills.elwater;                   @@elwater; end

      def Skills.elwater=(val);             @@elwater = val; end

      def Skills.slblessings;               @@slblessings; end

      def Skills.slblessings=(val);         @@slblessings = val; end

      def Skills.slreligion;                @@slreligion; end

      def Skills.slreligion=(val);          @@slreligion = val; end

      def Skills.slsummoning;               @@slsummoning; end

      def Skills.slsummoning=(val);         @@slsummoning = val; end

      def Skills.sldemonology;              @@sldemonology; end

      def Skills.sldemonology=(val);        @@sldemonology = val; end

      def Skills.slnecromancy;              @@slnecromancy; end

      def Skills.slnecromancy=(val);        @@slnecromancy = val; end

      def Skills.mldivination;              @@mldivination; end

      def Skills.mldivination=(val);        @@mldivination = val; end

      def Skills.mlmanipulation;            @@mlmanipulation; end

      def Skills.mlmanipulation=(val);      @@mlmanipulation = val; end

      def Skills.mltelepathy;               @@mltelepathy; end

      def Skills.mltelepathy=(val);         @@mltelepathy = val; end

      def Skills.mltransference;            @@mltransference; end

      def Skills.mltransference=(val);      @@mltransference = val; end

      def Skills.mltransformation;          @@mltransformation; end

      def Skills.mltransformation=(val);    @@mltransformation = val; end

      def Skills.survival;                  @@survival; end

      def Skills.survival=(val);            @@survival = val; end

      def Skills.disarmingtraps;            @@disarmingtraps; end

      def Skills.disarmingtraps=(val);      @@disarmingtraps = val; end

      def Skills.pickinglocks;              @@pickinglocks; end

      def Skills.pickinglocks=(val);        @@pickinglocks = val; end

      def Skills.stalkingandhiding;         @@stalkingandhiding; end

      def Skills.stalkingandhiding=(val);   @@stalkingandhiding = val; end

      def Skills.perception;                @@perception; end

      def Skills.perception=(val);          @@perception = val; end

      def Skills.climbing;                  @@climbing; end

      def Skills.climbing=(val);            @@climbing = val; end

      def Skills.swimming;                  @@swimming; end

      def Skills.swimming=(val);            @@swimming = val; end

      def Skills.firstaid;                  @@firstaid; end

      def Skills.firstaid=(val);            @@firstaid = val; end

      def Skills.trading;                   @@trading; end

      def Skills.trading=(val);             @@trading = val; end

      def Skills.pickpocketing;             @@pickpocketing; end

      def Skills.pickpocketing=(val);       @@pickpocketing = val; end

      def Skills.serialize
        [@@twoweaponcombat, @@armoruse, @@shielduse, @@combatmaneuvers, @@edgedweapons, @@bluntweapons, @@twohandedweapons, @@rangedweapons, @@thrownweapons, @@polearmweapons, @@brawling, @@ambush, @@multiopponentcombat, @@combatleadership, @@physicalfitness, @@dodging, @@arcanesymbols, @@magicitemuse, @@spellaiming, @@harnesspower, @@emc, @@mmc, @@smc, @@elair, @@elearth, @@elfire, @@elwater, @@slblessings, @@slreligion, @@slsummoning, @@sldemonology, @@slnecromancy, @@mldivination, @@mlmanipulation, @@mltelepathy, @@mltransference, @@mltransformation, @@survival, @@disarmingtraps, @@pickinglocks, @@stalkingandhiding, @@perception, @@climbing, @@swimming, @@firstaid, @@trading, @@pickpocketing]
      end

      def Skills.load_serialized=(array)
        @@twoweaponcombat, @@armoruse, @@shielduse, @@combatmaneuvers, @@edgedweapons, @@bluntweapons, @@twohandedweapons, @@rangedweapons, @@thrownweapons, @@polearmweapons, @@brawling, @@ambush, @@multiopponentcombat, @@combatleadership, @@physicalfitness, @@dodging, @@arcanesymbols, @@magicitemuse, @@spellaiming, @@harnesspower, @@emc, @@mmc, @@smc, @@elair, @@elearth, @@elfire, @@elwater, @@slblessings, @@slreligion, @@slsummoning, @@sldemonology, @@slnecromancy, @@mldivination, @@mlmanipulation, @@mltelepathy, @@mltransference, @@mltransformation, @@survival, @@disarmingtraps, @@pickinglocks, @@stalkingandhiding, @@perception, @@climbing, @@swimming, @@firstaid, @@trading, @@pickpocketing = array
      end

      def Skills.to_bonus(ranks)
        bonus = 0
        while ranks > 0
          if ranks > 40
            bonus += (ranks - 40)
            ranks = 40
          elsif ranks > 30
            bonus += (ranks - 30) * 2
            ranks = 30
          elsif ranks > 20
            bonus += (ranks - 20) * 3
            ranks = 20
          elsif ranks > 10
            bonus += (ranks - 10) * 4
            ranks = 10
          else
            bonus += (ranks * 5)
            ranks = 0
          end
        end
        bonus
      end
    end

    class Spells
      @@minorelemental ||= 0
      @@minormental    ||= 0
      @@majorelemental ||= 0
      @@minorspiritual ||= 0
      @@majorspiritual ||= 0
      @@wizard         ||= 0
      @@sorcerer       ||= 0
      @@ranger         ||= 0
      @@paladin        ||= 0
      @@empath         ||= 0
      @@cleric         ||= 0
      @@bard           ||= 0
      def Spells.minorelemental=(val); @@minorelemental = val; end

      def Spells.minorelemental;       @@minorelemental;       end

      def Spells.minormental=(val);    @@minormental = val;    end

      def Spells.minormental;          @@minormental;          end

      def Spells.majorelemental=(val); @@majorelemental = val; end

      def Spells.majorelemental;       @@majorelemental;       end

      def Spells.minorspiritual=(val); @@minorspiritual = val; end

      def Spells.minorspiritual;       @@minorspiritual;       end

      def Spells.minorspirit=(val);    @@minorspiritual = val; end

      def Spells.minorspirit;          @@minorspiritual;       end

      def Spells.majorspiritual=(val); @@majorspiritual = val; end

      def Spells.majorspiritual;       @@majorspiritual;       end

      def Spells.majorspirit=(val);    @@majorspiritual = val; end

      def Spells.majorspirit;          @@majorspiritual;       end

      def Spells.wizard=(val);         @@wizard = val;         end

      def Spells.wizard;               @@wizard;               end

      def Spells.sorcerer=(val);       @@sorcerer = val;       end

      def Spells.sorcerer;             @@sorcerer;             end

      def Spells.ranger=(val);         @@ranger = val;         end

      def Spells.ranger;               @@ranger;               end

      def Spells.paladin=(val);        @@paladin = val;        end

      def Spells.paladin;              @@paladin;              end

      def Spells.empath=(val);         @@empath = val;         end

      def Spells.empath;               @@empath;               end

      def Spells.cleric=(val);         @@cleric = val;         end

      def Spells.cleric;               @@cleric;               end

      def Spells.bard=(val);           @@bard = val;           end

      def Spells.bard;                 @@bard;                 end

      def Spells.get_circle_name(num)
        val = num.to_s
        if val == '1'
          'Minor Spirit'
        elsif val == '2'
          'Major Spirit'
        elsif val == '3'
          'Cleric'
        elsif val == '4'
          'Minor Elemental'
        elsif val == '5'
          'Major Elemental'
        elsif val == '6'
          'Ranger'
        elsif val == '7'
          'Sorcerer'
        elsif val == '9'
          'Wizard'
        elsif val == '10'
          'Bard'
        elsif val == '11'
          'Empath'
        elsif val == '12'
          'Minor Mental'
        elsif val == '16'
          'Paladin'
        elsif val == '17'
          'Arcane'
        elsif val == '66'
          'Death'
        elsif val == '65'
          'Imbedded Enchantment'
        elsif val == '90'
          'Miscellaneous'
        elsif val == '95'
          'Armor Specialization'
        elsif val == '96'
          'Combat Maneuvers'
        elsif val == '97'
          'Guardians of Sunfist'
        elsif val == '98'
          'Order of Voln'
        elsif val == '99'
          'Council of Light'
        else
          'Unknown Circle'
        end
      end

      def Spells.active
        Spell.active
      end

      def Spells.known
        known_spells = Array.new
        Spell.list.each { |spell| known_spells.push(spell) if spell.known? }
        return known_spells
      end

      def Spells.serialize
        [@@minorelemental, @@majorelemental, @@minorspiritual, @@majorspiritual, @@wizard, @@sorcerer, @@ranger, @@paladin, @@empath, @@cleric, @@bard, @@minormental]
      end

      def Spells.load_serialized=(val)
        @@minorelemental, @@majorelemental, @@minorspiritual, @@majorspiritual, @@wizard, @@sorcerer, @@ranger, @@paladin, @@empath, @@cleric, @@bard, @@minormental = val
        # new spell circle added 2012-07-18; old data files will make @@minormental nil
        @@minormental ||= 0
      end
    end

    require_relative("./lib/spell.rb")
    require_relative("./lib/bounty.rb")

    # #updating PSM3 abilities via breakout - 20210801
    require_relative("./lib/armor.rb")
    require_relative("./lib/cman.rb")
    require_relative("./lib/feat.rb")
    require_relative("./lib/gameobj.rb")
    require_relative("./lib/shield.rb")
    require_relative("./lib/weapon.rb")
    require_relative("./lib/infomon/infomon.rb")
    require_relative("./lib/stats/stats.rb")
    require_relative("./lib/infomon/status.rb")
<<<<<<< HEAD
    require_relative("./lib/experience.rb")

=======
    require_relative("./lib/infomon/activespell.rb")
>>>>>>> 5936432c

    class Gift
      @@gift_start ||= Time.now
      @@pulse_count ||= 0
      def Gift.started
        @@gift_start = Time.now
        @@pulse_count = 0
      end

      def Gift.pulse
        @@pulse_count += 1
      end

      def Gift.remaining
        ([360 - @@pulse_count, 0].max * 60).to_f
      end

      def Gift.restarts_on
        @@gift_start + 594000
      end

      def Gift.serialize
        [@@gift_start, @@pulse_count]
      end

      def Gift.load_serialized=(array)
        @@gift_start = array[0]
        @@pulse_count = array[1].to_i
      end

      def Gift.ended
        @@pulse_count = 360
      end

      def Gift.stopwatch
        nil
      end
    end

    module Effects
      class Registry
        include Enumerable

        def initialize(dialog)
          @dialog = dialog
        end

        def to_h
          XMLData.dialogs.fetch(@dialog, {})
        end

        def each()
          to_h.each { |k, v| yield(k, v) }
        end

        def active?(effect)
          expiry = to_h.fetch(effect, 0)
          expiry.to_f > Time.now.to_f
        end

        def time_left(effect)
          expiry = to_h.fetch(effect, 0)
          if to_h.fetch(effect, 0) != 0
            ((expiry - Time.now) / 60.to_f)
          else
            expiry
          end
        end
      end

      Spells    = Registry.new("Active Spells")
      Buffs     = Registry.new("Buffs")
      Debuffs   = Registry.new("Debuffs")
      Cooldowns = Registry.new("Cooldowns")

      def self.display
        effect_out = Terminal::Table.new :headings => ["ID", "Type", "Name", "Duration"]
        titles = ["Spells", "Cooldowns", "Buffs", "Debuffs"]
        circle = nil
        [Effects::Spells, Effects::Cooldowns, Effects::Buffs, Effects::Debuffs].each { |effect|
          title = titles.shift
          id_effects = effect.to_h.select { |k,v| k.is_a?(Integer) }
          text_effects = effect.to_h.reject { |k,v| k.is_a?(Integer) }
          if id_effects.length != text_effects.length
            # has spell names disabled
            text_effects = id_effects
          end
          if id_effects.length == 0
            effect_out.add_row ["", title, "No #{title.downcase} found!", ""]
          else
            id_effects.each { |sn, end_time|
              stext = text_effects.shift[0]
              duration = ((end_time - Time.now) / 60.to_f)
              if duration < 0
                next
              elsif duration > 86400
                duration = "Indefinite"
              else
                duration = duration.as_time
              end
              if Spell[sn].circlename && circle != Spell[sn].circlename && title == 'Spells'
                circle = Spell[sn].circlename
              end
              effect_out.add_row [sn, title, stext, duration]
            }
          end
          effect_out.add_separator unless title == 'Debuffs'
        }
        _respond "<output class=\"mono\"/>\n" + effect_out.to_s + "\n<output class=\"\"/>"
      end
    end

    class Wounds
      def Wounds.leftEye;   fix_injury_mode; XMLData.injuries['leftEye']['wound'];   end

      def Wounds.leye;      fix_injury_mode; XMLData.injuries['leftEye']['wound'];   end

      def Wounds.rightEye;  fix_injury_mode; XMLData.injuries['rightEye']['wound'];  end

      def Wounds.reye;      fix_injury_mode; XMLData.injuries['rightEye']['wound'];  end

      def Wounds.head;      fix_injury_mode; XMLData.injuries['head']['wound'];      end

      def Wounds.neck;      fix_injury_mode; XMLData.injuries['neck']['wound'];      end

      def Wounds.back;      fix_injury_mode; XMLData.injuries['back']['wound'];      end

      def Wounds.chest;     fix_injury_mode; XMLData.injuries['chest']['wound'];     end

      def Wounds.abdomen;   fix_injury_mode; XMLData.injuries['abdomen']['wound'];   end

      def Wounds.abs;       fix_injury_mode; XMLData.injuries['abdomen']['wound'];   end

      def Wounds.leftArm;   fix_injury_mode; XMLData.injuries['leftArm']['wound'];   end

      def Wounds.larm;      fix_injury_mode; XMLData.injuries['leftArm']['wound'];   end

      def Wounds.rightArm;  fix_injury_mode; XMLData.injuries['rightArm']['wound'];  end

      def Wounds.rarm;      fix_injury_mode; XMLData.injuries['rightArm']['wound'];  end

      def Wounds.rightHand; fix_injury_mode; XMLData.injuries['rightHand']['wound']; end

      def Wounds.rhand;     fix_injury_mode; XMLData.injuries['rightHand']['wound']; end

      def Wounds.leftHand;  fix_injury_mode; XMLData.injuries['leftHand']['wound'];  end

      def Wounds.lhand;     fix_injury_mode; XMLData.injuries['leftHand']['wound'];  end

      def Wounds.leftLeg;   fix_injury_mode; XMLData.injuries['leftLeg']['wound'];   end

      def Wounds.lleg;      fix_injury_mode; XMLData.injuries['leftLeg']['wound'];   end

      def Wounds.rightLeg;  fix_injury_mode; XMLData.injuries['rightLeg']['wound'];  end

      def Wounds.rleg;      fix_injury_mode; XMLData.injuries['rightLeg']['wound'];  end

      def Wounds.leftFoot;  fix_injury_mode; XMLData.injuries['leftFoot']['wound'];  end

      def Wounds.rightFoot; fix_injury_mode; XMLData.injuries['rightFoot']['wound']; end

      def Wounds.nsys;      fix_injury_mode; XMLData.injuries['nsys']['wound'];      end

      def Wounds.nerves;    fix_injury_mode; XMLData.injuries['nsys']['wound'];      end

      def Wounds.arms
        fix_injury_mode
        [XMLData.injuries['leftArm']['wound'], XMLData.injuries['rightArm']['wound'], XMLData.injuries['leftHand']['wound'], XMLData.injuries['rightHand']['wound']].max
      end

      def Wounds.limbs
        fix_injury_mode
        [XMLData.injuries['leftArm']['wound'], XMLData.injuries['rightArm']['wound'], XMLData.injuries['leftHand']['wound'], XMLData.injuries['rightHand']['wound'], XMLData.injuries['leftLeg']['wound'], XMLData.injuries['rightLeg']['wound']].max
      end

      def Wounds.torso
        fix_injury_mode
        [XMLData.injuries['rightEye']['wound'], XMLData.injuries['leftEye']['wound'], XMLData.injuries['chest']['wound'], XMLData.injuries['abdomen']['wound'], XMLData.injuries['back']['wound']].max
      end

      def Wounds.method_missing(arg = nil)
        echo "Wounds: Invalid area, try one of these: arms, limbs, torso, #{XMLData.injuries.keys.join(', ')}"
        nil
      end
    end

    class Scars
      def Scars.leftEye;   fix_injury_mode; XMLData.injuries['leftEye']['scar'];   end

      def Scars.leye;      fix_injury_mode; XMLData.injuries['leftEye']['scar'];   end

      def Scars.rightEye;  fix_injury_mode; XMLData.injuries['rightEye']['scar'];  end

      def Scars.reye;      fix_injury_mode; XMLData.injuries['rightEye']['scar'];  end

      def Scars.head;      fix_injury_mode; XMLData.injuries['head']['scar'];      end

      def Scars.neck;      fix_injury_mode; XMLData.injuries['neck']['scar'];      end

      def Scars.back;      fix_injury_mode; XMLData.injuries['back']['scar'];      end

      def Scars.chest;     fix_injury_mode; XMLData.injuries['chest']['scar'];     end

      def Scars.abdomen;   fix_injury_mode; XMLData.injuries['abdomen']['scar'];   end

      def Scars.abs;       fix_injury_mode; XMLData.injuries['abdomen']['scar'];   end

      def Scars.leftArm;   fix_injury_mode; XMLData.injuries['leftArm']['scar'];   end

      def Scars.larm;      fix_injury_mode; XMLData.injuries['leftArm']['scar'];   end

      def Scars.rightArm;  fix_injury_mode; XMLData.injuries['rightArm']['scar'];  end

      def Scars.rarm;      fix_injury_mode; XMLData.injuries['rightArm']['scar'];  end

      def Scars.rightHand; fix_injury_mode; XMLData.injuries['rightHand']['scar']; end

      def Scars.rhand;     fix_injury_mode; XMLData.injuries['rightHand']['scar']; end

      def Scars.leftHand;  fix_injury_mode; XMLData.injuries['leftHand']['scar'];  end

      def Scars.lhand;     fix_injury_mode; XMLData.injuries['leftHand']['scar'];  end

      def Scars.leftLeg;   fix_injury_mode; XMLData.injuries['leftLeg']['scar'];   end

      def Scars.lleg;      fix_injury_mode; XMLData.injuries['leftLeg']['scar'];   end

      def Scars.rightLeg;  fix_injury_mode; XMLData.injuries['rightLeg']['scar'];  end

      def Scars.rleg;      fix_injury_mode; XMLData.injuries['rightLeg']['scar'];  end

      def Scars.leftFoot;  fix_injury_mode; XMLData.injuries['leftFoot']['scar'];  end

      def Scars.rightFoot; fix_injury_mode; XMLData.injuries['rightFoot']['scar']; end

      def Scars.nsys;      fix_injury_mode; XMLData.injuries['nsys']['scar'];      end

      def Scars.nerves;    fix_injury_mode; XMLData.injuries['nsys']['scar'];      end

      def Scars.arms
        fix_injury_mode
        [XMLData.injuries['leftArm']['scar'], XMLData.injuries['rightArm']['scar'], XMLData.injuries['leftHand']['scar'], XMLData.injuries['rightHand']['scar']].max
      end

      def Scars.limbs
        fix_injury_mode
        [XMLData.injuries['leftArm']['scar'], XMLData.injuries['rightArm']['scar'], XMLData.injuries['leftHand']['scar'], XMLData.injuries['rightHand']['scar'], XMLData.injuries['leftLeg']['scar'], XMLData.injuries['rightLeg']['scar']].max
      end

      def Scars.torso
        fix_injury_mode
        [XMLData.injuries['rightEye']['scar'], XMLData.injuries['leftEye']['scar'], XMLData.injuries['chest']['scar'], XMLData.injuries['abdomen']['scar'], XMLData.injuries['back']['scar']].max
      end

      def Scars.method_missing(arg = nil)
        echo "Scars: Invalid area, try one of these: arms, limbs, torso, #{XMLData.injuries.keys.join(', ')}"
        nil
      end
    end
  end
  module DragonRealms
    # fixme
  end
end

include Games::Gemstone

JUMP = Exception.exception('JUMP')
JUMP_ERROR = Exception.exception('JUMP_ERROR')

DIRMAP = {
  'out' => 'K',
  'ne' => 'B',
  'se' => 'D',
  'sw' => 'F',
  'nw' => 'H',
  'up' => 'I',
  'down' => 'J',
  'n' => 'A',
  'e' => 'C',
  's' => 'E',
  'w' => 'G',
}
SHORTDIR = {
  'out' => 'out',
  'northeast' => 'ne',
  'southeast' => 'se',
  'southwest' => 'sw',
  'northwest' => 'nw',
  'up' => 'up',
  'down' => 'down',
  'north' => 'n',
  'east' => 'e',
  'south' => 's',
  'west' => 'w',
}
LONGDIR = {
  'out' => 'out',
  'ne' => 'northeast',
  'se' => 'southeast',
  'sw' => 'southwest',
  'nw' => 'northwest',
  'up' => 'up',
  'down' => 'down',
  'n' => 'north',
  'e' => 'east',
  's' => 'south',
  'w' => 'west',
}
MINDMAP = {
  'clear as a bell' => 'A',
  'fresh and clear' => 'B',
  'clear' => 'C',
  'muddled' => 'D',
  'becoming numbed' => 'E',
  'numbed' => 'F',
  'must rest' => 'G',
  'saturated' => 'H',
}
ICONMAP = {
  'IconKNEELING' => 'GH',
  'IconPRONE' => 'G',
  'IconSITTING' => 'H',
  'IconSTANDING' => 'T',
  'IconSTUNNED' => 'I',
  'IconHIDDEN' => 'N',
  'IconINVISIBLE' => 'D',
  'IconDEAD' => 'B',
  'IconWEBBED' => 'C',
  'IconJOINED' => 'P',
  'IconBLEEDING' => 'O',
}

XMLData = XMLParser.new

reconnect_if_wanted = proc {
  if ARGV.include?('--reconnect') and ARGV.include?('--login') and not $_CLIENTBUFFER_.any? { |cmd| cmd =~ /^(?:\[.*?\])?(?:<c>)?(?:quit|exit)/i }
    if reconnect_arg = ARGV.find { |arg| arg =~ /^\-\-reconnect\-delay=[0-9]+(?:\+[0-9]+)?$/ }
      reconnect_arg =~ /^\-\-reconnect\-delay=([0-9]+)(\+[0-9]+)?/
      reconnect_delay = $1.to_i
      reconnect_step = $2.to_i
    else
      reconnect_delay = 60
      reconnect_step = 0
    end
    Lich.log "info: waiting #{reconnect_delay} seconds to reconnect..."
    sleep reconnect_delay
    Lich.log 'info: reconnecting...'
    if (RUBY_PLATFORM =~ /mingw|win/i) and (RUBY_PLATFORM !~ /darwin/i)
      if $frontend == 'stormfront'
        system 'taskkill /FI "WINDOWTITLE eq [GSIV: ' + Char.name + '*"' # fixme: window title changing to Gemstone IV: Char.name # name optional
      end
      args = ['start rubyw.exe']
    else
      args = ['ruby']
    end
    args.push $PROGRAM_NAME.slice(/[^\\\/]+$/)
    args.concat ARGV
    args.push '--reconnected' unless args.include?('--reconnected')
    if reconnect_step > 0
      args.delete(reconnect_arg)
      args.concat ["--reconnect-delay=#{reconnect_delay + reconnect_step}+#{reconnect_step}"]
    end
    Lich.log "exec args.join(' '): exec #{args.join(' ')}"
    exec args.join(' ')
  end
}

#
# Start deprecated stuff
#

$version = LICH_VERSION
$room_count = 0
$psinet = false
$stormfront = true

class Script
  def Script.self
    Script.current
  end

  def Script.running
    list = Array.new
    for script in @@running
      list.push(script) unless script.hidden
    end
    return list
  end

  def Script.index
    Script.running
  end

  def Script.hidden
    list = Array.new
    for script in @@running
      list.push(script) if script.hidden
    end
    return list
  end

  def Script.namescript_incoming(line)
    Script.new_downstream(line)
  end
end

def start_script(script_name, cli_vars = [], flags = Hash.new)
  if flags == true
    flags = { :quiet => true }
  end
  Script.start(script_name, cli_vars.join(' '), flags)
end

def start_scripts(*script_names)
  script_names.flatten.each { |script_name|
    start_script(script_name)
    sleep 0.02
  }
end

def force_start_script(script_name, cli_vars = [], flags = {})
  flags = Hash.new unless flags.class == Hash
  flags[:force] = true
  start_script(script_name, cli_vars, flags)
end

def survivepoison?
  echo 'survivepoison? called, but there is no XML for poison rate'
  return true
end

def survivedisease?
  echo 'survivepoison? called, but there is no XML for disease rate'
  return true
end

def before_dying(&code)
  Script.at_exit(&code)
end

def undo_before_dying
  Script.clear_exit_procs
end

def abort!
  Script.exit!
end

def fetchloot(userbagchoice = UserVars.lootsack)
  if GameObj.loot.empty?
    return false
  end

  if UserVars.excludeloot.empty?
    regexpstr = nil
  else
    regexpstr = UserVars.excludeloot.split(', ').join('|')
  end
  if checkright and checkleft
    stowed = GameObj.right_hand.noun
    fput "put my #{stowed} in my #{UserVars.lootsack}"
  else
    stowed = nil
  end
  GameObj.loot.each { |loot|
    unless not regexpstr.nil? and loot.name =~ /#{regexpstr}/
      fput "get #{loot.noun}"
      fput("put my #{loot.noun} in my #{userbagchoice}") if (checkright || checkleft)
    end
  }
  if stowed
    fput "take my #{stowed} from my #{UserVars.lootsack}"
  end
end

def take(*items)
  items.flatten!
  if (righthand? && lefthand?)
    weap = checkright
    fput "put my #{checkright} in my #{UserVars.lootsack}"
    unsh = true
  else
    unsh = false
  end
  items.each { |trinket|
    fput "take #{trinket}"
    fput("put my #{trinket} in my #{UserVars.lootsack}") if (righthand? || lefthand?)
  }
  if unsh then fput("take my #{weap} from my #{UserVars.lootsack}") end
end

def stop_script(*target_names)
  numkilled = 0
  target_names.each { |target_name|
    condemned = Script.list.find { |s_sock| s_sock.name =~ /^#{target_name}/i }
    if condemned.nil?
      respond("--- Lich: '#{Script.current}' tried to stop '#{target_name}', but it isn't running!")
    else
      if condemned.name =~ /^#{Script.current.name}$/i
        exit
      end
      condemned.kill
      respond("--- Lich: '#{condemned}' has been stopped by #{Script.current}.")
      numkilled += 1
    end
  }
  if numkilled == 0
    return false
  else
    return numkilled
  end
end

def running?(*snames)
  snames.each { |checking| (return false) unless (Script.running.find { |lscr| lscr.name =~ /^#{checking}$/i } || Script.running.find { |lscr| lscr.name =~ /^#{checking}/i } || Script.hidden.find { |lscr| lscr.name =~ /^#{checking}$/i } || Script.hidden.find { |lscr| lscr.name =~ /^#{checking}/i }) }
  true
end

module Settings
  def Settings.load; end

  def Settings.save_all; end

  def Settings.clear; end

  def Settings.auto=(val); end

  def Settings.auto; end

  def Settings.autoload; end
end

module GameSettings
  def GameSettings.load; end

  def GameSettings.save; end

  def GameSettings.save_all; end

  def GameSettings.clear; end

  def GameSettings.auto=(val); end

  def GameSettings.auto; end

  def GameSettings.autoload; end
end

module CharSettings
  def CharSettings.load; end

  def CharSettings.save; end

  def CharSettings.save_all; end

  def CharSettings.clear; end

  def CharSettings.auto=(val); end

  def CharSettings.auto; end

  def CharSettings.autoload; end
end

module UserVars
  def UserVars.list
    Vars.list
  end

  def UserVars.method_missing(arg1, arg2 = '')
    Vars.method_missing(arg1, arg2)
  end

  def UserVars.change(var_name, value, t = nil)
    Vars[var_name] = value
  end

  def UserVars.add(var_name, value, t = nil)
    Vars[var_name] = Vars[var_name].split(', ').push(value).join(', ')
  end

  def UserVars.delete(var_name, t = nil)
    Vars[var_name] = nil
  end

  def UserVars.list_global
    Array.new
  end

  def UserVars.list_char
    Vars.list
  end
end

def start_exec_script(cmd_data, options = Hash.new)
  ExecScript.start(cmd_data, options)
end

module Setting
  def Setting.[](name)
    Settings[name]
  end

  def Setting.[]=(name, value)
    Settings[name] = value
  end

  def Setting.to_hash(scope = ':')
    Settings.to_hash
  end
end
module GameSetting
  def GameSetting.[](name)
    GameSettings[name]
  end

  def GameSetting.[]=(name, value)
    GameSettings[name] = value
  end

  def GameSetting.to_hash(scope = ':')
    GameSettings.to_hash
  end
end
module CharSetting
  def CharSetting.[](name)
    CharSettings[name]
  end

  def CharSetting.[]=(name, value)
    CharSettings[name] = value
  end

  def CharSetting.to_hash(scope = ':')
    CharSettings.to_hash
  end
end
class StringProc
  def StringProc._load(string)
    StringProc.new(string)
  end
end
class String
  def to_a # for compatibility with Ruby 1.8
    [self]
  end

  def silent
    false
  end

  def split_as_list
    string = self
    string.sub!(/^You (?:also see|notice) |^In the .+ you see /, ',')
    string.sub('.', '').sub(/ and (an?|some|the)/, ', \1').split(',').reject { |str| str.strip.empty? }.collect { |str| str.lstrip }
  end
end
#
# End deprecated stuff
#

undef :abort
alias :mana :checkmana
alias :mana? :checkmana
alias :max_mana :maxmana
alias :health :checkhealth
alias :health? :checkhealth
alias :spirit :checkspirit
alias :spirit? :checkspirit
alias :stamina :checkstamina
alias :stamina? :checkstamina
alias :stunned? :checkstunned
alias :bleeding? :checkbleeding
alias :reallybleeding? :checkreallybleeding
alias :poisoned? :checkpoison
alias :diseased? :checkdisease
alias :dead? :checkdead
alias :hiding? :checkhidden
alias :hidden? :checkhidden
alias :hidden :checkhidden
alias :checkhiding :checkhidden
alias :invisible? :checkinvisible
alias :standing? :checkstanding
alias :kneeling? :checkkneeling
alias :sitting? :checksitting
alias :stance? :checkstance
alias :stance :checkstance
alias :joined? :checkgrouped
alias :checkjoined :checkgrouped
alias :group? :checkgrouped
alias :myname? :checkname
alias :active? :checkspell
alias :righthand? :checkright
alias :lefthand? :checkleft
alias :righthand :checkright
alias :lefthand :checkleft
alias :mind? :checkmind
alias :checkactive :checkspell
alias :forceput :fput
alias :send_script :send_scripts
alias :stop_scripts :stop_script
alias :kill_scripts :stop_script
alias :kill_script :stop_script
alias :fried? :checkfried
alias :saturated? :checksaturated
alias :webbed? :checkwebbed
alias :pause_scripts :pause_script
alias :roomdescription? :checkroomdescrip
alias :prepped? :checkprep
alias :checkprepared :checkprep
alias :unpause_scripts :unpause_script
alias :priority? :setpriority
alias :checkoutside :outside?
alias :toggle_status :status_tags
alias :encumbrance? :checkencumbrance
alias :bounty? :checkbounty

#
# Program start
#

ARGV.delete_if { |arg| arg =~ /launcher\.exe/i } # added by Simutronics Game Entry

argv_options = Hash.new
bad_args = Array.new

for arg in ARGV
  if (arg == '-h') or (arg == '--help')
    puts 'Usage:  lich [OPTION]'
    puts ''
    puts 'Options are:'
    puts '  -h, --help          Display this list.'
    puts '  -V, --version       Display the program version number and credits.'
    puts ''
    puts '  -d, --directory     Set the main Lich program directory.'
    puts '      --script-dir    Set the directoy where Lich looks for scripts.'
    puts '      --data-dir      Set the directory where Lich will store script data.'
    puts '      --temp-dir      Set the directory where Lich will store temporary files.'
    puts ''
    puts '  -w, --wizard        Run in Wizard mode (default)'
    puts '  -s, --stormfront    Run in StormFront mode.'
    puts '      --avalon        Run in Avalon mode.'
    puts '      --frostbite     Run in Frosbite mode.'
    puts ''
    puts '      --gemstone      Connect to the Gemstone IV Prime server (default).'
    puts '      --dragonrealms  Connect to the DragonRealms server.'
    puts '      --platinum      Connect to the Gemstone IV/DragonRealms Platinum server.'
    puts '      --test          Connect to the test instance of the selected game server.'
    puts '  -g, --game          Set the IP address and port of the game.  See example below.'
    puts ''
    puts '      --install       Edits the Windows/WINE registry so that Lich is started when logging in using the website or SGE.'
    puts '      --uninstall     Removes Lich from the registry.'
    puts ''
    puts 'The majority of Lich\'s built-in functionality was designed and implemented with Simutronics MUDs in mind (primarily Gemstone IV): as such, many options/features provided by Lich may not be applicable when it is used with a non-Simutronics MUD.  In nearly every aspect of the program, users who are not playing a Simutronics game should be aware that if the description of a feature/option does not sound applicable and/or compatible with the current game, it should be assumed that the feature/option is not.  This particularly applies to in-script methods (commands) that depend heavily on the data received from the game conforming to specific patterns (for instance, it\'s extremely unlikely Lich will know how much "health" your character has left in a non-Simutronics game, and so the "health" script command will most likely return a value of 0).'
    puts ''
    puts 'The level of increase in efficiency when Lich is run in "bare-bones mode" (i.e. started with the --bare argument) depends on the data stream received from a given game, but on average results in a moderate improvement and it\'s recommended that Lich be run this way for any game that does not send "status information" in a format consistent with Simutronics\' GSL or XML encoding schemas.'
    puts ''
    puts ''
    puts 'Examples:'
    puts '  lich -w -d /usr/bin/lich/          (run Lich in Wizard mode using the dir \'/usr/bin/lich/\' as the program\'s home)'
    puts '  lich -g gs3.simutronics.net:4000   (run Lich using the IP address \'gs3.simutronics.net\' and the port number \'4000\')'
    puts '  lich --dragonrealms --test --genie (run Lich connected to DragonRealms Test server for the Genie frontend)'
    puts '  lich --script-dir /mydir/scripts   (run Lich with its script directory set to \'/mydir/scripts\')'
    puts '  lich --bare -g skotos.net:5555     (run in bare-bones mode with the IP address and port of the game set to \'skotos.net:5555\')'
    puts ''
    exit
  elsif (arg == '-v') or (arg == '--version')
    puts "The Lich, version #{LICH_VERSION}"
    puts ' (an implementation of the Ruby interpreter by Yukihiro Matsumoto designed to be a \'script engine\' for text-based MUDs)'
    puts ''
    puts '- The Lich program and all material collectively referred to as "The Lich project" is copyright (C) 2005-2006 Murray Miron.'
    puts '- The Gemstone IV and DragonRealms games are copyright (C) Simutronics Corporation.'
    puts '- The Wizard front-end and the StormFront front-end are also copyrighted by the Simutronics Corporation.'
    puts '- Ruby is (C) Yukihiro \'Matz\' Matsumoto.'
    puts ''
    puts 'Thanks to all those who\'ve reported bugs and helped me track down problems on both Windows and Linux.'
    exit
  elsif arg == '--link-to-sge'
    result = Lich.link_to_sge
    if $stdout.isatty
      if result
        $stdout.puts "Successfully linked to SGE."
      else
        $stdout.puts "Failed to link to SGE."
      end
    end
    exit
  elsif arg == '--unlink-from-sge'
    result = Lich.unlink_from_sge
    if $stdout.isatty
      if result
        $stdout.puts "Successfully unlinked from SGE."
      else
        $stdout.puts "Failed to unlink from SGE."
      end
    end
    exit
  elsif arg == '--link-to-sal'
    result = Lich.link_to_sal
    if $stdout.isatty
      if result
        $stdout.puts "Successfully linked to SAL files."
      else
        $stdout.puts "Failed to link to SAL files."
      end
    end
    exit
  elsif arg == '--unlink-from-sal'
    result = Lich.unlink_from_sal
    if $stdout.isatty
      if result
        $stdout.puts "Successfully unlinked from SAL files."
      else
        $stdout.puts "Failed to unlink from SAL files."
      end
    end
    exit
  elsif arg == '--install' # deprecated
    if Lich.link_to_sge and Lich.link_to_sal
      $stdout.puts 'Install was successful.'
      Lich.log 'Install was successful.'
    else
      $stdout.puts 'Install failed.'
      Lich.log 'Install failed.'
    end
    exit
  elsif arg == '--uninstall' # deprecated
    if Lich.unlink_from_sge and Lich.unlink_from_sal
      $stdout.puts 'Uninstall was successful.'
      Lich.log 'Uninstall was successful.'
    else
      $stdout.puts 'Uninstall failed.'
      Lich.log 'Uninstall failed.'
    end
    exit
  elsif arg =~ /^--(?:home)=(.+)$/i
    LICH_DIR = $1.sub(/[\\\/]$/, '')
  elsif arg =~ /^--temp=(.+)$/i
    TEMP_DIR = $1.sub(/[\\\/]$/, '')
  elsif arg =~ /^--scripts=(.+)$/i
    SCRIPT_DIR = $1.sub(/[\\\/]$/, '')
  elsif arg =~ /^--maps=(.+)$/i
    MAP_DIR = $1.sub(/[\\\/]$/, '')
  elsif arg =~ /^--logs=(.+)$/i
    LOG_DIR = $1.sub(/[\\\/]$/, '')
  elsif arg =~ /^--backup=(.+)$/i
    BACKUP_DIR = $1.sub(/[\\\/]$/, '')
  elsif arg =~ /^--data=(.+)$/i
    DATA_DIR = $1.sub(/[\\\/]$/, '')
  elsif arg =~ /^--start-scripts=(.+)$/i
    argv_options[:start_scripts] = $1
  elsif arg =~ /^--reconnect$/i
    argv_options[:reconnect] = true
  elsif arg =~ /^--reconnect-delay=(.+)$/i
    argv_options[:reconnect_delay] = $1
  elsif arg =~ /^--host=(.+):(.+)$/
    argv_options[:host] = { :domain => $1, :port => $2.to_i }
  elsif arg =~ /^--hosts-file=(.+)$/i
    argv_options[:hosts_file] = $1
  elsif arg =~ /^--no-gui$/i
    argv_options[:gui] = false
  elsif arg =~ /^--gui$/i
    argv_options[:gui] = true
  elsif arg =~ /^--game=(.+)$/i
    argv_options[:game] = $1
  elsif arg =~ /^--account=(.+)$/i
    argv_options[:account] = $1
  elsif arg =~ /^--password=(.+)$/i
    argv_options[:password] = $1
  elsif arg =~ /^--character=(.+)$/i
    argv_options[:character] = $1
  elsif arg =~ /^--frontend=(.+)$/i
    argv_options[:frontend] = $1
  elsif arg =~ /^--frontend-command=(.+)$/i
    argv_options[:frontend_command] = $1
  elsif arg =~ /^--save$/i
    argv_options[:save] = true
  elsif arg =~ /^--wine(?:\-prefix)?=.+$/i
    nil # already used when defining the Wine module
  elsif arg =~ /\.sal$|Gse\.~xt$/i
    argv_options[:sal] = arg
    unless File.exist?(argv_options[:sal])
      if ARGV.join(' ') =~ /([A-Z]:\\.+?\.(?:sal|~xt))/i
        argv_options[:sal] = $1
      end
    end
    unless File.exist?(argv_options[:sal])
      if defined?(Wine)
        argv_options[:sal] = "#{Wine::PREFIX}/drive_c/#{argv_options[:sal][3..-1].split('\\').join('/')}"
      end
    end
    bad_args.clear
  else
    bad_args.push(arg)
  end
end

if arg = ARGV.find { |a| a == '--hosts-dir' }
  i = ARGV.index(arg)
  ARGV.delete_at(i)
  hosts_dir = ARGV[i]
  ARGV.delete_at(i)
  if hosts_dir and File.exist?(hosts_dir)
    hosts_dir = hosts_dir.tr('\\', '/')
    hosts_dir += '/' unless hosts_dir[-1..-1] == '/'
  else
    $stdout.puts "warning: given hosts directory does not exist: #{hosts_dir}"
    hosts_dir = nil
  end
else
  hosts_dir = nil
end

detachable_client_port = nil
if arg = ARGV.find { |a| a =~ /^\-\-detachable\-client=[0-9]+$/ }
  detachable_client_port = /^\-\-detachable\-client=([0-9]+)$/.match(arg).captures.first
end

if argv_options[:sal]
  unless File.exist?(argv_options[:sal])
    Lich.log "error: launch file does not exist: #{argv_options[:sal]}"
    Lich.msgbox "error: launch file does not exist: #{argv_options[:sal]}"
    exit
  end
  Lich.log "info: launch file: #{argv_options[:sal]}"
  if argv_options[:sal] =~ /SGE\.sal/i
    unless launcher_cmd = Lich.get_simu_launcher
      $stdout.puts 'error: failed to find the Simutronics launcher'
      Lich.log 'error: failed to find the Simutronics launcher'
      exit
    end
    launcher_cmd.sub!('%1', argv_options[:sal])
    Lich.log "info: launcher_cmd: #{launcher_cmd}"
    if defined?(Win32) and launcher_cmd =~ /^"(.*?)"\s*(.*)$/
      dir_file = $1
      param = $2
      dir = dir_file.slice(/^.*[\\\/]/)
      file = dir_file.sub(/^.*[\\\/]/, '')
      operation = (Win32.isXP? ? 'open' : 'runas')
      Win32.ShellExecute(:lpOperation => operation, :lpFile => file, :lpDirectory => dir, :lpParameters => param)
      if r < 33
        Lich.log "error: Win32.ShellExecute returned #{r}; Win32.GetLastError: #{Win32.GetLastError}"
      end
    elsif defined?(Wine)
      system("#{Wine::BIN} #{launcher_cmd}")
    else
      system(launcher_cmd)
    end
    exit
  end
end

if arg = ARGV.find { |a| (a == '-g') or (a == '--game') }
  game_host, game_port = ARGV[ARGV.index(arg) + 1].split(':')
  game_port = game_port.to_i
  if ARGV.any? { |arg| (arg == '-s') or (arg == '--stormfront') }
    $frontend = 'stormfront'
  elsif ARGV.any? { |arg| (arg == '-w') or (arg == '--wizard') }
    $frontend = 'wizard'
  elsif ARGV.any? { |arg| arg == '--avalon' }
    $frontend = 'avalon'
  elsif ARGV.any? { |arg| arg == '--frostbite' }
    $frontend = 'frostbite'
  else
    $frontend = 'unknown'
  end
elsif ARGV.include?('--gemstone')
  if ARGV.include?('--platinum')
    $platinum = true
    if ARGV.any? { |arg| (arg == '-s') or (arg == '--stormfront') }
      game_host = 'storm.gs4.game.play.net'
      game_port = 10124
      $frontend = 'stormfront'
    else
      game_host = 'gs-plat.simutronics.net'
      game_port = 10121
      if ARGV.any? { |arg| arg == '--avalon' }
        $frontend = 'avalon'
      else
        $frontend = 'wizard'
      end
    end
  else
    $platinum = false
    if ARGV.any? { |arg| (arg == '-s') or (arg == '--stormfront') }
      game_host = 'storm.gs4.game.play.net'
      game_port = 10024
      $frontend = 'stormfront'
    else
      game_host = 'gs3.simutronics.net'
      game_port = 4900
      if ARGV.any? { |arg| arg == '--avalon' }
        $frontend = 'avalon'
      else
        $frontend = 'wizard'
      end
    end
  end
elsif ARGV.include?('--shattered')
  $platinum = false
  if ARGV.any? { |arg| (arg == '-s') or (arg == '--stormfront') }
    game_host = 'storm.gs4.game.play.net'
    game_port = 10324
    $frontend = 'stormfront'
  else
    game_host = 'gs4.simutronics.net'
    game_port = 10321
    if ARGV.any? { |arg| arg == '--avalon' }
      $frontend = 'avalon'
    else
      $frontend = 'wizard'
    end
  end
elsif ARGV.include?('--fallen')
  $platinum = false
  # Not sure what the port info is for anything else but Genie :(
  if ARGV.any? { |arg| (arg == '-s') or (arg == '--stormfront') }
    $frontend = 'stormfront'
    $stdout.puts "fixme"
    Lich.log "fixme"
    exit
  elsif ARGV.grep(/--genie/).any?
    game_host = 'dr.simutronics.net'
    game_port = 11324
    $frontend = 'genie'
  else
    $stdout.puts "fixme"
    Lich.log "fixme"
    exit
  end
elsif ARGV.include?('--dragonrealms')
  if ARGV.include?('--platinum')
    $platinum = true
    if ARGV.any? { |arg| (arg == '-s') or (arg == '--stormfront') }
      $stdout.puts "fixme"
      Lich.log "fixme"
      exit
      $frontend = 'stormfront'
    elsif ARGV.grep(/--genie/).any?
      game_host = 'dr.simutronics.net'
      game_port = 11124
      $frontend = 'genie'
    elsif ARGV.grep(/--frostbite/).any?
      game_host = 'dr.simutronics.net'
      game_port = 11124
      $frontend = 'frostbite'
    else
      $stdout.puts "fixme"
      Lich.log "fixme"
      exit
      $frontend = 'wizard'
    end
  else
    $platinum = false
    if ARGV.any? { |arg| (arg == '-s') or (arg == '--stormfront') }
      $frontend = 'stormfront'
      $stdout.puts "fixme"
      Lich.log "fixme"
      exit
    elsif ARGV.grep(/--genie/).any?
      game_host = 'dr.simutronics.net'
      game_port = ARGV.include?('--test') ? 11624 : 11024
      $frontend = 'genie'
    else
      game_host = 'dr.simutronics.net'
      game_port = ARGV.include?('--test') ? 11624 : 11024
      if ARGV.any? { |arg| arg == '--avalon' }
        $frontend = 'avalon'
      elsif ARGV.any? { |arg| arg == '--frostbite' }
        $frontend = 'frostbite'
      else
        $frontend = 'wizard'
      end
    end
  end
else
  game_host, game_port = nil, nil
  Lich.log "info: no force-mode info given"
end

main_thread = Thread.new {
  test_mode = false
  $SEND_CHARACTER = '>'
  $cmd_prefix = '<c>'
  $clean_lich_char = $frontend == 'genie' ? ',' : ';'
  $lich_char = Regexp.escape($clean_lich_char)
  $lich_char_regex = Regexp.union(',', ';')

  @launch_data = nil
  require_relative("./lib/eaccess.rb")

  if ARGV.include?('--login')
    if File.exist?("#{DATA_DIR}/entry.dat")
      entry_data = File.open("#{DATA_DIR}/entry.dat", 'r') { |file|
        begin
          Marshal.load(file.read.unpack('m').first)
        rescue
          Array.new
        end
      }
    else
      entry_data = Array.new
    end
    char_name = ARGV[ARGV.index('--login') + 1].capitalize
    if ARGV.include?('--gemstone')
      if ARGV.include?('--platinum')
        data = entry_data.find { |d| (d[:char_name] == char_name) and (d[:game_code] == 'GSX') }
      elsif ARGV.include?('--shattered')
        data = entry_data.find { |d| (d[:char_name] == char_name) and (d[:game_code] == 'GSF') }
      elsif ARGV.include?('--test')
        data = entry_data.find { |d| (d[:char_name] == char_name) and (d[:game_code] == 'GST') }
      else
        data = entry_data.find { |d| (d[:char_name] == char_name) and (d[:game_code] == 'GS3') }
      end
    elsif ARGV.include?('--shattered')
      data = entry_data.find { |d| (d[:char_name] == char_name) and (d[:game_code] == 'GSF') }
    elsif ARGV.include?('--dragonrealms')
      if ARGV.include?('--platinum')
        data = entry_data.find { |d| (d[:char_name] == char_name) and (d[:game_code] == 'DRX') }
      elsif ARGV.include?('--fallen')
        data = entry_data.find { |d| (d[:char_name] == char_name) and (d[:game_code] == 'DRF') }
      elsif ARGV.include?('--test')
        data = entry_data.find { |d| (d[:char_name] == char_name) and (d[:game_code] == 'DRT') }
      else
        data = entry_data.find { |d| (d[:char_name] == char_name) and (d[:game_code] == 'DR') }
      end
    elsif ARGV.include?('--fallen')
      data = entry_data.find { |d| (d[:char_name] == char_name) and (d[:game_code] == 'DRF') }
    else
      data = entry_data.find { |d| (d[:char_name] == char_name) }
    end
    if data
      Lich.log "info: using quick game entry settings for #{char_name}"
      msgbox = proc { |msg|
        if defined?(Gtk)
          done = false
          Gtk.queue {
            dialog = Gtk::MessageDialog.new(nil, Gtk::Dialog::DESTROY_WITH_PARENT, Gtk::MessageDialog::QUESTION, Gtk::MessageDialog::BUTTONS_CLOSE, msg)
            dialog.run
            dialog.destroy
            done = true
          }
          sleep 0.1 until done
        else
          $stdout.puts(msg)
          Lich.log(msg)
        end
      }

      if ARGV.include?('--gst')
        data[:game_code] = 'GST'
      elsif ARGV.include?('--drt')
        data[:game_code] = 'DRT'
      end

      launch_data_hash = EAccess.auth(
        account: data[:user_id],
        password: data[:password],
        character: data[:char_name],
        game_code: data[:game_code]
      )

      @launch_data = launch_data_hash.map { |k, v| "#{k.upcase}=#{v}" }
      if data[:frontend] == 'wizard'
        @launch_data.collect! { |line| line.sub(/GAMEFILE=.+/, 'GAMEFILE=WIZARD.EXE').sub(/GAME=.+/, 'GAME=WIZ').sub(/FULLGAMENAME=.+/, 'FULLGAMENAME=Wizard Front End') }
      elsif data[:frontend] == 'avalon'
        @launch_data.collect! { |line| line.sub(/GAME=.+/, 'GAME=AVALON') }
      end
      if data[:custom_launch]
        @launch_data.push "CUSTOMLAUNCH=#{data[:custom_launch]}"
        if data[:custom_launch_dir]
          @launch_data.push "CUSTOMLAUNCHDIR=#{data[:custom_launch_dir]}"
        end
      end
    else
      $stdout.puts "error: failed to find login data for #{char_name}"
      Lich.log "error: failed to find login data for #{char_name}"
    end

  ## GUI starts here

  elsif defined?(Gtk) and (ARGV.empty? or argv_options[:gui])
    gui_login
  end

  #
  # open the client and have it connect to us
  #

  $_SERVERBUFFER_ = LimitedArray.new
  $_SERVERBUFFER_.max_size = 400
  $_CLIENTBUFFER_ = LimitedArray.new
  $_CLIENTBUFFER_.max_size = 100

  Socket.do_not_reverse_lookup = true

  if argv_options[:sal]
    begin
      @launch_data = File.open(argv_options[:sal]) { |file| file.readlines }.collect { |line| line.chomp }
    rescue
      $stdout.puts "error: failed to read launch_file: #{$!}"
      Lich.log "info: launch_file: #{argv_options[:sal]}"
      Lich.log "error: failed to read launch_file: #{$!}\n\t#{$!.backtrace.join("\n\t")}"
      exit
    end
  end

  if @launch_data
    if @launch_data.find { |opt| opt =~ /GAMECODE=DR/ }
      gamecodeshort = "DR"
    else
      gamecodeshort = "GS"
    end
    unless gamecode = @launch_data.find { |line| line =~ /GAMECODE=/ }
      $stdout.puts "error: launch_data contains no GAMECODE info"
      Lich.log "error: launch_data contains no GAMECODE info"
      exit(1)
    end
    unless gameport = @launch_data.find { |line| line =~ /GAMEPORT=/ }
      $stdout.puts "error: launch_data contains no GAMEPORT info"
      Lich.log "error: launch_data contains no GAMEPORT info"
      exit(1)
    end
    unless gamehost = @launch_data.find { |opt| opt =~ /GAMEHOST=/ }
      $stdout.puts "error: launch_data contains no GAMEHOST info"
      Lich.log "error: launch_data contains no GAMEHOST info"
      exit(1)
    end
    unless game = @launch_data.find { |opt| opt =~ /GAME=/ }
      $stdout.puts "error: launch_data contains no GAME info"
      Lich.log "error: launch_data contains no GAME info"
      exit(1)
    end
    if custom_launch = @launch_data.find { |opt| opt =~ /CUSTOMLAUNCH=/ }
      custom_launch.sub!(/^.*?\=/, '')
      Lich.log "info: using custom launch command: #{custom_launch}"
    elsif (RUBY_PLATFORM =~ /mingw|win/i) and (RUBY_PLATFORM !~ /darwin/i)
      Lich.log("info: Working against a Windows Platform for FE Executable")
      if @launch_data.find { |opt| opt =~ /GAME=WIZ/ }
        custom_launch = "Wizard.Exe /G#{gamecodeshort}/H127.0.0.1 /P%port% /K%key%"
      elsif @launch_data.find { |opt| opt =~ /GAME=STORM/ }
        custom_launch = "Wrayth.exe /G#{gamecodeshort}/Hlocalhost/P%port%/K%key%" if $sf_fe_loc =~ /Wrayth/
        custom_launch = "Stormfront.exe /G#{gamecodeshort}/Hlocalhost/P%port%/K%key%" if $sf_fe_loc =~ /STORM/
      end
    elsif defined?(Wine)
      Lich.log("info: Working against a Linux | WINE Platform")
      if @launch_data.find { |opt| opt =~ /GAME=WIZ/ }
        custom_launch = "Wizard.Exe /G#{gamecodeshort}/H127.0.0.1 /P%port% /K%key%"
      elsif @launch_data.find { |opt| opt =~ /GAME=STORM/ }
        custom_launch = "Wrayth.exe /G#{gamecodeshort}/Hlocalhost/P%port%/K%key%" if $sf_fe_loc =~ /Wrayth/
        custom_launch = "Stormfront.exe /G#{gamecodeshort}/Hlocalhost/P%port%/K%key%" if $sf_fe_loc =~ /STORM/
      end
    end
    if custom_launch_dir = @launch_data.find { |opt| opt =~ /CUSTOMLAUNCHDIR=/ }
      custom_launch_dir.sub!(/^.*?\=/, '')
      Lich.log "info: using working directory for custom launch command: #{custom_launch_dir}"
    elsif (RUBY_PLATFORM =~ /mingw|win/i) and (RUBY_PLATFORM !~ /darwin/i)
      Lich.log "info: Working against a Windows Platform for FE Location"
      if @launch_data.find { |opt| opt =~ /GAME=WIZ/ }
        custom_launch_dir = Lich.seek('wizard') # #HERE I AM
      elsif @launch_data.find { |opt| opt =~ /GAME=STORM/ }
        custom_launch_dir = Lich.seek('stormfront') # #HERE I AM
      end
      Lich.log "info: Current Windows working directory is #{custom_launch_dir}"
    elsif defined?(Wine)
      Lich.log "Info: Working against a Linux | WINE Platform for FE location"
      if @launch_data.find { |opt| opt =~ /GAME=WIZ/ }
        custom_launch_dir_temp = Lich.seek('wizard') # #HERE I AM
        custom_launch_dir = custom_launch_dir_temp.gsub('\\', '/').gsub('C:', Wine::PREFIX + '/drive_c')
      elsif @launch_data.find { |opt| opt =~ /GAME=STORM/ }
        custom_launch_dir_temp = Lich.seek('stormfront') # #HERE I AM
        custom_launch_dir = custom_launch_dir_temp.gsub('\\', '/').gsub('C:', Wine::PREFIX + '/drive_c')
      end
      Lich.log "info: Current WINE working directory is #{custom_launch_dir}"
    end
    if ARGV.include?('--without-frontend')
      $frontend = 'unknown'
      unless (game_key = @launch_data.find { |opt| opt =~ /KEY=/ }) && (game_key = game_key.split('=').last.chomp)
        $stdout.puts "error: launch_data contains no KEY info"
        Lich.log "error: launch_data contains no KEY info"
        exit(1)
      end
    elsif game =~ /SUKS/i
      $frontend = 'suks'
      unless (game_key = @launch_data.find { |opt| opt =~ /KEY=/ }) && (game_key = game_key.split('=').last.chomp)
        $stdout.puts "error: launch_data contains no KEY info"
        Lich.log "error: launch_data contains no KEY info"
        exit(1)
      end
    elsif game =~ /AVALON/i
      # Simu strikes again
      launcher_cmd = "open -n -b SimutronicsAvalon \"%1\""
    elsif custom_launch
      unless (game_key = @launch_data.find { |opt| opt =~ /KEY=/ }) && (game_key = game_key.split('=').last.chomp)
        $stdout.puts "error: launch_data contains no KEY info"
        Lich.log "error: launch_data contains no KEY info"
        exit(1)
      end
    else
      unless launcher_cmd = Lich.get_simu_launcher
        $stdout.puts 'error: failed to find the Simutronics launcher'
        Lich.log 'error: failed to find the Simutronics launcher'
        exit(1)
      end
    end
    gamecode = gamecode.split('=').last
    gameport = gameport.split('=').last
    gamehost = gamehost.split('=').last
    game     = game.split('=').last

    if (gameport == '10121') or (gameport == '10124')
      $platinum = true
    else
      $platinum = false
    end
    Lich.log "info: gamehost: #{gamehost}"
    Lich.log "info: gameport: #{gameport}"
    Lich.log "info: game: #{game}"
    if ARGV.include?('--without-frontend')
      $_CLIENT_ = nil
    elsif $frontend == 'suks'
      nil
    else
      if game =~ /WIZ/i
        $frontend = 'wizard'
      elsif game =~ /STORM/i
        $frontend = 'stormfront'
      elsif game =~ /AVALON/i
        $frontend = 'avalon'
      else
        $frontend = 'unknown'
      end
      begin
        listener = TCPServer.new('127.0.0.1', nil)
      rescue
        $stdout.puts "--- error: cannot bind listen socket to local port: #{$!}"
        Lich.log "error: cannot bind listen socket to local port: #{$!}\n\t#{$!.backtrace.join("\n\t")}"
        exit(1)
      end
      accept_thread = Thread.new { $_CLIENT_ = SynchronizedSocket.new(listener.accept) }
      localport = listener.addr[1]
      if custom_launch
        sal_filename = nil
        launcher_cmd = custom_launch.sub(/\%port\%/, localport.to_s).sub(/\%key\%/, game_key.to_s)
        scrubbed_launcher_cmd = custom_launch.sub(/\%port\%/, localport.to_s).sub(/\%key\%/, '[scrubbed key]')
        Lich.log "info: launcher_cmd: #{scrubbed_launcher_cmd}"
      else
        if RUBY_PLATFORM =~ /darwin/i
          localhost = "127.0.0.1"
        else
          localhost = "localhost"
        end
        @launch_data.collect! { |line| line.sub(/GAMEPORT=.+/, "GAMEPORT=#{localport}").sub(/GAMEHOST=.+/, "GAMEHOST=#{localhost}") }
        sal_filename = "#{TEMP_DIR}/lich#{rand(10000)}.sal"
        while File.exist?(sal_filename)
          sal_filename = "#{TEMP_DIR}/lich#{rand(10000)}.sal"
        end
        File.open(sal_filename, 'w') { |f| f.puts @launch_data }
        launcher_cmd = launcher_cmd.sub('%1', sal_filename)
        launcher_cmd = launcher_cmd.tr('/', "\\") if (RUBY_PLATFORM =~ /mingw|win/i) and (RUBY_PLATFORM !~ /darwin/i)
      end
      begin
        if custom_launch_dir
          Dir.chdir(custom_launch_dir)
        end

        if defined?(Wine) and (game != 'AVALON') # Wine on linux
          spawn "#{Wine::BIN} #{launcher_cmd}"
        else # All other OS divert here for 3.2.1
          spawn launcher_cmd
        end
      rescue
        Lich.log "error: #{$!}\n\t#{$!.backtrace.join("\n\t")}"
        Lich.msgbox(:message => "error: #{$!}", :icon => :error)
      end
      Lich.log 'info: waiting for client to connect...'
      300.times { sleep 0.1; break unless accept_thread.status }
      accept_thread.kill if accept_thread.status
      Dir.chdir(LICH_DIR)
      unless $_CLIENT_
        Lich.log "error: timeout waiting for client to connect"
        #        if defined?(Win32)
        #          Lich.msgbox(:message => "error: launch method #{method_num + 1} timed out waiting for the client to connect\n\nTry again and another method will be used.", :icon => :error)
        #        else
        Lich.msgbox(:message => "error: timeout waiting for client to connect", :icon => :error)
        #        end
        if sal_filename
          File.delete(sal_filename) rescue()
        end
        listener.close rescue()
        $_CLIENT_.close rescue()
        reconnect_if_wanted.call
        Lich.log "info: exiting..."
        Gtk.queue { Gtk.main_quit } if defined?(Gtk)
        exit
      end
      #      if defined?(Win32)
      #        Lich.win32_launch_method = "#{method_num}:success"
      #      end
      Lich.log 'info: connected'
      listener.close rescue nil
      if sal_filename
        File.delete(sal_filename) rescue nil
      end
    end
    gamehost, gameport = Lich.fix_game_host_port(gamehost, gameport)
    Lich.log "info: connecting to game server (#{gamehost}:#{gameport})"
    begin
      connect_thread = Thread.new {
        Game.open(gamehost, gameport)
      }
      300.times {
        sleep 0.1
        break unless connect_thread.status
      }
      if connect_thread.status
        connect_thread.kill rescue nil
        raise "error: timed out connecting to #{gamehost}:#{gameport}"
      end
    rescue
      Lich.log "error: #{$!}"
      gamehost, gameport = Lich.break_game_host_port(gamehost, gameport)
      Lich.log "info: connecting to game server (#{gamehost}:#{gameport})"
      begin
        connect_thread = Thread.new {
          Game.open(gamehost, gameport)
        }
        300.times {
          sleep 0.1
          break unless connect_thread.status
        }
        if connect_thread.status
          connect_thread.kill rescue nil
          raise "error: timed out connecting to #{gamehost}:#{gameport}"
        end
      rescue
        Lich.log "error: #{$!}"
        $_CLIENT_.close rescue nil
        reconnect_if_wanted.call
        Lich.log "info: exiting..."
        Gtk.queue { Gtk.main_quit } if defined?(Gtk)
        exit
      end
    end
    Lich.log 'info: connected'
  elsif game_host and game_port
    unless Lich.hosts_file
      Lich.log "error: cannot find hosts file"
      $stdout.puts "error: cannot find hosts file"
      exit
    end
    game_quad_ip = IPSocket.getaddress(game_host)
    error_count = 0
    begin
      listener = TCPServer.new('127.0.0.1', game_port)
      begin
        listener.setsockopt(Socket::SOL_SOCKET, Socket::SO_REUSEADDR, 1)
      rescue
        Lich.log "warning: setsockopt with SO_REUSEADDR failed: #{$!}"
      end
    rescue
      sleep 1
      if (error_count += 1) >= 30
        $stdout.puts 'error: failed to bind to the proper port'
        Lich.log 'error: failed to bind to the proper port'
        exit!
      else
        retry
      end
    end
    Lich.modify_hosts(game_host)

    $stdout.puts "Pretending to be #{game_host}"
    $stdout.puts "Listening on port #{game_port}"
    $stdout.puts "Waiting for the client to connect..."
    Lich.log "info: pretending to be #{game_host}"
    Lich.log "info: listening on port #{game_port}"
    Lich.log "info: waiting for the client to connect..."

    timeout_thread = Thread.new {
      sleep 120
      listener.close rescue nil
      $stdout.puts 'error: timed out waiting for client to connect'
      Lich.log 'error: timed out waiting for client to connect'
      Lich.restore_hosts
      exit
    }
    #      $_CLIENT_ = listener.accept
    $_CLIENT_ = SynchronizedSocket.new(listener.accept)
    listener.close rescue nil
    timeout_thread.kill
    $stdout.puts "Connection with the local game client is open."
    Lich.log "info: connection with the game client is open"
    Lich.restore_hosts
    if test_mode
      $_SERVER_ = $stdin # fixme
      $_CLIENT_.puts "Running in test mode: host socket set to stdin."
    else
      Lich.log 'info: connecting to the real game host...'
      game_host, game_port = Lich.fix_game_host_port(game_host, game_port)
      begin
        timeout_thread = Thread.new {
          sleep 30
          Lich.log "error: timed out connecting to #{game_host}:#{game_port}"
          $stdout.puts "error: timed out connecting to #{game_host}:#{game_port}"
          exit
        }
        begin
          Game.open(game_host, game_port)
        rescue
          Lich.log "error: #{$!}"
          $stdout.puts "error: #{$!}"
          exit
        end
        timeout_thread.kill rescue nil
        Lich.log 'info: connection with the game host is open'
      end
    end
  else
    # offline mode removed
    Lich.log "error: don't know what to do"
    exit
  end

  listener = timeout_thr = nil

  # backward compatibility
  if $frontend =~ /^(?:wizard|avalon)$/
    $fake_stormfront = true
  else
    $fake_stormfront = false
  end

  undef :exit!

  if ARGV.include?('--without-frontend')
    Thread.new {
      client_thread = nil
      #
      # send the login key
      #
      Game._puts(game_key)
      game_key = nil
      #
      # send version string
      #
      client_string = "/FE:WIZARD /VERSION:1.0.1.22 /P:#{RUBY_PLATFORM} /XML"
      $_CLIENTBUFFER_.push(client_string.dup)
      Game._puts(client_string)
      #
      # tell the server we're ready
      #
      2.times {
        sleep 0.3
        $_CLIENTBUFFER_.push("<c>\r\n")
        Game._puts("<c>")
      }
      $login_time = Time.now
    }
  else
    #
    # shutdown listening socket
    #
    error_count = 0
    begin
      # Somehow... for some ridiculous reason... Windows doesn't let us close the socket if we shut it down first...
      # listener.shutdown
      listener.close unless listener.closed?
    rescue
      Lich.log "warning: failed to close listener socket: #{$!}"
      if (error_count += 1) > 20
        Lich.log 'warning: giving up...'
      else
        sleep 0.05
        retry
      end
    end

    $stdout = $_CLIENT_
    $_CLIENT_.sync = true

    client_thread = Thread.new {
      $login_time = Time.now

      if $offline_mode
        nil
      elsif $frontend =~ /^(?:wizard|avalon)$/
        #
        # send the login key
        #
        client_string = $_CLIENT_.gets
        Game._puts(client_string)
        #
        # take the version string from the client, ignore it, and ask the server for xml
        #
        $_CLIENT_.gets
        client_string = "/FE:STORMFRONT /VERSION:1.0.1.26 /P:#{RUBY_PLATFORM} /XML"
        $_CLIENTBUFFER_.push(client_string.dup)
        Game._puts(client_string)
        #
        # tell the server we're ready
        #
        2.times {
          sleep 0.3
          $_CLIENTBUFFER_.push("#{$cmd_prefix}\r\n")
          Game._puts($cmd_prefix)
        }
        #
        # set up some stuff
        #
        for client_string in ["#{$cmd_prefix}_injury 2", "#{$cmd_prefix}_flag Display Inventory Boxes 1", "#{$cmd_prefix}_flag Display Dialog Boxes 0"]
          $_CLIENTBUFFER_.push(client_string)
          Game._puts(client_string)
        end
        #
        # client wants to send "GOOD", xml server won't recognize it
        # Avalon requires 2 gets to clear
        2.times { $_CLIENT_.gets }
      elsif $frontend =~ /^(?:frostbite)$/
        #
        # send the login key
        #
        client_string = $_CLIENT_.gets
        client_string = fb_to_sf(client_string)
        Game._puts(client_string)
        #
        # take the version string from the client, ignore it, and ask the server for xml
        #
        $_CLIENT_.gets
        client_string = "/FE:STORMFRONT /VERSION:1.0.1.26 /P:#{RUBY_PLATFORM} /XML"
        $_CLIENTBUFFER_.push(client_string.dup)
        Game._puts(client_string)
        #
        # tell the server we're ready
        #
        2.times {
          sleep 0.3
          $_CLIENTBUFFER_.push("#{$cmd_prefix}\r\n")
          Game._puts($cmd_prefix)
        }
        #
        # set up some stuff
        #
        for client_string in [ "#{$cmd_prefix}_injury 2", "#{$cmd_prefix}_flag Display Inventory Boxes 1", "#{$cmd_prefix}_flag Display Dialog Boxes 0" ]
          $_CLIENTBUFFER_.push(client_string)
          Game._puts(client_string)
        end
      else
        inv_off_proc = proc { |server_string|
          if server_string =~ /^<(?:container|clearContainer|exposeContainer)/
            server_string.gsub!(/<(?:container|clearContainer|exposeContainer)[^>]*>|<inv.+\/inv>/, '')
            if server_string.empty?
              nil
            else
              server_string
            end
          elsif server_string =~ /^<flag id="Display Inventory Boxes" status='on' desc="Display all inventory and container windows."\/>/
            server_string.sub("status='on'", "status='off'")
          elsif server_string =~ /^\s*<d cmd="flag Inventory off">Inventory<\/d>\s+ON/
            server_string.sub("flag Inventory off", "flag Inventory on").sub('ON ', 'OFF')
          else
            server_string
          end
        }
        DownstreamHook.add('inventory_boxes_off', inv_off_proc)
        inv_toggle_proc = proc { |client_string|
          if client_string =~ /^(?:<c>)?_flag Display Inventory Boxes ([01])/
            if $1 == '1'
              DownstreamHook.remove('inventory_boxes_off')
              Lich.set_inventory_boxes(XMLData.player_id, true)
            else
              DownstreamHook.add('inventory_boxes_off', inv_off_proc)
              Lich.set_inventory_boxes(XMLData.player_id, false)
            end
            nil
          elsif client_string =~ /^(?:<c>)?\s*(?:set|flag)\s+inv(?:e|en|ent|ento|entor|entory)?\s+(on|off)/i
            if $1.downcase == 'on'
              DownstreamHook.remove('inventory_boxes_off')
              respond 'You have enabled viewing of inventory and container windows.'
              Lich.set_inventory_boxes(XMLData.player_id, true)
            else
              DownstreamHook.add('inventory_boxes_off', inv_off_proc)
              respond 'You have disabled viewing of inventory and container windows.'
              Lich.set_inventory_boxes(XMLData.player_id, false)
            end
            nil
          else
            client_string
          end
        }
        UpstreamHook.add('inventory_boxes_toggle', inv_toggle_proc)

        unless $offline_mode
          client_string = $_CLIENT_.gets
          Game._puts(client_string)
          client_string = $_CLIENT_.gets
          $_CLIENTBUFFER_.push(client_string.dup)
          Game._puts(client_string)
        end
      end

      begin
        while client_string = $_CLIENT_.gets
          if $frontend =~ /^(?:wizard|avalon)$/
            client_string = "#{$cmd_prefix}#{client_string}"
          elsif $frontend =~ /^(?:frostbite)$/
            client_string = fb_to_sf(client_string)
          end
          #Lich.log(client_string)
          begin
            $_IDLETIMESTAMP_ = Time.now
            do_client(client_string)
          rescue
            respond "--- Lich: error: client_thread: #{$!}"
            respond $!.backtrace.first
            Lich.log "error: client_thread: #{$!}\n\t#{$!.backtrace.join("\n\t")}"
          end
        end
      rescue
        respond "--- Lich: error: client_thread: #{$!}"
        respond $!.backtrace.first
        Lich.log "error: client_thread: #{$!}\n\t#{$!.backtrace.join("\n\t")}"
        sleep 0.2
        retry unless $_CLIENT_.closed? or Game.closed? or !Game.thread.alive? or ($!.to_s =~ /invalid argument|A connection attempt failed|An existing connection was forcibly closed/i)
      end
      Game.close
    }
  end

  if detachable_client_port
    detachable_client_thread = Thread.new {
      loop {
        begin
          server = TCPServer.new('127.0.0.1', detachable_client_port)
          char_name = ARGV[ARGV.index('--login')+1].capitalize
          Frontend.create_session_file(char_name, server.addr[2], server.addr[1])

          $_DETACHABLE_CLIENT_ = SynchronizedSocket.new(server.accept)
          $_DETACHABLE_CLIENT_.sync = true
        rescue
          Lich.log "#{$!}\n\t#{$!.backtrace.join("\n\t")}"
          server.close rescue nil
          $_DETACHABLE_CLIENT_.close rescue nil
          $_DETACHABLE_CLIENT_ = nil
          sleep 5
          next
        ensure
          server.close rescue nil
          Frontend.cleanup_session_file
        end
        if $_DETACHABLE_CLIENT_
          begin
            unless ARGV.include?('--genie')
              $frontend = 'profanity'
              Thread.new {
                100.times { sleep 0.1; break if XMLData.indicator['IconJOINED'] }
                init_str = "<progressBar id='mana' value='0' text='mana #{XMLData.mana}/#{XMLData.max_mana}'/>"
                init_str.concat "<progressBar id='health' value='0' text='health #{XMLData.health}/#{XMLData.max_health}'/>"
                init_str.concat "<progressBar id='spirit' value='0' text='spirit #{XMLData.spirit}/#{XMLData.max_spirit}'/>"
                init_str.concat "<progressBar id='stamina' value='0' text='stamina #{XMLData.stamina}/#{XMLData.max_stamina}'/>"
                init_str.concat "<progressBar id='encumlevel' value='#{XMLData.encumbrance_value}' text='#{XMLData.encumbrance_text}'/>"
                init_str.concat "<progressBar id='pbarStance' value='#{XMLData.stance_value}'/>"
                init_str.concat "<progressBar id='mindState' value='#{XMLData.mind_value}' text='#{XMLData.mind_text}'/>"
                init_str.concat "<spell>#{XMLData.prepared_spell}</spell>"
                init_str.concat "<right>#{GameObj.right_hand.name}</right>"
                init_str.concat "<left>#{GameObj.left_hand.name}</left>"
                for indicator in ['IconBLEEDING', 'IconPOISONED', 'IconDISEASED', 'IconSTANDING', 'IconKNEELING', 'IconSITTING', 'IconPRONE']
                  init_str.concat "<indicator id='#{indicator}' visible='#{XMLData.indicator[indicator]}'/>"
                end
                for area in ['back', 'leftHand', 'rightHand', 'head', 'rightArm', 'abdomen', 'leftEye', 'leftArm', 'chest', 'rightLeg', 'neck', 'leftLeg', 'nsys', 'rightEye']
                  if Wounds.send(area) > 0
                    init_str.concat "<image id=\"#{area}\" name=\"Injury#{Wounds.send(area)}\"/>"
                  elsif Scars.send(area) > 0
                    init_str.concat "<image id=\"#{area}\" name=\"Scar#{Scars.send(area)}\"/>"
                  end
                end
                init_str.concat '<compass>'
                shorten_dir = { 'north' => 'n', 'northeast' => 'ne', 'east' => 'e', 'southeast' => 'se', 'south' => 's', 'southwest' => 'sw', 'west' => 'w', 'northwest' => 'nw', 'up' => 'up', 'down' => 'down', 'out' => 'out' }
                for dir in XMLData.room_exits
                  if short_dir = shorten_dir[dir]
                    init_str.concat "<dir value='#{short_dir}'/>"
                  end
                end
                init_str.concat '</compass>'
                $_DETACHABLE_CLIENT_.puts init_str
                init_str = nil
              }
            end
            while client_string = $_DETACHABLE_CLIENT_.gets
              client_string = "#{$cmd_prefix}#{client_string}" # if $frontend =~ /^(?:wizard|avalon)$/
              begin
                $_IDLETIMESTAMP_ = Time.now
                do_client(client_string)
              rescue
                respond "--- Lich: error: client_thread: #{$!}"
                respond $!.backtrace.first
                Lich.log "error: client_thread: #{$!}\n\t#{$!.backtrace.join("\n\t")}"
              end
            end
          rescue
            respond "--- Lich: error: client_thread: #{$!}"
            respond $!.backtrace.first
            Lich.log "error: client_thread: #{$!}\n\t#{$!.backtrace.join("\n\t")}"
            $_DETACHABLE_CLIENT_.close rescue nil
            $_DETACHABLE_CLIENT_ = nil
          ensure
            $_DETACHABLE_CLIENT_.close rescue nil
            $_DETACHABLE_CLIENT_ = nil
          end
        end
        sleep 0.1
      }
    }
  else
    detachable_client_thread = nil
  end

  wait_while { $offline_mode }

  if $frontend == 'wizard'
    $link_highlight_start = "\207"
    $link_highlight_end = "\240"
    $speech_highlight_start = "\212"
    $speech_highlight_end = "\240"
  end

  client_thread.priority = 3

  $_CLIENT_.puts "\n--- Lich v#{LICH_VERSION} is active.  Type #{$clean_lich_char}help for usage info.\n\n"
  
  Game.thread.join
  client_thread.kill rescue nil
  detachable_client_thread.kill rescue nil

  Lich.log 'info: stopping scripts...'
  Script.running.each { |script| script.kill }
  Script.hidden.each { |script| script.kill }
  200.times { sleep 0.1; break if Script.running.empty? and Script.hidden.empty? }
  Lich.log 'info: saving script settings...'
  Infomon::Monitor.save_proc if defined?(Infomon::Monitor)
  Settings.save
  Vars.save
  Lich.log 'info: closing connections...'
  Game.close
  200.times { sleep 0.1; break if Game.closed? }
  pause 0.5
  $_CLIENT_.close
  200.times { sleep 0.1; break if $_CLIENT_.closed? }
  Lich.db.close
  200.times { sleep 0.1; break if Lich.db.closed? }
  reconnect_if_wanted.call
  Lich.log "info: exiting..."
  Gtk.queue { Gtk.main_quit } if defined?(Gtk)
  exit
}

if defined?(Gtk)
  Thread.current.priority = -10
  Gtk.main
else
  main_thread.join
end
exit

# Webhook Test No.2<|MERGE_RESOLUTION|>--- conflicted
+++ resolved
@@ -2136,12 +2136,8 @@
     require_relative("./lib/infomon/infomon.rb")
     require_relative("./lib/stats/stats.rb")
     require_relative("./lib/infomon/status.rb")
-<<<<<<< HEAD
     require_relative("./lib/experience.rb")
-
-=======
     require_relative("./lib/infomon/activespell.rb")
->>>>>>> 5936432c
 
     class Gift
       @@gift_start ||= Time.now

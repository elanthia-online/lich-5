--- conflicted
+++ resolved
@@ -1857,12 +1857,6 @@
     require_relative("./lib/spell.rb")
     require_relative("./lib/bounty.rb")
     require_relative("./lib/gameobj.rb")
-<<<<<<< HEAD
-=======
-    require_relative("./lib/shield.rb")
-    require_relative("./lib/weapon.rb")
-    # adding infomon as lib function - 20230315
->>>>>>> aa2db25b
     require_relative("./lib/infomon/infomon.rb")
     require_relative("./lib/stats/stats.rb")
     require_relative("./lib/stats/skills.rb")

--- conflicted
+++ resolved
@@ -3238,17 +3238,9 @@
           Dir.chdir(custom_launch_dir)
         end
 
-<<<<<<< HEAD
-        if (RUBY_PLATFORM =~ /mingw|win/i) && (RUBY_PLATFORM !~ /darwin/i)
-          system ("start #{launcher_cmd}")
-        # elsif defined?(Wine) and (game != 'AVALON') # Wine on linux
-        #   spawn "#{Wine::BIN} #{launcher_cmd}"
-        else # macOS and linux - does not account for WINE on linux
-=======
         if defined?(Wine) and (game != 'AVALON') # Wine on linux
           spawn "#{Wine::BIN} #{launcher_cmd}"
         else # All other OS divert here for 3.2.1
->>>>>>> 4bcdf2ea
           spawn launcher_cmd
         end
       rescue

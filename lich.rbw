#!/usr/bin/env ruby
# encoding: US-ASCII

#####
# Copyright (C) 2005-2006 Murray Miron
# All rights reserved.
#
# Redistribution and use in source and binary forms, with or without
# modification, are permitted provided that the following conditions
# are met:
#
#   Redistributions of source code must retain the above copyright
# notice, this list of conditions and the following disclaimer.
#
#   Redistributions in binary form must reproduce the above copyright
# notice, this list of conditions and the following disclaimer in the
# documentation and/or other materials provided with the distribution.
#
#   Neither the name of the organization nor the names of its contributors
# may be used to endorse or promote products derived from this software
# without specific prior written permission.
#
# THIS SOFTWARE IS PROVIDED BY THE COPYRIGHT HOLDERS AND CONTRIBUTORS
# "AS IS" AND ANY EXPRESS OR IMPLIED WARRANTIES, INCLUDING, BUT NOT
# LIMITED TO, THE IMPLIED WARRANTIES OF MERCHANTABILITY AND FITNESS FOR
# A PARTICULAR PURPOSE ARE DISCLAIMED.  IN NO EVENT SHALL THE COPYRIGHT OWNER OR
# CONTRIBUTORS BE LIABLE FOR ANY DIRECT, INDIRECT, INCIDENTAL, SPECIAL,
# EXEMPLARY, OR CONSEQUENTIAL DAMAGES (INCLUDING, BUT NOT LIMITED TO,
# PROCUREMENT OF SUBSTITUTE GOODS OR SERVICES; LOSS OF USE, DATA, OR
# PROFITS; OR BUSINESS INTERRUPTION) HOWEVER CAUSED AND ON ANY THEORY OF
# LIABILITY, WHETHER IN CONTRACT, STRICT LIABILITY, OR TORT (INCLUDING
# NEGLIGENCE OR OTHERWISE) ARISING IN ANY WAY OUT OF THE USE OF THIS
# SOFTWARE, EVEN IF ADVISED OF THE POSSIBILITY OF SUCH DAMAGE.
#####

# Lich is maintained by Matt Lowe (tillmen@lichproject.org)
# Lich version 5 and higher maintained by Elanthia Online and only supports GTK3 Ruby

# process ARGV for constants before loading constants.rb: issue #304
for arg in ARGV
  if arg =~ /^--(?:home)=(.+)[\\\/]?$/i
    LICH_DIR = $1
  elsif arg =~ /^--temp=(.+)[\\\/]?$/i
    TEMP_DIR = $1
  elsif arg =~ /^--scripts=(.+)[\\\/]?$/i
    SCRIPT_DIR = $1
  elsif arg =~ /^--maps=(.+)[\\\/]?$/i
    MAP_DIR = $1
  elsif arg =~ /^--logs=(.+)[\\\/]?$/i
    LOG_DIR = $1
  elsif arg =~ /^--backup=(.+)[\\\/]?$/i
    BACKUP_DIR = $1
  elsif arg =~ /^--data=(.+)[\\\/]?$/i
    DATA_DIR = $1
  elsif arg =~ /^--lib=(.+)[\\\/]?$/i
    LIB_DIR = $1
  end
end

require 'base64'
require 'digest/md5'
require 'digest/sha1'
require 'drb/drb'
require 'json'
require 'monitor'
require 'net/http'
require 'ostruct'
require 'resolv'
require 'rexml/document'
require 'rexml/streamlistener'
require 'socket'
require 'stringio'
require 'terminal-table'
require 'time'
require 'yaml'
require 'zlib'

# TODO: Move all local requires to top of file
<<<<<<< HEAD
require_relative('./lib/constants')
require 'lib/version'

require 'lib/lich'
require 'lib/init'
require 'lib/front-end'
require 'lib/update'

# TODO: Need to split out initiatilzation functions to move require to top of file
require 'lib/gtk'
require 'lib/gui-login'
require 'lib/db_store'
class NilClass
  def dup
    nil
  end

  def method_missing(*_args)
    nil
  end

  def split(*_val)
    Array.new
  end

  def to_s
    ""
  end

  def strip
    ""
  end

  def +(val)
    val
  end

  def closed?
    true
  end
end

class Numeric
  def as_time
    sprintf("%d:%02d:%02d", (self / 60).truncate, self.truncate % 60, ((self % 1) * 60).truncate)
  end

  def with_commas
    self.to_s.reverse.scan(/(?:\d*\.)?\d{1,3}-?/).join(',').reverse
  end
end

class String
  def to_s
    self.dup
  end

  def stream
    @stream
  end

  def stream=(val)
    @stream ||= val
  end
end

class StringProc
  def initialize(string)
    @string = string
  end

  def kind_of?(type)
    Proc.new {}.kind_of? type
  end

  def class
    Proc
  end

  def call(*_a)
    proc { eval(@string) }.call
  end

  def _dump(_d = nil)
    @string
  end

  def inspect
    "StringProc.new(#{@string.inspect})"
  end

  def to_json(*args)
    ";e #{_dump}".to_json(args)
  end
end

class SynchronizedSocket
  def initialize(o)
    @delegate = o
    @mutex = Mutex.new
    self
  end

  def puts(*args, &block)
    @mutex.synchronize {
      @delegate.puts(*args, &block)
    }
  end

  def puts_if(*args)
    @mutex.synchronize {
      if yield
        @delegate.puts(*args)
        return true
      else
        return false
      end
    }
  end

  def write(*args, &block)
    @mutex.synchronize {
      @delegate.write(*args, &block)
    }
  end

  def method_missing(method, *args, &block)
    @delegate.__send__ method, *args, &block
  end
end

class LimitedArray < Array
  attr_accessor :max_size

  def initialize(size = 0, obj = nil)
    @max_size = 200
    super
  end

  def push(line)
    self.shift while self.length >= @max_size
    super
  end

  def shove(line)
    push(line)
  end

  def history
    Array.new
  end
end

require_relative("./lib/xmlparser.rb")

class UpstreamHook
  @@upstream_hooks ||= Hash.new
  @@upstream_hook_sources ||= Hash.new

  def UpstreamHook.add(name, action)
    unless action.class == Proc
      echo "UpstreamHook: not a Proc (#{action})"
      return false
    end
    @@upstream_hook_sources[name] = (Script.current.name || "Unknown")
    @@upstream_hooks[name] = action
  end

  def UpstreamHook.run(client_string)
    for key in @@upstream_hooks.keys
      begin
        client_string = @@upstream_hooks[key].call(client_string)
      rescue
        @@upstream_hooks.delete(key)
        respond "--- Lich: UpstreamHook: #{$!}"
        respond $!.backtrace.first
      end
      return nil if client_string.nil?
    end
    return client_string
  end

  def UpstreamHook.remove(name)
    @@upstream_hook_sources.delete(name)
    @@upstream_hooks.delete(name)
  end

  def UpstreamHook.list
    @@upstream_hooks.keys.dup
  end

  def UpstreamHook.sources
    info_table = Terminal::Table.new :headings => ['Hook', 'Source'],
                                     :rows => @@upstream_hook_sources.to_a,
                                     :style => {:all_separators => true}
    Lich::Messaging.mono(info_table.to_s)
  end

  def UpstreamHook.hook_sources
    @@upstream_hook_sources
  end

end

class DownstreamHook
  @@downstream_hooks ||= Hash.new
  @@downstream_hook_sources ||= Hash.new

  def DownstreamHook.add(name, action)
    unless action.class == Proc
      echo "DownstreamHook: not a Proc (#{action})"
      return false
    end
    @@downstream_hook_sources[name] = (Script.current.name || "Unknown")
    @@downstream_hooks[name] = action
  end

  def DownstreamHook.run(server_string)
    for key in @@downstream_hooks.keys
      return nil if server_string.nil?
      begin
        server_string = @@downstream_hooks[key].call(server_string.dup) if server_string.is_a?(String)
      rescue
        @@downstream_hooks.delete(key)
        respond "--- Lich: DownstreamHook: #{$!}"
        respond $!.backtrace.first
      end
    end
    return server_string
  end

  def DownstreamHook.remove(name)
    @@downstream_hook_sources.delete(name)
    @@downstream_hooks.delete(name)
  end

  def DownstreamHook.list
    @@downstream_hooks.keys.dup
  end

  def DownstreamHook.sources
    info_table = Terminal::Table.new :headings => ['Hook', 'Source'],
                                     :rows => @@downstream_hook_sources.to_a,
                                     :style => {:all_separators => true}
    Lich::Messaging.mono(info_table.to_s)
  end

  def DownstreamHook.hook_sources
    @@downstream_hook_sources
  end

end


module GameSettings
  def GameSettings.[](name)
    Settings.to_hash(XMLData.game)[name]
  end

  def GameSettings.[]=(name, value)
    Settings.to_hash(XMLData.game)[name] = value
  end

  def GameSettings.to_hash
    Settings.to_hash(XMLData.game)
  end
end

module CharSettings
  def CharSettings.[](name)
    Settings.to_hash("#{XMLData.game}:#{XMLData.name}")[name]
  end

  def CharSettings.[]=(name, value)
    Settings.to_hash("#{XMLData.game}:#{XMLData.name}")[name] = value
  end

  def CharSettings.to_hash
    Settings.to_hash("#{XMLData.game}:#{XMLData.name}")
  end
=======
if defined? LIB_DIR
  require File.join(LIB_DIR, 'constants.rb')
else
  require_relative('./lib/constants.rb')
>>>>>>> 91add346
end
require File.join(LIB_DIR, 'version.rb')

require File.join(LIB_DIR, 'lich.rb')
require File.join(LIB_DIR, 'init.rb')
require File.join(LIB_DIR, 'common', 'front-end.rb')
require File.join(LIB_DIR, 'update.rb')

# TODO: Need to split out initiatilzation functions to move require to top of file
require File.join(LIB_DIR, 'common', 'gtk.rb')
# require File.join(LIB_DIR, 'common','gui-login.rb')
require File.join(LIB_DIR, 'common', 'db_store.rb')
# 2024-06-13 carve out
require File.join(LIB_DIR, 'common', 'class_exts', 'nilclass.rb')
require File.join(LIB_DIR, 'common', 'class_exts', 'numeric.rb')
require File.join(LIB_DIR, 'common', 'class_exts', 'string.rb')
require File.join(LIB_DIR, 'common', 'class_exts', 'stringproc.rb')
require File.join(LIB_DIR, 'common', 'class_exts', 'synchronizedsocket.rb')
require File.join(LIB_DIR, 'common', 'limitedarray.rb')
require File.join(LIB_DIR, 'common', 'xmlparser.rb')
require File.join(LIB_DIR, 'common', 'upstreamhook.rb')
require File.join(LIB_DIR, 'common', 'downstreamhook.rb')
require File.join(LIB_DIR, 'common', 'settings', 'settings.rb')
require File.join(LIB_DIR, 'common', 'settings', 'gamesettings.rb')
require File.join(LIB_DIR, 'common', 'settings', 'charsettings.rb')
require File.join(LIB_DIR, 'common', 'vars.rb')
require File.join(LIB_DIR, 'sessionvars.rb')

# Script classes move to lib 230305
require File.join(LIB_DIR, 'common', 'script.rb')
require File.join(LIB_DIR, 'common', 'watchfor.rb')

## adding util to the list of defs

require File.join(LIB_DIR, 'util', 'util.rb')
require File.join(LIB_DIR, 'messaging.rb')
require File.join(LIB_DIR, 'global_defs.rb')
require File.join(LIB_DIR, 'common', 'buffer.rb')

require File.join(LIB_DIR, 'common', 'sharedbuffer.rb')

require File.join(LIB_DIR, 'gemstone', 'spellranks.rb')

require File.join(LIB_DIR, 'games.rb')
require File.join(LIB_DIR, 'common', 'gameobj.rb')

#
# Program start
#
require File.join(LIB_DIR, 'main', 'argv_options.rb')
require File.join(LIB_DIR, 'main', 'main.rb')

<<<<<<< HEAD
$version = LICH_VERSION
$room_count = 0
$psinet = false
$stormfront = true

class Script
  def Script.self
    Script.current
  end

  def Script.running
    list = Array.new
    for script in @@running
      list.push(script) unless script.hidden
    end
    return list
  end

  def Script.index
    Script.running
  end

  def Script.hidden
    list = Array.new
    for script in @@running
      list.push(script) if script.hidden
    end
    return list
  end

  def Script.namescript_incoming(line)
    Script.new_downstream(line)
  end
end

def start_script(script_name, cli_vars = [], flags = Hash.new)
  if flags == true
    flags = { :quiet => true }
  end
  Script.start(script_name, cli_vars.join(' '), flags)
end

def start_scripts(*script_names)
  script_names.flatten.each { |script_name|
    start_script(script_name)
    sleep 0.02
  }
end

def force_start_script(script_name, cli_vars = [], flags = {})
  flags = Hash.new unless flags.class == Hash
  flags[:force] = true
  start_script(script_name, cli_vars, flags)
end

def survivepoison?
  echo 'survivepoison? called, but there is no XML for poison rate'
  return true
end

def survivedisease?
  echo 'survivepoison? called, but there is no XML for disease rate'
  return true
end

def before_dying(&code)
  Script.at_exit(&code)
end

def undo_before_dying
  Script.clear_exit_procs
end

def abort!
  Script.exit!
end

def fetchloot(userbagchoice = UserVars.lootsack)
  if GameObj.loot.empty?
    return false
  end

  if UserVars.excludeloot.empty?
    regexpstr = nil
  else
    regexpstr = UserVars.excludeloot.split(', ').join('|')
  end
  if checkright and checkleft
    stowed = GameObj.right_hand.noun
    fput "put my #{stowed} in my #{UserVars.lootsack}"
  else
    stowed = nil
  end
  GameObj.loot.each { |loot|
    unless not regexpstr.nil? and loot.name =~ /#{regexpstr}/
      fput "get #{loot.noun}"
      fput("put my #{loot.noun} in my #{userbagchoice}") if (checkright || checkleft)
    end
  }
  if stowed
    fput "take my #{stowed} from my #{UserVars.lootsack}"
  end
end

def take(*items)
  items.flatten!
  if (righthand? && lefthand?)
    weap = checkright
    fput "put my #{checkright} in my #{UserVars.lootsack}"
    unsh = true
  else
    unsh = false
  end
  items.each { |trinket|
    fput "take #{trinket}"
    fput("put my #{trinket} in my #{UserVars.lootsack}") if (righthand? || lefthand?)
  }
  if unsh then fput("take my #{weap} from my #{UserVars.lootsack}") end
end

def stop_script(*target_names)
  numkilled = 0
  target_names.each { |target_name|
    condemned = Script.list.find { |s_sock| s_sock.name =~ /^#{target_name}/i }
    if condemned.nil?
      respond("--- Lich: '#{Script.current}' tried to stop '#{target_name}', but it isn't running!")
    else
      if condemned.name =~ /^#{Script.current.name}$/i
        exit
      end
      condemned.kill
      respond("--- Lich: '#{condemned}' has been stopped by #{Script.current}.")
      numkilled += 1
    end
  }
  if numkilled == 0
    return false
  else
    return numkilled
  end
end

def running?(*snames)
  snames.each { |checking| (return false) unless (Script.running.find { |lscr| lscr.name =~ /^#{checking}$/i } || Script.running.find { |lscr| lscr.name =~ /^#{checking}/i } || Script.hidden.find { |lscr| lscr.name =~ /^#{checking}$/i } || Script.hidden.find { |lscr| lscr.name =~ /^#{checking}/i }) }
  true
end


# shim for new settings
require_relative "./lib/settings/settings.rb"


module UserVars
  def UserVars.list
    Vars.list
  end

  def UserVars.method_missing(arg1, arg2 = '')
    Vars.method_missing(arg1, arg2)
  end

  def UserVars.change(var_name, value, _t = nil)
    Vars[var_name] = value
  end

  def UserVars.add(var_name, value, _t = nil)
    Vars[var_name] = Vars[var_name].split(', ').push(value).join(', ')
  end

  def UserVars.delete(var_name, _t = nil)
    Vars[var_name] = nil
  end

  def UserVars.list_global
    Array.new
  end

  def UserVars.list_char
    Vars.list
  end
end

def start_exec_script(cmd_data, options = Hash.new)
  ExecScript.start(cmd_data, options)
end

class StringProc
  def StringProc._load(string)
    StringProc.new(string)
  end
end

class String
  def to_a # for compatibility with Ruby 1.8
    [self]
  end

  def silent
    false
  end

  def split_as_list
    string = self
    string.sub!(/^You (?:also see|notice) |^In the .+ you see /, ',')
    string.sub('.', '').sub(/ and (an?|some|the)/, ', \1').split(',').reject { |str| str.strip.empty? }.collect { |str| str.lstrip }
  end
end
=======
include Lich::Common

XMLData = Lich::Common::XMLParser.new

>>>>>>> 91add346
#
# Start deprecated stuff
#
JUMP = Exception.exception('JUMP')
JUMP_ERROR = Exception.exception('JUMP_ERROR')

require File.join(LIB_DIR, 'deprecated.rb')
#
# End deprecated stuff
#
require File.join(LIB_DIR, 'common', 'uservars.rb')

## was here ##

if defined?(Gtk)
  Thread.current.priority = -10
  Gtk.main
else
  @main_thread.join
end
exit<|MERGE_RESOLUTION|>--- conflicted
+++ resolved
@@ -76,293 +76,10 @@
 require 'zlib'
 
 # TODO: Move all local requires to top of file
-<<<<<<< HEAD
-require_relative('./lib/constants')
-require 'lib/version'
-
-require 'lib/lich'
-require 'lib/init'
-require 'lib/front-end'
-require 'lib/update'
-
-# TODO: Need to split out initiatilzation functions to move require to top of file
-require 'lib/gtk'
-require 'lib/gui-login'
-require 'lib/db_store'
-class NilClass
-  def dup
-    nil
-  end
-
-  def method_missing(*_args)
-    nil
-  end
-
-  def split(*_val)
-    Array.new
-  end
-
-  def to_s
-    ""
-  end
-
-  def strip
-    ""
-  end
-
-  def +(val)
-    val
-  end
-
-  def closed?
-    true
-  end
-end
-
-class Numeric
-  def as_time
-    sprintf("%d:%02d:%02d", (self / 60).truncate, self.truncate % 60, ((self % 1) * 60).truncate)
-  end
-
-  def with_commas
-    self.to_s.reverse.scan(/(?:\d*\.)?\d{1,3}-?/).join(',').reverse
-  end
-end
-
-class String
-  def to_s
-    self.dup
-  end
-
-  def stream
-    @stream
-  end
-
-  def stream=(val)
-    @stream ||= val
-  end
-end
-
-class StringProc
-  def initialize(string)
-    @string = string
-  end
-
-  def kind_of?(type)
-    Proc.new {}.kind_of? type
-  end
-
-  def class
-    Proc
-  end
-
-  def call(*_a)
-    proc { eval(@string) }.call
-  end
-
-  def _dump(_d = nil)
-    @string
-  end
-
-  def inspect
-    "StringProc.new(#{@string.inspect})"
-  end
-
-  def to_json(*args)
-    ";e #{_dump}".to_json(args)
-  end
-end
-
-class SynchronizedSocket
-  def initialize(o)
-    @delegate = o
-    @mutex = Mutex.new
-    self
-  end
-
-  def puts(*args, &block)
-    @mutex.synchronize {
-      @delegate.puts(*args, &block)
-    }
-  end
-
-  def puts_if(*args)
-    @mutex.synchronize {
-      if yield
-        @delegate.puts(*args)
-        return true
-      else
-        return false
-      end
-    }
-  end
-
-  def write(*args, &block)
-    @mutex.synchronize {
-      @delegate.write(*args, &block)
-    }
-  end
-
-  def method_missing(method, *args, &block)
-    @delegate.__send__ method, *args, &block
-  end
-end
-
-class LimitedArray < Array
-  attr_accessor :max_size
-
-  def initialize(size = 0, obj = nil)
-    @max_size = 200
-    super
-  end
-
-  def push(line)
-    self.shift while self.length >= @max_size
-    super
-  end
-
-  def shove(line)
-    push(line)
-  end
-
-  def history
-    Array.new
-  end
-end
-
-require_relative("./lib/xmlparser.rb")
-
-class UpstreamHook
-  @@upstream_hooks ||= Hash.new
-  @@upstream_hook_sources ||= Hash.new
-
-  def UpstreamHook.add(name, action)
-    unless action.class == Proc
-      echo "UpstreamHook: not a Proc (#{action})"
-      return false
-    end
-    @@upstream_hook_sources[name] = (Script.current.name || "Unknown")
-    @@upstream_hooks[name] = action
-  end
-
-  def UpstreamHook.run(client_string)
-    for key in @@upstream_hooks.keys
-      begin
-        client_string = @@upstream_hooks[key].call(client_string)
-      rescue
-        @@upstream_hooks.delete(key)
-        respond "--- Lich: UpstreamHook: #{$!}"
-        respond $!.backtrace.first
-      end
-      return nil if client_string.nil?
-    end
-    return client_string
-  end
-
-  def UpstreamHook.remove(name)
-    @@upstream_hook_sources.delete(name)
-    @@upstream_hooks.delete(name)
-  end
-
-  def UpstreamHook.list
-    @@upstream_hooks.keys.dup
-  end
-
-  def UpstreamHook.sources
-    info_table = Terminal::Table.new :headings => ['Hook', 'Source'],
-                                     :rows => @@upstream_hook_sources.to_a,
-                                     :style => {:all_separators => true}
-    Lich::Messaging.mono(info_table.to_s)
-  end
-
-  def UpstreamHook.hook_sources
-    @@upstream_hook_sources
-  end
-
-end
-
-class DownstreamHook
-  @@downstream_hooks ||= Hash.new
-  @@downstream_hook_sources ||= Hash.new
-
-  def DownstreamHook.add(name, action)
-    unless action.class == Proc
-      echo "DownstreamHook: not a Proc (#{action})"
-      return false
-    end
-    @@downstream_hook_sources[name] = (Script.current.name || "Unknown")
-    @@downstream_hooks[name] = action
-  end
-
-  def DownstreamHook.run(server_string)
-    for key in @@downstream_hooks.keys
-      return nil if server_string.nil?
-      begin
-        server_string = @@downstream_hooks[key].call(server_string.dup) if server_string.is_a?(String)
-      rescue
-        @@downstream_hooks.delete(key)
-        respond "--- Lich: DownstreamHook: #{$!}"
-        respond $!.backtrace.first
-      end
-    end
-    return server_string
-  end
-
-  def DownstreamHook.remove(name)
-    @@downstream_hook_sources.delete(name)
-    @@downstream_hooks.delete(name)
-  end
-
-  def DownstreamHook.list
-    @@downstream_hooks.keys.dup
-  end
-
-  def DownstreamHook.sources
-    info_table = Terminal::Table.new :headings => ['Hook', 'Source'],
-                                     :rows => @@downstream_hook_sources.to_a,
-                                     :style => {:all_separators => true}
-    Lich::Messaging.mono(info_table.to_s)
-  end
-
-  def DownstreamHook.hook_sources
-    @@downstream_hook_sources
-  end
-
-end
-
-
-module GameSettings
-  def GameSettings.[](name)
-    Settings.to_hash(XMLData.game)[name]
-  end
-
-  def GameSettings.[]=(name, value)
-    Settings.to_hash(XMLData.game)[name] = value
-  end
-
-  def GameSettings.to_hash
-    Settings.to_hash(XMLData.game)
-  end
-end
-
-module CharSettings
-  def CharSettings.[](name)
-    Settings.to_hash("#{XMLData.game}:#{XMLData.name}")[name]
-  end
-
-  def CharSettings.[]=(name, value)
-    Settings.to_hash("#{XMLData.game}:#{XMLData.name}")[name] = value
-  end
-
-  def CharSettings.to_hash
-    Settings.to_hash("#{XMLData.game}:#{XMLData.name}")
-  end
-=======
 if defined? LIB_DIR
   require File.join(LIB_DIR, 'constants.rb')
 else
   require_relative('./lib/constants.rb')
->>>>>>> 91add346
 end
 require File.join(LIB_DIR, 'version.rb')
 
@@ -415,220 +132,10 @@
 require File.join(LIB_DIR, 'main', 'argv_options.rb')
 require File.join(LIB_DIR, 'main', 'main.rb')
 
-<<<<<<< HEAD
-$version = LICH_VERSION
-$room_count = 0
-$psinet = false
-$stormfront = true
-
-class Script
-  def Script.self
-    Script.current
-  end
-
-  def Script.running
-    list = Array.new
-    for script in @@running
-      list.push(script) unless script.hidden
-    end
-    return list
-  end
-
-  def Script.index
-    Script.running
-  end
-
-  def Script.hidden
-    list = Array.new
-    for script in @@running
-      list.push(script) if script.hidden
-    end
-    return list
-  end
-
-  def Script.namescript_incoming(line)
-    Script.new_downstream(line)
-  end
-end
-
-def start_script(script_name, cli_vars = [], flags = Hash.new)
-  if flags == true
-    flags = { :quiet => true }
-  end
-  Script.start(script_name, cli_vars.join(' '), flags)
-end
-
-def start_scripts(*script_names)
-  script_names.flatten.each { |script_name|
-    start_script(script_name)
-    sleep 0.02
-  }
-end
-
-def force_start_script(script_name, cli_vars = [], flags = {})
-  flags = Hash.new unless flags.class == Hash
-  flags[:force] = true
-  start_script(script_name, cli_vars, flags)
-end
-
-def survivepoison?
-  echo 'survivepoison? called, but there is no XML for poison rate'
-  return true
-end
-
-def survivedisease?
-  echo 'survivepoison? called, but there is no XML for disease rate'
-  return true
-end
-
-def before_dying(&code)
-  Script.at_exit(&code)
-end
-
-def undo_before_dying
-  Script.clear_exit_procs
-end
-
-def abort!
-  Script.exit!
-end
-
-def fetchloot(userbagchoice = UserVars.lootsack)
-  if GameObj.loot.empty?
-    return false
-  end
-
-  if UserVars.excludeloot.empty?
-    regexpstr = nil
-  else
-    regexpstr = UserVars.excludeloot.split(', ').join('|')
-  end
-  if checkright and checkleft
-    stowed = GameObj.right_hand.noun
-    fput "put my #{stowed} in my #{UserVars.lootsack}"
-  else
-    stowed = nil
-  end
-  GameObj.loot.each { |loot|
-    unless not regexpstr.nil? and loot.name =~ /#{regexpstr}/
-      fput "get #{loot.noun}"
-      fput("put my #{loot.noun} in my #{userbagchoice}") if (checkright || checkleft)
-    end
-  }
-  if stowed
-    fput "take my #{stowed} from my #{UserVars.lootsack}"
-  end
-end
-
-def take(*items)
-  items.flatten!
-  if (righthand? && lefthand?)
-    weap = checkright
-    fput "put my #{checkright} in my #{UserVars.lootsack}"
-    unsh = true
-  else
-    unsh = false
-  end
-  items.each { |trinket|
-    fput "take #{trinket}"
-    fput("put my #{trinket} in my #{UserVars.lootsack}") if (righthand? || lefthand?)
-  }
-  if unsh then fput("take my #{weap} from my #{UserVars.lootsack}") end
-end
-
-def stop_script(*target_names)
-  numkilled = 0
-  target_names.each { |target_name|
-    condemned = Script.list.find { |s_sock| s_sock.name =~ /^#{target_name}/i }
-    if condemned.nil?
-      respond("--- Lich: '#{Script.current}' tried to stop '#{target_name}', but it isn't running!")
-    else
-      if condemned.name =~ /^#{Script.current.name}$/i
-        exit
-      end
-      condemned.kill
-      respond("--- Lich: '#{condemned}' has been stopped by #{Script.current}.")
-      numkilled += 1
-    end
-  }
-  if numkilled == 0
-    return false
-  else
-    return numkilled
-  end
-end
-
-def running?(*snames)
-  snames.each { |checking| (return false) unless (Script.running.find { |lscr| lscr.name =~ /^#{checking}$/i } || Script.running.find { |lscr| lscr.name =~ /^#{checking}/i } || Script.hidden.find { |lscr| lscr.name =~ /^#{checking}$/i } || Script.hidden.find { |lscr| lscr.name =~ /^#{checking}/i }) }
-  true
-end
-
-
-# shim for new settings
-require_relative "./lib/settings/settings.rb"
-
-
-module UserVars
-  def UserVars.list
-    Vars.list
-  end
-
-  def UserVars.method_missing(arg1, arg2 = '')
-    Vars.method_missing(arg1, arg2)
-  end
-
-  def UserVars.change(var_name, value, _t = nil)
-    Vars[var_name] = value
-  end
-
-  def UserVars.add(var_name, value, _t = nil)
-    Vars[var_name] = Vars[var_name].split(', ').push(value).join(', ')
-  end
-
-  def UserVars.delete(var_name, _t = nil)
-    Vars[var_name] = nil
-  end
-
-  def UserVars.list_global
-    Array.new
-  end
-
-  def UserVars.list_char
-    Vars.list
-  end
-end
-
-def start_exec_script(cmd_data, options = Hash.new)
-  ExecScript.start(cmd_data, options)
-end
-
-class StringProc
-  def StringProc._load(string)
-    StringProc.new(string)
-  end
-end
-
-class String
-  def to_a # for compatibility with Ruby 1.8
-    [self]
-  end
-
-  def silent
-    false
-  end
-
-  def split_as_list
-    string = self
-    string.sub!(/^You (?:also see|notice) |^In the .+ you see /, ',')
-    string.sub('.', '').sub(/ and (an?|some|the)/, ', \1').split(',').reject { |str| str.strip.empty? }.collect { |str| str.lstrip }
-  end
-end
-=======
 include Lich::Common
 
 XMLData = Lich::Common::XMLParser.new
 
->>>>>>> 91add346
 #
 # Start deprecated stuff
 #

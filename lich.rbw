#!/usr/bin/env ruby
# encoding: US-ASCII
#####
# Copyright (C) 2005-2006 Murray Miron
# All rights reserved.
#
# Redistribution and use in source and binary forms, with or without
# modification, are permitted provided that the following conditions
# are met:
#
#   Redistributions of source code must retain the above copyright
# notice, this list of conditions and the following disclaimer.
#
#   Redistributions in binary form must reproduce the above copyright
# notice, this list of conditions and the following disclaimer in the
# documentation and/or other materials provided with the distribution.
#
#   Neither the name of the organization nor the names of its contributors
# may be used to endorse or promote products derived from this software
# without specific prior written permission.
#
# THIS SOFTWARE IS PROVIDED BY THE COPYRIGHT HOLDERS AND CONTRIBUTORS
# "AS IS" AND ANY EXPRESS OR IMPLIED WARRANTIES, INCLUDING, BUT NOT
# LIMITED TO, THE IMPLIED WARRANTIES OF MERCHANTABILITY AND FITNESS FOR
# A PARTICULAR PURPOSE ARE DISCLAIMED.  IN NO EVENT SHALL THE COPYRIGHT OWNER OR
# CONTRIBUTORS BE LIABLE FOR ANY DIRECT, INDIRECT, INCIDENTAL, SPECIAL,
# EXEMPLARY, OR CONSEQUENTIAL DAMAGES (INCLUDING, BUT NOT LIMITED TO,
# PROCUREMENT OF SUBSTITUTE GOODS OR SERVICES; LOSS OF USE, DATA, OR
# PROFITS; OR BUSINESS INTERRUPTION) HOWEVER CAUSED AND ON ANY THEORY OF
# LIABILITY, WHETHER IN CONTRACT, STRICT LIABILITY, OR TORT (INCLUDING
# NEGLIGENCE OR OTHERWISE) ARISING IN ANY WAY OUT OF THE USE OF THIS
# SOFTWARE, EVEN IF ADVISED OF THE POSSIBILITY OF SUCH DAMAGE.
#####

# Lich is maintained by Matt Lowe (tillmen@lichproject.org)
# Lich version 5 and higher maintained by Elanthia Online and only supports GTK3 Ruby

<<<<<<< HEAD
LICH_VERSION = '5.1.1'
=======
LICH_VERSION = 5.0.21
>>>>>>> 9d5abe18
TESTING = false

if RUBY_VERSION !~ /^2|^3/
  if (RUBY_PLATFORM =~ /mingw|win/) and (RUBY_PLATFORM !~ /darwin/i)
    if RUBY_VERSION =~ /^1\.9/
      require 'fiddle'
      Fiddle::Function.new(DL.dlopen('user32.dll')['MessageBox'], [Fiddle::TYPE_INT, Fiddle::TYPE_VOIDP, Fiddle::TYPE_VOIDP, Fiddle::TYPE_INT], Fiddle::TYPE_INT).call(0, 'Upgrade Ruby to version 2.0', "Lich v#{LICH_VERSION}", 16)
    else
      # fixme: This message never shows up on Ruby 1.8 because it errors out on negative lookbehind regex later in the file
      require 'dl'
      DL.dlopen('user32.dll')['MessageBox', 'LLPPL'].call(0, 'Upgrade Ruby to version 2.0', "Lich v#{LICH_VERSION}", 16)
    end
  else
    puts "Upgrade Ruby to version 2.0"
  end
  exit
end

require 'time'
require 'socket'
require 'rexml/document'
require 'rexml/streamlistener'
require 'stringio'
require 'zlib'
require 'drb'
require 'resolv'
require 'digest/md5'
require 'json'

begin
  # stupid workaround for Windows
  # seems to avoid a 10 second lag when starting lnet, without adding a 10 second lag at startup
  require 'openssl'
  OpenSSL::PKey::RSA.new(512)
rescue LoadError
  nil # not required for basic Lich; however, lnet and repository scripts will fail without openssl
rescue
  nil
end

if (RUBY_PLATFORM =~ /mingw|win/i) and (RUBY_PLATFORM !~ /darwin/i)
  #
  # Windows API made slightly less annoying
  #
  require 'fiddle'
  require 'fiddle/import'
  module Win32
    SIZEOF_CHAR = Fiddle::SIZEOF_CHAR
    SIZEOF_LONG = Fiddle::SIZEOF_LONG
    SEE_MASK_NOCLOSEPROCESS = 0x00000040
    MB_OK = 0x00000000
    MB_OKCANCEL = 0x00000001
    MB_YESNO = 0x00000004
    MB_ICONERROR = 0x00000010
    MB_ICONQUESTION = 0x00000020
    MB_ICONWARNING = 0x00000030
    IDIOK = 1
    IDICANCEL = 2
    IDIYES = 6
    IDINO = 7
    KEY_ALL_ACCESS = 0xF003F
    KEY_CREATE_SUB_KEY = 0x0004
    KEY_ENUMERATE_SUB_KEYS = 0x0008
    KEY_EXECUTE = 0x20019
    KEY_NOTIFY = 0x0010
    KEY_QUERY_VALUE = 0x0001
    KEY_READ = 0x20019
    KEY_SET_VALUE = 0x0002
    KEY_WOW64_32KEY = 0x0200
    KEY_WOW64_64KEY = 0x0100
    KEY_WRITE = 0x20006
    TokenElevation = 20
    TOKEN_QUERY = 8
    STILL_ACTIVE = 259
    SW_SHOWNORMAL = 1
    SW_SHOW = 5
    PROCESS_QUERY_INFORMATION = 1024
    PROCESS_VM_READ = 16
    HKEY_LOCAL_MACHINE = -2147483646
    REG_NONE = 0
    REG_SZ = 1
    REG_EXPAND_SZ = 2
    REG_BINARY = 3
    REG_DWORD = 4
    REG_DWORD_LITTLE_ENDIAN = 4
    REG_DWORD_BIG_ENDIAN = 5
    REG_LINK = 6
    REG_MULTI_SZ = 7
    REG_QWORD = 11
    REG_QWORD_LITTLE_ENDIAN = 11

    module Kernel32
      extend Fiddle::Importer
      dlload 'kernel32'
      extern 'int GetCurrentProcess()'
      extern 'int GetExitCodeProcess(int, int*)'
      extern 'int GetModuleFileName(int, void*, int)'
      extern 'int GetVersionEx(void*)'
      #         extern 'int OpenProcess(int, int, int)' # fixme
      extern 'int GetLastError()'
      extern 'int CreateProcess(void*, void*, void*, void*, int, int, void*, void*, void*, void*)'
    end
    def Win32.GetLastError
      return Kernel32.GetLastError()
    end
    def Win32.CreateProcess(args)
      if args[:lpCommandLine]
        lpCommandLine = args[:lpCommandLine].dup
      else
        lpCommandLine = nil
      end
      if args[:bInheritHandles] == false
        bInheritHandles = 0
      elsif args[:bInheritHandles] == true
        bInheritHandles = 1
      else
        bInheritHandles = args[:bInheritHandles].to_i
      end
      if args[:lpEnvironment].class == Array
        # fixme
      end
      lpStartupInfo = [ 68, 0, 0, 0, 0, 0, 0, 0, 0, 0, 0, 0, 0, 0, 0, 0,  0, 0 ]
      lpStartupInfo_index = { :lpDesktop => 2, :lpTitle => 3, :dwX => 4, :dwY => 5, :dwXSize => 6, :dwYSize => 7, :dwXCountChars => 8, :dwYCountChars => 9, :dwFillAttribute => 10, :dwFlags => 11, :wShowWindow => 12, :hStdInput => 15, :hStdOutput => 16, :hStdError => 17 }
      for sym in [ :lpDesktop, :lpTitle ]
        if args[sym]
          args[sym] = "#{args[sym]}\0" unless args[sym][-1,1] == "\0"
          lpStartupInfo[lpStartupInfo_index[sym]] = Fiddle::Pointer.to_ptr(args[sym]).to_i
        end
      end
      for sym in [ :dwX, :dwY, :dwXSize, :dwYSize, :dwXCountChars, :dwYCountChars, :dwFillAttribute, :dwFlags, :wShowWindow, :hStdInput, :hStdOutput, :hStdError ]
        if args[sym]
          lpStartupInfo[lpStartupInfo_index[sym]] = args[sym]
        end
      end
      lpStartupInfo = lpStartupInfo.pack('LLLLLLLLLLLLSSLLLL')
      lpProcessInformation = [ 0, 0, 0, 0, ].pack('LLLL')
      r = Kernel32.CreateProcess(args[:lpApplicationName], lpCommandLine, args[:lpProcessAttributes], args[:lpThreadAttributes], bInheritHandles, args[:dwCreationFlags].to_i, args[:lpEnvironment], args[:lpCurrentDirectory], lpStartupInfo, lpProcessInformation)
      lpProcessInformation = lpProcessInformation.unpack('LLLL')
      return :return => (r > 0 ? true : false), :hProcess => lpProcessInformation[0], :hThread => lpProcessInformation[1], :dwProcessId => lpProcessInformation[2], :dwThreadId => lpProcessInformation[3]
    end
    #      Win32.CreateProcess(:lpApplicationName => 'Launcher.exe', :lpCommandLine => 'lich2323.sal', :lpCurrentDirectory => 'C:\\PROGRA~1\\SIMU')
    #      def Win32.OpenProcess(args={})
    #         return Kernel32.OpenProcess(args[:dwDesiredAccess].to_i, args[:bInheritHandle].to_i, args[:dwProcessId].to_i)
    #      end
    def Win32.GetCurrentProcess
      return Kernel32.GetCurrentProcess
    end
    def Win32.GetExitCodeProcess(args)
      lpExitCode = [ 0 ].pack('L')
      r = Kernel32.GetExitCodeProcess(args[:hProcess].to_i, lpExitCode)
      return :return => r, :lpExitCode => lpExitCode.unpack('L')[0]
    end
    def Win32.GetModuleFileName(args={})
      args[:nSize] ||= 256
      buffer = "\0" * args[:nSize].to_i
      r = Kernel32.GetModuleFileName(args[:hModule].to_i, buffer, args[:nSize].to_i)
      return :return => r, :lpFilename => buffer.gsub("\0", '')
    end
    def Win32.GetVersionEx
      a = [ 156, 0, 0, 0, 0, ("\0" * 128), 0, 0, 0, 0, 0].pack('LLLLLa128SSSCC')
      r = Kernel32.GetVersionEx(a)
      a = a.unpack('LLLLLa128SSSCC')
      return :return => r, :dwOSVersionInfoSize => a[0], :dwMajorVersion => a[1], :dwMinorVersion => a[2], :dwBuildNumber => a[3], :dwPlatformId => a[4], :szCSDVersion => a[5].strip, :wServicePackMajor => a[6], :wServicePackMinor => a[7], :wSuiteMask => a[8], :wProductType => a[9]
    end

    module User32
      extend Fiddle::Importer
      dlload 'user32'
      extern 'int MessageBox(int, char*, char*, int)'
    end
    def Win32.MessageBox(args)
      args[:lpCaption] ||= "Lich v#{LICH_VERSION}"
      return User32.MessageBox(args[:hWnd].to_i, args[:lpText], args[:lpCaption], args[:uType].to_i)
    end

    module Advapi32
      extend Fiddle::Importer
      dlload 'advapi32'
      extern 'int GetTokenInformation(int, int, void*, int, void*)'
      extern 'int OpenProcessToken(int, int, void*)'
      extern 'int RegOpenKeyEx(int, char*, int, int, void*)'
      extern 'int RegQueryValueEx(int, char*, void*, void*, void*, void*)'
      extern 'int RegSetValueEx(int, char*, int, int, char*, int)'
      extern 'int RegDeleteValue(int, char*)'
      extern 'int RegCloseKey(int)'
    end
    def Win32.GetTokenInformation(args)
      if args[:TokenInformationClass] == TokenElevation
        token_information_length = SIZEOF_LONG
        token_information = [ 0 ].pack('L')
      else
        return nil
      end
      return_length = [ 0 ].pack('L')
      r = Advapi32.GetTokenInformation(args[:TokenHandle].to_i, args[:TokenInformationClass], token_information, token_information_length, return_length)
      if args[:TokenInformationClass] == TokenElevation
        return :return => r, :TokenIsElevated => token_information.unpack('L')[0]
      end
    end
    def Win32.OpenProcessToken(args)
      token_handle = [ 0 ].pack('L')
      r = Advapi32.OpenProcessToken(args[:ProcessHandle].to_i, args[:DesiredAccess].to_i, token_handle)
      return :return => r, :TokenHandle => token_handle.unpack('L')[0]
    end
    def Win32.RegOpenKeyEx(args)
      phkResult = [ 0 ].pack('L')
      r = Advapi32.RegOpenKeyEx(args[:hKey].to_i, args[:lpSubKey].to_s, 0, args[:samDesired].to_i, phkResult)
      return :return => r, :phkResult => phkResult.unpack('L')[0]
    end
    def Win32.RegQueryValueEx(args)
      args[:lpValueName] ||= 0
      lpcbData = [ 0 ].pack('L')
      r = Advapi32.RegQueryValueEx(args[:hKey].to_i, args[:lpValueName], 0, 0, 0, lpcbData)
      if r == 0
        lpcbData = lpcbData.unpack('L')[0]
        lpData = String.new.rjust(lpcbData, "\x00")
        lpcbData = [ lpcbData ].pack('L')
        lpType = [ 0 ].pack('L')
        r = Advapi32.RegQueryValueEx(args[:hKey].to_i, args[:lpValueName], 0, lpType, lpData, lpcbData)
        lpType = lpType.unpack('L')[0]
        lpcbData = lpcbData.unpack('L')[0]
        if [REG_EXPAND_SZ, REG_SZ, REG_LINK].include?(lpType)
          lpData.gsub!("\x00", '')
        elsif lpType == REG_MULTI_SZ
          lpData = lpData.gsub("\x00\x00", '').split("\x00")
        elsif lpType == REG_DWORD
          lpData = lpData.unpack('L')[0]
        elsif lpType == REG_QWORD
          lpData = lpData.unpack('Q')[0]
        elsif lpType == REG_BINARY
          # fixme
        elsif lpType == REG_DWORD_BIG_ENDIAN
          # fixme
        else
          # fixme
        end
        return :return => r, :lpType => lpType, :lpcbData => lpcbData, :lpData => lpData
      else
        return :return => r
      end
    end
    def Win32.RegSetValueEx(args)
      if [REG_EXPAND_SZ, REG_SZ, REG_LINK].include?(args[:dwType]) and (args[:lpData].class == String)
        lpData = args[:lpData].dup
        lpData.concat("\x00")
        cbData = lpData.length
      elsif (args[:dwType] == REG_MULTI_SZ) and (args[:lpData].class == Array)
        lpData = args[:lpData].join("\x00").concat("\x00\x00")
        cbData = lpData.length
      elsif (args[:dwType] == REG_DWORD) and (args[:lpData].class == Fixnum)
        lpData = [args[:lpData]].pack('L')
        cbData = 4
      elsif (args[:dwType] == REG_QWORD) and (args[:lpData].class == Fixnum or args[:lpData].class == Bignum)
        lpData = [args[:lpData]].pack('Q')
        cbData = 8
      elsif args[:dwType] == REG_BINARY
        # fixme
        return false
      elsif args[:dwType] == REG_DWORD_BIG_ENDIAN
        # fixme
        return false
      else
        # fixme
        return false
      end
      args[:lpValueName] ||= 0
      return Advapi32.RegSetValueEx(args[:hKey].to_i, args[:lpValueName], 0, args[:dwType], lpData, cbData)
    end
    def Win32.RegDeleteValue(args)
      args[:lpValueName] ||= 0
      return Advapi32.RegDeleteValue(args[:hKey].to_i, args[:lpValueName])
    end
    def   Win32.RegCloseKey(args)
      return Advapi32.RegCloseKey(args[:hKey])
    end

    module Shell32
      extend Fiddle::Importer
      dlload 'shell32'
      extern 'int ShellExecuteEx(void*)'
      extern 'int ShellExecute(int, char*, char*, char*, char*, int)'
    end
    def Win32.ShellExecuteEx(args)
      #         struct = [ (SIZEOF_LONG * 15), 0, 0, 0, 0, 0, 0, SW_SHOWNORMAL, 0, 0, 0, 0, 0, 0, 0 ]
      struct = [ (SIZEOF_LONG * 15), 0, 0, 0, 0, 0, 0, SW_SHOW, 0, 0, 0, 0, 0, 0, 0 ]
      struct_index = { :cbSize => 0, :fMask => 1, :hwnd => 2, :lpVerb => 3, :lpFile => 4, :lpParameters => 5, :lpDirectory => 6, :nShow => 7, :hInstApp => 8, :lpIDList => 9, :lpClass => 10, :hkeyClass => 11, :dwHotKey => 12, :hIcon => 13, :hMonitor => 13, :hProcess => 14 }
      for sym in [ :lpVerb, :lpFile, :lpParameters, :lpDirectory, :lpIDList, :lpClass ]
        if args[sym]
          args[sym] = "#{args[sym]}\0" unless args[sym][-1,1] == "\0"
          struct[struct_index[sym]] = Fiddle::Pointer.to_ptr(args[sym]).to_i
        end
      end
      for sym in [ :fMask, :hwnd, :nShow, :hkeyClass, :dwHotKey, :hIcon, :hMonitor, :hProcess ]
        if args[sym]
          struct[struct_index[sym]] = args[sym]
        end
      end
      struct = struct.pack('LLLLLLLLLLLLLLL')
      r = Shell32.ShellExecuteEx(struct)
      struct = struct.unpack('LLLLLLLLLLLLLLL')
      return :return => r, :hProcess => struct[struct_index[:hProcess]], :hInstApp => struct[struct_index[:hInstApp]]
    end
    def Win32.ShellExecute(args)
      args[:lpOperation] ||= 0
      args[:lpParameters] ||= 0
      args[:lpDirectory] ||= 0
      args[:nShowCmd] ||= 1
      return Shell32.ShellExecute(args[:hwnd].to_i, args[:lpOperation], args[:lpFile], args[:lpParameters], args[:lpDirectory], args[:nShowCmd])
    end

    begin
      module Kernel32
        extern 'int EnumProcesses(void*, int, void*)'
      end
      def Win32.EnumProcesses(args={})
        args[:cb] ||= 400
        pProcessIds = Array.new((args[:cb]/SIZEOF_LONG), 0).pack(''.rjust((args[:cb]/SIZEOF_LONG), 'L'))
        pBytesReturned = [ 0 ].pack('L')
        r = Kernel32.EnumProcesses(pProcessIds, args[:cb], pBytesReturned)
        pBytesReturned = pBytesReturned.unpack('L')[0]
        return :return => r, :pProcessIds => pProcessIds.unpack(''.rjust((args[:cb]/SIZEOF_LONG), 'L'))[0...(pBytesReturned/SIZEOF_LONG)], :pBytesReturned => pBytesReturned
      end
    rescue
      module Psapi
        extend Fiddle::Importer
        dlload 'psapi'
        extern 'int EnumProcesses(void*, int, void*)'
      end
      def Win32.EnumProcesses(args={})
        args[:cb] ||= 400
        pProcessIds = Array.new((args[:cb]/SIZEOF_LONG), 0).pack(''.rjust((args[:cb]/SIZEOF_LONG), 'L'))
        pBytesReturned = [ 0 ].pack('L')
        r = Psapi.EnumProcesses(pProcessIds, args[:cb], pBytesReturned)
        pBytesReturned = pBytesReturned.unpack('L')[0]
        return :return => r, :pProcessIds => pProcessIds.unpack(''.rjust((args[:cb]/SIZEOF_LONG), 'L'))[0...(pBytesReturned/SIZEOF_LONG)], :pBytesReturned => pBytesReturned
      end
    end

    def Win32.isXP?
      return (Win32.GetVersionEx[:dwMajorVersion] < 6)
    end
    #      def Win32.isWin8?
    #         r = Win32.GetVersionEx
    #         return ((r[:dwMajorVersion] == 6) and (r[:dwMinorVersion] >= 2))
    #      end
    def Win32.admin?
      if Win32.isXP?
        return true
      else
        r = Win32.OpenProcessToken(:ProcessHandle => Win32.GetCurrentProcess, :DesiredAccess => TOKEN_QUERY)
        token_handle = r[:TokenHandle]
        r = Win32.GetTokenInformation(:TokenInformationClass => TokenElevation, :TokenHandle => token_handle)
        return (r[:TokenIsElevated] != 0)
      end
    end
    def Win32.AdminShellExecute(args)
      # open ruby/lich as admin and tell it to open something else
      if not caller.any? { |c| c =~ /eval|run/ }
        r = Win32.GetModuleFileName
        if r[:return] > 0
          if File.exists?(r[:lpFilename])
            Win32.ShellExecuteEx(:lpVerb => 'runas', :lpFile => r[:lpFilename], :lpParameters => "#{File.expand_path($PROGRAM_NAME)} shellexecute #{[Marshal.dump(args)].pack('m').gsub("\n",'')}")
          end
        end
      end
    end
  end
else
  if arg = ARGV.find { |a| a =~ /^--wine=.+$/i }
    $wine_bin = arg.sub(/^--wine=/, '')
  else
    begin
      $wine_bin = `which wine`.strip
    rescue
      $wine_bin = nil
    end
  end
  if arg = ARGV.find { |a| a =~ /^--wine-prefix=.+$/i }
    $wine_prefix = arg.sub(/^--wine-prefix=/, '')
  elsif ENV['WINEPREFIX']
    $wine_prefix = ENV['WINEPREFIX']
  elsif ENV['HOME']
    $wine_prefix = ENV['HOME'] + '/.wine'
  else
    $wine_prefix = nil
  end
  if $wine_bin and File.exists?($wine_bin) and File.file?($wine_bin) and $wine_prefix and File.exists?($wine_prefix) and File.directory?($wine_prefix)
    module Wine
      BIN = $wine_bin
      PREFIX = $wine_prefix
      def Wine.registry_gets(key)
        hkey, subkey, thingie = /(HKEY_LOCAL_MACHINE|HKEY_CURRENT_USER)\\(.+)\\([^\\]*)/.match(key).captures # fixme: stupid highlights ]/
        if File.exist?(PREFIX + '/system.reg')
          if hkey == 'HKEY_LOCAL_MACHINE'
            subkey = "[#{subkey.gsub('\\', '\\\\\\')}]"
            if thingie.nil? or thingie.empty?
              thingie = '@'
            else
              thingie = "\"#{thingie}\""
            end
            lookin = result = false
            File.open(PREFIX + '/system.reg') { |f| f.readlines }.each { |line|
              if line[0...subkey.length] == subkey
                lookin = true
              elsif line =~ /^\[/
                lookin = false
              elsif lookin and line =~ /^#{thingie}="(.*)"$/i
                result = $1.split('\\"').join('"').split('\\\\').join('\\').sub(/\\0$/, '')
                break
              end
            }
            return result
          else
            return false
          end
        else
          return false
        end
      end
      def Wine.registry_puts(key, value)
        hkey, subkey, thingie = /(HKEY_LOCAL_MACHINE|HKEY_CURRENT_USER)\\(.+)\\([^\\]*)/.match(key).captures # fixme ]/
        if File.exists?(PREFIX)
          if thingie.nil? or thingie.empty?
            thingie = '@'
          else
            thingie = "\"#{thingie}\""
          end
          # gsub sucks for this..
          value = value.split('\\').join('\\\\')
          value = value.split('"').join('\"')
          begin
            regedit_data = "REGEDIT4\n\n[#{hkey}\\#{subkey}]\n#{thingie}=\"#{value}\"\n\n"
            filename = "#{TEMP_DIR}/wine-#{Time.now.to_i}.reg"
            File.open(filename, 'w') { |f| f.write(regedit_data) }
            system("#{BIN} regedit #{filename}")
            sleep 0.2
            File.delete(filename)
          rescue
            return false
          end
          return true
        end
      end
    end
  end
  $wine_bin = nil
  $wine_prefix = nil
end

if ARGV[0] == 'shellexecute'
  args = Marshal.load(ARGV[1].unpack('m')[0])
  Win32.ShellExecute(:lpOperation => args[:op], :lpFile => args[:file], :lpDirectory => args[:dir], :lpParameters => args[:params])
  exit
end

begin
  require 'sqlite3'
rescue LoadError
  if defined?(Win32)
    r = Win32.MessageBox(:lpText => "Lich needs sqlite3 to save settings and data, but it is not installed.\n\nWould you like to install sqlite3 now?", :lpCaption => "Lich v#{LICH_VERSION}", :uType => (Win32::MB_YESNO | Win32::MB_ICONQUESTION))
    if r == Win32::IDIYES
      r = Win32.GetModuleFileName
      if r[:return] > 0
        ruby_bin_dir = File.dirname(r[:lpFilename])
        if File.exists?("#{ruby_bin_dir}\\gem.bat")
          verb = (Win32.isXP? ? 'open' : 'runas')
          # fixme: using --source http://rubygems.org to avoid https because it has been failing to validate the certificate on Windows
          r = Win32.ShellExecuteEx(:fMask => Win32::SEE_MASK_NOCLOSEPROCESS, :lpVerb => verb, :lpFile => "#{ruby_bin_dir}\\#{gem_file}", :lpParameters => 'install sqlite3 --source http://rubygems.org --no-ri --no-rdoc --version 1.3.13')
          if r[:return] > 0
            pid = r[:hProcess]
            sleep 1 while Win32.GetExitCodeProcess(:hProcess => pid)[:lpExitCode] == Win32::STILL_ACTIVE
            r = Win32.MessageBox(:lpText => "Install finished.  Lich will restart now.", :lpCaption => "Lich v#{LICH_VERSION}", :uType => Win32::MB_OKCANCEL)
          else
            # ShellExecuteEx failed: this seems to happen with an access denied error even while elevated on some random systems
            r = Win32.ShellExecute(:lpOperation => verb, :lpFile => "#{ruby_bin_dir}\\#{gem_file}", :lpParameters => 'install sqlite3 --source http://rubygems.org --no-ri --no-rdoc --version 1.3.13')
            if r <= 32
              Win32.MessageBox(:lpText => "error: failed to start the sqlite3 installer\n\nfailed command: Win32.ShellExecute(:lpOperation => #{verb.inspect}, :lpFile => \"#{ruby_bin_dir}\\#{gem_file}\", :lpParameters => \"install sqlite3 --source http://rubygems.org --no-ri --no-rdoc --version 1.3.13'\")\n\nerror code: #{Win32.GetLastError}", :lpCaption => "Lich v#{LICH_VERSION}", :uType => (Win32::MB_OK | Win32::MB_ICONERROR))
              exit
            end
            r = Win32.MessageBox(:lpText => "When the installer is finished, click OK to restart Lich.", :lpCaption => "Lich v#{LICH_VERSION}", :uType => Win32::MB_OKCANCEL)
          end
          if r == Win32::IDIOK
            if File.exists?("#{ruby_bin_dir}\\rubyw.exe")
              Win32.ShellExecute(:lpOperation => 'open', :lpFile => "#{ruby_bin_dir}\\rubyw.exe", :lpParameters => "\"#{File.expand_path($PROGRAM_NAME)}\"")
            else
              Win32.MessageBox(:lpText => "error: failed to find rubyw.exe; can't restart Lich for you", :lpCaption => "Lich v#{LICH_VERSION}", :uType => (Win32::MB_OK | Win32::MB_ICONERROR))
            end
          else
            # user doesn't want to restart Lich
          end
        else
          Win32.MessageBox(:lpText => "error: Could not find gem.cmd or gem.bat in directory #{ruby_bin_dir}", :lpCaption => "Lich v#{LICH_VERSION}", :uType => (Win32::MB_OK | Win32::MB_ICONERROR))
        end
      else
        Win32.MessageBox(:lpText => "error: GetModuleFileName failed", :lpCaption => "Lich v#{LICH_VERSION}", :uType => (Win32::MB_OK | Win32::MB_ICONERROR))
      end
    else
      # user doesn't want to install sqlite3 gem
    end
  else
    # fixme: no sqlite3 on Linux/Mac
    puts "The sqlite3 gem is not installed (or failed to load), you may need to: sudo gem install sqlite3"
  end
  exit
end

if ((RUBY_PLATFORM =~ /mingw|win/i) and (RUBY_PLATFORM !~ /darwin/i)) or ENV['DISPLAY']
  begin
    require 'gtk3'
    HAVE_GTK = true
  rescue LoadError
    if (ENV['RUN_BY_CRON'].nil? or ENV['RUN_BY_CRON'] == 'false') and ARGV.empty? or ARGV.any? { |arg| arg =~ /^--gui$/ } or not $stdout.isatty
      if defined?(Win32)
        r = Win32.MessageBox(:lpText => "Lich uses gtk3 to create windows, but it is not installed.  You can use Lich from the command line (ruby lich.rbw --help) or you can install gtk2 for a point and click interface.\n\nWould you like to install gtk2 now?", :lpCaption => "Lich v#{LICH_VERSION}", :uType => (Win32::MB_YESNO | Win32::MB_ICONQUESTION))
        if r == Win32::IDIYES
          r = Win32.GetModuleFileName
          if r[:return] > 0
            ruby_bin_dir = File.dirname(r[:lpFilename])
            if File.exists?("#{ruby_bin_dir}\\gem.cmd")
              gem_file = 'gem.cmd'
            elsif File.exists?("#{ruby_bin_dir}\\gem.bat")
              gem_file = 'gem.bat'
            else
              gem_file = nil
            end
            if gem_file
              verb = (Win32.isXP? ? 'open' : 'runas')
              r = Win32.ShellExecuteEx(:fMask => Win32::SEE_MASK_NOCLOSEPROCESS, :lpVerb => verb, :lpFile => "#{ruby_bin_dir}\\gem.bat", :lpParameters => 'install cairo:1.14.3 gtk2:2.2.5 --source http://rubygems.org --no-ri --no-rdoc')
              if r[:return] > 0
                pid = r[:hProcess]
                sleep 1 while Win32.GetExitCodeProcess(:hProcess => pid)[:lpExitCode] == Win32::STILL_ACTIVE
                r = Win32.MessageBox(:lpText => "Install finished.  Lich will restart now.", :lpCaption => "Lich v#{LICH_VERSION}", :uType => Win32::MB_OKCANCEL)
              else
                # ShellExecuteEx failed: this seems to happen with an access denied error even while elevated on some random systems
                r = Win32.ShellExecute(:lpOperation => verb, :lpFile => "#{ruby_bin_dir}\\gem.bat", :lpParameters => 'install cairo:1.14.3 gtk2:2.2.5 --source http://rubygems.org --no-ri --no-rdoc')
                if r <= 32
                  Win32.MessageBox(:lpText => "error: failed to start the gtk3 installer\n\nfailed command: Win32.ShellExecute(:lpOperation => #{verb.inspect}, :lpFile => \"#{ruby_bin_dir}\\gem.bat\", :lpParameters => \"install cairo:1.14.3 gtk2:2.2.5 --source http://rubygems.org --no-ri --no-rdoc\")\n\nerror code: #{Win32.GetLastError}", :lpCaption => "Lich v#{LICH_VERSION}", :uType => (Win32::MB_OK | Win32::MB_ICONERROR))
                  exit
                end
                r = Win32.MessageBox(:lpText => "When the installer is finished, click OK to restart Lich.", :lpCaption => "Lich v#{LICH_VERSION}", :uType => Win32::MB_OKCANCEL)
              end
              if r == Win32::IDIOK
                if File.exists?("#{ruby_bin_dir}\\rubyw.exe")
                  Win32.ShellExecute(:lpOperation => 'open', :lpFile => "#{ruby_bin_dir}\\rubyw.exe", :lpParameters => "\"#{File.expand_path($PROGRAM_NAME)}\"")
                else
                  Win32.MessageBox(:lpText => "error: failed to find rubyw.exe; can't restart Lich for you", :lpCaption => "Lich v#{LICH_VERSION}", :uType => (Win32::MB_OK | Win32::MB_ICONERROR))
                end
              else
                # user doesn't want to restart Lich
              end
            else
              Win32.MessageBox(:lpText => "error: Could not find gem.bat in directory #{ruby_bin_dir}", :lpCaption => "Lich v#{LICH_VERSION}", :uType => (Win32::MB_OK | Win32::MB_ICONERROR))
            end
          else
            Win32.MessageBox(:lpText => "error: GetModuleFileName failed", :lpCaption => "Lich v#{LICH_VERSION}", :uType => (Win32::MB_OK | Win32::MB_ICONERROR))
          end
        else
          # user doesn't want to install gtk3 gem
        end
      else
        # fixme: no gtk3 on Linux/Mac
        puts "The gtk3 gem is not installed (or failed to load), you may need to: sudo gem install gtk3"
      end
      exit
    else
      # gtk is optional if command line arguments are given or started in a terminal
      HAVE_GTK = false
      early_gtk_error = "warning: failed to load GTK\n\t#{$!}\n\t#{$!.backtrace.join("\n\t")}"
    end
  end
else
  HAVE_GTK = false
  early_gtk_error = "info: DISPLAY environment variable is not set; not trying gtk"
end

if defined?(Gtk)
  Gdk.module_eval do
    define_deprecated_singleton_method :screen_height, :warn => "Gdk::screen_height is deprecated; use monitor methods instead" do |_self|
      99999
    end

    define_deprecated_singleton_method :screen_width, :warn => "Gdk::screen_width is deprecated; use monitor methods instead" do |_self|
      99999
    end
  end

  Gtk::Drag.module_eval do
    define_deprecated_const :TARGET_SAME_APP, "Gtk::TargetFlags::SAME_APP"
    define_deprecated_const :DEST_DEFAULT_ALL, "Gtk::DestDefaults::ALL"
  end

  Gtk.module_eval do
    # Deprecation updates to keep gtk3 mostly going in gtk2
    define_deprecated_const(:ComboBoxEntry, nil)
    define_deprecated_const(:Tooltips, nil)

    Gtk::ComboBox.class_eval do
      def append_text(text)
        respond "'Gtk::ComboBox#append_text' is deprecated; use 'Gtk::ComboBoxText#append_text' instead"
      end
    end

    class Gtk::ComboBoxEntry < Gtk::ComboBoxText
      def initialize()
        respond "'Gtk::ComboBoxEntry' is deprecated; use 'Gtk::ComboBoxText(:entry => true)' instead"
        super(:entry => true)
      end
    end

    Gtk::Entry.class_eval do
      def set_text(text)
        if text.nil?
          respond "'Gtk::Entry#set_text' no longer accepts nil values; fix me"
          text = ""
        end
        parent.set_text(text)
        return self
      end
    end

    Gtk::HBox.class_eval do
      define_deprecated_singleton_method :new, :warn => "Use 'Gtk::Box.new(:horizontal, spacing)'." do |_self, homogeneous, spacing|
        respond "'Gtk::Hbox' is deprecated; use 'Gtk::Box.new(:horizontal, spacing)'."
        box = Gtk::Box.new(:horizontal, spacing)
        box.set_homogeneous(homogeneous ? true : false)
        box
      end
    end

    Gtk::Notebook.class_eval do
      def set_tab_border(border)
        respond "'Gtk::Notebook:set_tab_border()' is deprecated; fix me"
        # noop
        return self
      end
    end

    Gtk::ToggleButton.class_eval do
      def set_active(active)
        if active.nil?
          respond "'Gtk::ToggleButton#set_active' no longer accepts nil values; fix me"
          active = false
        end
        parent.set_active(active)
        return self
      end
    end

    class Gtk::Tooltips < Gtk::Tooltip
      def enable
        respond "'Gtk::Tooltips#enable' is deprecated; use 'Gtk::Tooltip' API instead"
        # noop
        return self
      end

      def set_tip(one = nil, two = nil, three = nil)
        respond "'Gtk::Tooltips#set_tip' is deprecated; use 'Gtk::Tooltip' API instead"
        # noop
        return self
      end
    end

    Gtk::VBox.class_eval do
      define_deprecated_singleton_method :new, :warn => "Use 'Gtk::Box.new(:vertical, spacing)'." do |_self, homogeneous, spacing|
        respond "'Gtk::VBox' is deprecated; use 'Gtk::Box.new(:vertical, spacing)' instead"
        box = Gtk::Box.new(:vertical, spacing)
        box.set_homogeneous(homogeneous ? true : false)
        box
      end
    end

    # Calling Gtk API in a thread other than the main thread may cause random segfaults
    def Gtk.queue(&block)
      GLib::Timeout.add(1) {
        begin
          block.call
        rescue
          respond "error in Gtk.queue: #{$!}"
          puts "error in Gtk.queue: #{$!}\n\t#{$!.backtrace.join("\n\t")}"
          Lich.log "error in Gtk.queue: #{$!}\n\t#{$!.backtrace.join("\n\t")}"
        rescue SyntaxError
          respond "error in Gtk.queue: #{$!}"
          puts "error in Gtk.queue: #{$!}\n\t#{$!.backtrace.join("\n\t")}"
          Lich.log "error in Gtk.queue: #{$!}\n\t#{$!.backtrace.join("\n\t")}"
        rescue SystemExit
          puts "error in Gtk.queue: #{$!}\n\t#{$!.backtrace.join("\n\t")}"
          nil
        rescue SecurityError
          respond "error in Gtk.queue: #{$!}"
          puts "error in Gtk.queue: #{$!}\n\t#{$!.backtrace.join("\n\t")}"
          Lich.log "error in Gtk.queue: #{$!}\n\t#{$!.backtrace.join("\n\t")}"
        rescue ThreadError
          respond "error in Gtk.queue: #{$!}"
          puts "error in Gtk.queue: #{$!}\n\t#{$!.backtrace.join("\n\t")}"
          Lich.log "error in Gtk.queue: #{$!}\n\t#{$!.backtrace.join("\n\t")}"
        rescue SystemStackError
          respond "error in Gtk.queue: #{$!}"
          puts "error in Gtk.queue: #{$!}\n\t#{$!.backtrace.join("\n\t")}"
          Lich.log "error in Gtk.queue: #{$!}\n\t#{$!.backtrace.join("\n\t")}"
        rescue Exception
          respond "error in Gtk.queue: #{$!}"
          puts "error in Gtk.queue: #{$!}\n\t#{$!.backtrace.join("\n\t")}"
          Lich.log "error in Gtk.queue: #{$!}\n\t#{$!.backtrace.join("\n\t")}"
        rescue ScriptError
          respond "error in Gtk.queue: #{$!}"
          puts "error in Gtk.queue: #{$!}\n\t#{$!.backtrace.join("\n\t")}"
          Lich.log "error in Gtk.queue: #{$!}\n\t#{$!.backtrace.join("\n\t")}"
        rescue LoadError
          respond "error in Gtk.queue: #{$!}"
          puts "error in Gtk.queue: #{$!}\n\t#{$!.backtrace.join("\n\t")}"
          Lich.log "error in Gtk.queue: #{$!}\n\t#{$!.backtrace.join("\n\t")}"
        rescue NoMemoryError
          respond "error in Gtk.queue: #{$!}"
          puts "error in Gtk.queue: #{$!}\n\t#{$!.backtrace.join("\n\t")}"
          Lich.log "error in Gtk.queue: #{$!}\n\t#{$!.backtrace.join("\n\t")}"
        rescue
          respond "error in Gtk.queue: #{$!}"
          puts "error in Gtk.queue: #{$!}\n\t#{$!.backtrace.join("\n\t")}"
          Lich.log "error in Gtk.queue: #{$!}\n\t#{$!.backtrace.join("\n\t")}"
        end
        false # don't repeat timeout
      }
    end
  end
  def gtk_sleep_while_idle()
    sleep 0.01
  end
end

module Lich
  @@hosts_file = nil
  @@lich_db    = nil
  def Lich.db
    if $SAFE == 0
      @@lich_db ||= SQLite3::Database.new("#{DATA_DIR}/lich.db3")
    else
      nil
    end
  end
  def Lich.init_db
    begin
      Lich.db.execute("CREATE TABLE IF NOT EXISTS script_setting (script TEXT NOT NULL, name TEXT NOT NULL, value BLOB, PRIMARY KEY(script, name));")
      Lich.db.execute("CREATE TABLE IF NOT EXISTS script_auto_settings (script TEXT NOT NULL, scope TEXT, hash BLOB, PRIMARY KEY(script, scope));")
      Lich.db.execute("CREATE TABLE IF NOT EXISTS lich_settings (name TEXT NOT NULL, value TEXT, PRIMARY KEY(name));")
      Lich.db.execute("CREATE TABLE IF NOT EXISTS uservars (scope TEXT NOT NULL, hash BLOB, PRIMARY KEY(scope));")
      if (RUBY_VERSION =~ /^2\.[012]\./)
        Lich.db.execute("CREATE TABLE IF NOT EXISTS trusted_scripts (name TEXT NOT NULL);")
      end
      Lich.db.execute("CREATE TABLE IF NOT EXISTS simu_game_entry (character TEXT NOT NULL, game_code TEXT NOT NULL, data BLOB, PRIMARY KEY(character, game_code));")
      Lich.db.execute("CREATE TABLE IF NOT EXISTS enable_inventory_boxes (player_id INTEGER NOT NULL, PRIMARY KEY(player_id));")
    rescue SQLite3::BusyException
      sleep 0.1
      retry
    end
  end
  def Lich.class_variable_get(*a); nil; end
  def Lich.class_eval(*a);         nil; end
  def Lich.module_eval(*a);        nil; end
  def Lich.log(msg)
    $stderr.puts "#{Time.now.strftime("%Y-%m-%d %H:%M:%S")}: #{msg}"
  end
  def Lich.msgbox(args)
    if defined?(Win32)
      if args[:buttons] == :ok_cancel
        buttons = Win32::MB_OKCANCEL
      elsif args[:buttons] == :yes_no
        buttons = Win32::MB_YESNO
      else
        buttons = Win32::MB_OK
      end
      if args[:icon] == :error
        icon = Win32::MB_ICONERROR
      elsif args[:icon] == :question
        icon = Win32::MB_ICONQUESTION
      elsif args[:icon] == :warning
        icon = Win32::MB_ICONWARNING
      else
        icon = 0
      end
      args[:title] ||= "Lich v#{LICH_VERSION}"
      r = Win32.MessageBox(:lpText => args[:message], :lpCaption => args[:title], :uType => (buttons|icon))
      if r == Win32::IDIOK
        return :ok
      elsif r == Win32::IDICANCEL
        return :cancel
      elsif r == Win32::IDIYES
        return :yes
      elsif r == Win32::IDINO
        return :no
      else
        return nil
      end
    elsif defined?(Gtk)
      if args[:buttons] == :ok_cancel
        buttons = Gtk::MessageDialog::BUTTONS_OK_CANCEL
      elsif args[:buttons] == :yes_no
        buttons = Gtk::MessageDialog::BUTTONS_YES_NO
      else
        buttons = Gtk::MessageDialog::BUTTONS_OK
      end
      if args[:icon] == :error
        type = Gtk::MessageDialog::ERROR
      elsif args[:icon] == :question
        type = Gtk::MessageDialog::QUESTION
      elsif args[:icon] == :warning
        type = Gtk::MessageDialog::WARNING
      else
        type = Gtk::MessageDialog::INFO
      end
      dialog = Gtk::MessageDialog.new(nil, Gtk::Dialog::MODAL, type, buttons, args[:message])
      args[:title] ||= "Lich v#{LICH_VERSION}"
      dialog.title = args[:title]
      response = nil
      dialog.run { |r|
        response = r
        dialog.destroy
      }
      if response == Gtk::Dialog::RESPONSE_OK
        return :ok
      elsif response == Gtk::Dialog::RESPONSE_CANCEL
        return :cancel
      elsif response == Gtk::Dialog::RESPONSE_YES
        return :yes
      elsif response == Gtk::Dialog::RESPONSE_NO
        return :no
      else
        return nil
      end
    elsif $stdout.isatty
      $stdout.puts(args[:message])
      return nil
    end
  end
  def Lich.get_simu_launcher
    if defined?(Win32)
      begin
        launcher_key = Win32.RegOpenKeyEx(:hKey => Win32::HKEY_LOCAL_MACHINE, :lpSubKey => 'Software\\Classes\\Simutronics.Autolaunch\\Shell\\Open\\command', :samDesired => (Win32::KEY_ALL_ACCESS|Win32::KEY_WOW64_32KEY))[:phkResult]
        launcher_cmd = Win32.RegQueryValueEx(:hKey => launcher_key, :lpValueName => 'RealCommand')[:lpData]
        if launcher_cmd.nil? or launcher_cmd.empty?
          launcher_cmd = Win32.RegQueryValueEx(:hKey => launcher_key)[:lpData]
        end
        return launcher_cmd
        Lich.log 'returned #{launcher_cmd}'
      ensure
        Win32.RegCloseKey(:hKey => launcher_key) rescue nil
      end
    elsif defined?(Wine)
      launcher_cmd = Wine.registry_gets('HKEY_LOCAL_MACHINE\\Software\\Classes\\Simutronics.Autolaunch\\Shell\\Open\\command\\RealCommand')
      unless launcher_cmd and not launcher_cmd.empty?
        launcher_cmd = Wine.registry_gets('HKEY_LOCAL_MACHINE\\Software\\Classes\\Simutronics.Autolaunch\\Shell\\Open\\command\\')
      end
      return launcher_cmd
    else
      return nil
    end
  end
  def Lich.link_to_sge
    if defined?(Win32)
      if Win32.admin?
        begin
          launcher_key = Win32.RegOpenKeyEx(:hKey => Win32::HKEY_LOCAL_MACHINE, :lpSubKey => 'Software\\Simutronics\\Launcher', :samDesired => (Win32::KEY_ALL_ACCESS|Win32::KEY_WOW64_32KEY))[:phkResult]
          r = Win32.RegQueryValueEx(:hKey => launcher_key, :lpValueName => 'RealDirectory')
          if (r[:return] == 0) and not r[:lpData].empty?
            # already linked
            return true
          end
          r = Win32.GetModuleFileName
          unless r[:return] > 0
            # fixme
            return false
          end
          new_launcher_dir = "\"#{r[:lpFilename]}\" \"#{File.expand_path($PROGRAM_NAME)}\" "
          r = Win32.RegQueryValueEx(:hKey => launcher_key, :lpValueName => 'Directory')
          launcher_dir = r[:lpData]
          r = Win32.RegSetValueEx(:hKey => launcher_key, :lpValueName => 'RealDirectory', :dwType => Win32::REG_SZ, :lpData => launcher_dir)
          return false unless (r == 0)
          r = Win32.RegSetValueEx(:hKey => launcher_key, :lpValueName => 'Directory', :dwType => Win32::REG_SZ, :lpData => new_launcher_dir)
          return (r == 0)
        ensure
          Win32.RegCloseKey(:hKey => launcher_key) rescue nil
        end
      else
        begin
          r = Win32.GetModuleFileName
          file = ((r[:return] > 0) ? r[:lpFilename] : 'rubyw.exe')
          params = "#{$PROGRAM_NAME.split(/\/|\\/).last} --link-to-sge"
          r = Win32.ShellExecuteEx(:lpVerb => 'runas', :lpFile => file, :lpDirectory => LICH_DIR.tr("/", "\\"), :lpParameters => params, :fMask => Win32::SEE_MASK_NOCLOSEPROCESS)
          if r[:return] > 0
            process_id = r[:hProcess]
            sleep 0.2 while Win32.GetExitCodeProcess(:hProcess => process_id)[:lpExitCode] == Win32::STILL_ACTIVE
            sleep 3
          else
            Win32.ShellExecute(:lpOperation => 'runas', :lpFile => file, :lpDirectory => LICH_DIR.tr("/", "\\"), :lpParameters => params)
            sleep 6
          end
        rescue
          Lich.msgbox(:message => $!)
        end
      end
    elsif defined?(Wine)
      launch_dir = Wine.registry_gets('HKEY_LOCAL_MACHINE\\Software\\Simutronics\\Launcher\\Directory')
      return false unless launch_dir
      lich_launch_dir = "#{File.expand_path($PROGRAM_NAME)} --wine=#{Wine::BIN} --wine-prefix=#{Wine::PREFIX}  "
      result = true
      if launch_dir
        if launch_dir =~ /lich/i
          $stdout.puts "--- warning: Lich appears to already be installed to the registry"
          Lich.log "warning: Lich appears to already be installed to the registry"
          Lich.log 'info: launch_dir: ' + launch_dir
        else
          result = result && Wine.registry_puts('HKEY_LOCAL_MACHINE\\Software\\Simutronics\\Launcher\\RealDirectory', launch_dir)
          result = result && Wine.registry_puts('HKEY_LOCAL_MACHINE\\Software\\Simutronics\\Launcher\\Directory', lich_launch_dir)
        end
      end
      return result
    else
      return false
    end
  end
  def Lich.unlink_from_sge
    if defined?(Win32)
      if Win32.admin?
        begin
          launcher_key = Win32.RegOpenKeyEx(:hKey => Win32::HKEY_LOCAL_MACHINE, :lpSubKey => 'Software\\Simutronics\\Launcher', :samDesired => (Win32::KEY_ALL_ACCESS|Win32::KEY_WOW64_32KEY))[:phkResult]
          real_directory = Win32.RegQueryValueEx(:hKey => launcher_key, :lpValueName => 'RealDirectory')[:lpData]
          if real_directory.nil? or real_directory.empty?
            # not linked
            return true
          end
          r = Win32.RegSetValueEx(:hKey => launcher_key, :lpValueName => 'Directory', :dwType => Win32::REG_SZ, :lpData => real_directory)
          return false unless (r == 0)
          r = Win32.RegDeleteValue(:hKey => launcher_key, :lpValueName => 'RealDirectory')
          return (r == 0)
        ensure
          Win32.RegCloseKey(:hKey => launcher_key) rescue nil
        end
      else
        begin
          r = Win32.GetModuleFileName
          file = ((r[:return] > 0) ? r[:lpFilename] : 'rubyw.exe')
          params = "#{$PROGRAM_NAME.split(/\/|\\/).last} --unlink-from-sge"
          r = Win32.ShellExecuteEx(:lpVerb => 'runas', :lpFile => file, :lpDirectory => LICH_DIR.tr("/", "\\"), :lpParameters => params, :fMask => Win32::SEE_MASK_NOCLOSEPROCESS)
          if r[:return] > 0
            process_id = r[:hProcess]
            sleep 0.2 while Win32.GetExitCodeProcess(:hProcess => process_id)[:lpExitCode] == Win32::STILL_ACTIVE
            sleep 3
          else
            Win32.ShellExecute(:lpOperation => 'runas', :lpFile => file, :lpDirectory => LICH_DIR.tr("/", "\\"), :lpParameters => params)
            sleep 6
          end
        rescue
          Lich.msgbox(:message => $!)
        end
      end
    elsif defined?(Wine)
      real_launch_dir = Wine.registry_gets('HKEY_LOCAL_MACHINE\\Software\\Simutronics\\Launcher\\RealDirectory')
      result = true
      if real_launch_dir and not real_launch_dir.empty?
        result = result && Wine.registry_puts('HKEY_LOCAL_MACHINE\\Software\\Simutronics\\Launcher\\Directory', real_launch_dir)
        result = result && Wine.registry_puts('HKEY_LOCAL_MACHINE\\Software\\Simutronics\\Launcher\\RealDirectory', '')
      end
      return result
    else
      return false
    end
  end
  def Lich.link_to_sal
    if defined?(Win32)
      if Win32.admin?
        begin
          # fixme: 64 bit browsers?
          launcher_key = Win32.RegOpenKeyEx(:hKey => Win32::HKEY_LOCAL_MACHINE, :lpSubKey => 'Software\\Classes\\Simutronics.Autolaunch\\Shell\\Open\\command', :samDesired => (Win32::KEY_ALL_ACCESS|Win32::KEY_WOW64_32KEY))[:phkResult]
          r = Win32.RegQueryValueEx(:hKey => launcher_key, :lpValueName => 'RealCommand')
          if (r[:return] == 0) and not r[:lpData].empty?
            # already linked
            return true
          end
          r = Win32.GetModuleFileName
          unless r[:return] > 0
            # fixme
            return false
          end
          new_launcher_cmd = "\"#{r[:lpFilename]}\" \"#{File.expand_path($PROGRAM_NAME)}\" %1"
          r = Win32.RegQueryValueEx(:hKey => launcher_key)
          launcher_cmd = r[:lpData]
          r = Win32.RegSetValueEx(:hKey => launcher_key, :lpValueName => 'RealCommand', :dwType => Win32::REG_SZ, :lpData => launcher_cmd)
          return false unless (r == 0)
          r = Win32.RegSetValueEx(:hKey => launcher_key, :dwType => Win32::REG_SZ, :lpData => new_launcher_cmd)
          return (r == 0)
        ensure
          Win32.RegCloseKey(:hKey => launcher_key) rescue nil
        end
      else
        begin
          r = Win32.GetModuleFileName
          file = ((r[:return] > 0) ? r[:lpFilename] : 'rubyw.exe')
          params = "#{$PROGRAM_NAME.split(/\/|\\/).last} --link-to-sal"
          r = Win32.ShellExecuteEx(:lpVerb => 'runas', :lpFile => file, :lpDirectory => LICH_DIR.tr("/", "\\"), :lpParameters => params, :fMask => Win32::SEE_MASK_NOCLOSEPROCESS)
          if r[:return] > 0
            process_id = r[:hProcess]
            sleep 0.2 while Win32.GetExitCodeProcess(:hProcess => process_id)[:lpExitCode] == Win32::STILL_ACTIVE
            sleep 3
          else
            Win32.ShellExecute(:lpOperation => 'runas', :lpFile => file, :lpDirectory => LICH_DIR.tr("/", "\\"), :lpParameters => params)
            sleep 6
          end
        rescue
          Lich.msgbox(:message => $!)
        end
      end
    elsif defined?(Wine)
      launch_cmd = Wine.registry_gets('HKEY_LOCAL_MACHINE\\Software\\Classes\\Simutronics.Autolaunch\\Shell\\Open\\command\\')
      return false unless launch_cmd
      new_launch_cmd = "#{File.expand_path($PROGRAM_NAME)} --wine=#{Wine::BIN} --wine-prefix=#{Wine::PREFIX} %1"
      result = true
      if launch_cmd
        if launch_cmd =~ /lich/i
          $stdout.puts "--- warning: Lich appears to already be installed to the registry"
          Lich.log "warning: Lich appears to already be installed to the registry"
          Lich.log 'info: launch_cmd: ' + launch_cmd
        else
          result = result && Wine.registry_puts('HKEY_LOCAL_MACHINE\\Software\\Classes\\Simutronics.Autolaunch\\Shell\\Open\\command\\RealCommand', launch_cmd)
          result = result && Wine.registry_puts('HKEY_LOCAL_MACHINE\\Software\\Classes\\Simutronics.Autolaunch\\Shell\\Open\\command\\', new_launch_cmd)
        end
      end
      return result
    else
      return false
    end
  end
  def Lich.unlink_from_sal
    if defined?(Win32)
      if Win32.admin?
        begin
          launcher_key = Win32.RegOpenKeyEx(:hKey => Win32::HKEY_LOCAL_MACHINE, :lpSubKey => 'Software\\Classes\\Simutronics.Autolaunch\\Shell\\Open\\command', :samDesired => (Win32::KEY_ALL_ACCESS|Win32::KEY_WOW64_32KEY))[:phkResult]
          real_directory = Win32.RegQueryValueEx(:hKey => launcher_key, :lpValueName => 'RealCommand')[:lpData]
          if real_directory.nil? or real_directory.empty?
            # not linked
            return true
          end
          r = Win32.RegSetValueEx(:hKey => launcher_key, :dwType => Win32::REG_SZ, :lpData => real_directory)
          return false unless (r == 0)
          r = Win32.RegDeleteValue(:hKey => launcher_key, :lpValueName => 'RealCommand')
          return (r == 0)
        ensure
          Win32.RegCloseKey(:hKey => launcher_key) rescue nil
        end
      else
        begin
          r = Win32.GetModuleFileName
          file = ((r[:return] > 0) ? r[:lpFilename] : 'rubyw.exe')
          params = "#{$PROGRAM_NAME.split(/\/|\\/).last} --unlink-from-sal"
          r = Win32.ShellExecuteEx(:lpVerb => 'runas', :lpFile => file, :lpDirectory => LICH_DIR.tr("/", "\\"), :lpParameters => params, :fMask => Win32::SEE_MASK_NOCLOSEPROCESS)
          if r[:return] > 0
            process_id = r[:hProcess]
            sleep 0.2 while Win32.GetExitCodeProcess(:hProcess => process_id)[:lpExitCode] == Win32::STILL_ACTIVE
            sleep 3
          else
            Win32.ShellExecute(:lpOperation => 'runas', :lpFile => file, :lpDirectory => LICH_DIR.tr("/", "\\"), :lpParameters => params)
            sleep 6
          end
        rescue
          Lich.msgbox(:message => $!)
        end
      end
    elsif defined?(Wine)
      real_launch_cmd = Wine.registry_gets('HKEY_LOCAL_MACHINE\\Software\\Classes\\Simutronics.Autolaunch\\Shell\\Open\\command\\RealCommand')
      result = true
      if real_launch_cmd and not real_launch_cmd.empty?
        result = result && Wine.registry_puts('HKEY_LOCAL_MACHINE\\Software\\Classes\\Simutronics.Autolaunch\\Shell\\Open\\command\\', real_launch_cmd)
        result = result && Wine.registry_puts('HKEY_LOCAL_MACHINE\\Software\\Classes\\Simutronics.Autolaunch\\Shell\\Open\\command\\RealCommand', '')
      end
      return result
    else
      return false
    end
  end
  def Lich.hosts_file
    Lich.find_hosts_file if @@hosts_file.nil?
    return @@hosts_file
  end
  def Lich.find_hosts_file
    if defined?(Win32)
      begin
        key = Win32.RegOpenKeyEx(:hKey => Win32::HKEY_LOCAL_MACHINE, :lpSubKey => 'System\\CurrentControlSet\\Services\\Tcpip\\Parameters', :samDesired => Win32::KEY_READ)[:phkResult]
        hosts_path = Win32.RegQueryValueEx(:hKey => key, :lpValueName => 'DataBasePath')[:lpData]
      ensure
        Win32.RegCloseKey(:hKey => key) rescue nil
      end
      if hosts_path
        windir = (ENV['windir'] || ENV['SYSTEMROOT'] || 'c:\windows')
        hosts_path.gsub('%SystemRoot%', windir)
        hosts_file = "#{hosts_path}\\hosts"
        if File.exists?(hosts_file)
          return (@@hosts_file = hosts_file)
        end
      end
      if (windir = (ENV['windir'] || ENV['SYSTEMROOT'])) and File.exists?("#{windir}\\system32\\drivers\\etc\\hosts")
        return (@@hosts_file = "#{windir}\\system32\\drivers\\etc\\hosts")
      end
      for drive in ['C','D','E','F','G','H','I','J','K','L','M','N','O','P','Q','R','S','T','U','V','W','X','Y','Z']
        for windir in ['winnt','windows']
          if File.exists?("#{drive}:\\#{windir}\\system32\\drivers\\etc\\hosts")
            return (@@hosts_file = "#{drive}:\\#{windir}\\system32\\drivers\\etc\\hosts")
          end
        end
      end
    else # Linux/Mac
      if File.exists?('/etc/hosts')
        return (@@hosts_file = '/etc/hosts')
      elsif File.exists?('/private/etc/hosts')
        return (@@hosts_file = '/private/etc/hosts')
      end
    end
    return (@@hosts_file = false)
  end
  def Lich.modify_hosts(game_host)
    if Lich.hosts_file and File.exists?(Lich.hosts_file)
      at_exit { Lich.restore_hosts }
      Lich.restore_hosts
      if File.exists?("#{Lich.hosts_file}.bak")
        return false
      end
      begin
        # copy hosts to hosts.bak
        File.open("#{Lich.hosts_file}.bak", 'w') { |hb| File.open(Lich.hosts_file) { |h| hb.write(h.read) } }
      rescue
        File.unlink("#{Lich.hosts_file}.bak") if File.exists?("#{Lich.hosts_file}.bak")
        return false
      end
      File.open(Lich.hosts_file, 'a') { |f| f.write "\r\n127.0.0.1\t\t#{game_host}" }
      return true
    else
      return false
    end
  end
  def Lich.restore_hosts
    if Lich.hosts_file and File.exists?(Lich.hosts_file)
      begin
        # fixme: use rename instead?  test rename on windows
        if File.exists?("#{Lich.hosts_file}.bak")
          File.open("#{Lich.hosts_file}.bak") { |infile|
            File.open(Lich.hosts_file, 'w') { |outfile|
              outfile.write(infile.read)
            }
          }
          File.unlink "#{Lich.hosts_file}.bak"
        end
      rescue
        $stdout.puts "--- error: restore_hosts: #{$!}"
        Lich.log "error: restore_hosts: #{$!}\n\t#{$!.backtrace.join("\n\t")}"
        exit(1)
      end
    end
  end
  def Lich.inventory_boxes(player_id)
    begin
      v = Lich.db.get_first_value('SELECT player_id FROM enable_inventory_boxes WHERE player_id=?;', player_id.to_i)
    rescue SQLite3::BusyException
      sleep 0.1
      retry
    end
    if v
      true
    else
      false
    end
  end
  def Lich.set_inventory_boxes(player_id, enabled)
    if enabled
      begin
        Lich.db.execute('INSERT OR REPLACE INTO enable_inventory_boxes values(?);', player_id.to_i)
      rescue SQLite3::BusyException
        sleep 0.1
        retry
      end
    else
      begin
        Lich.db.execute('DELETE FROM enable_inventory_boxes where player_id=?;', player_id.to_i)
      rescue SQLite3::BusyException
        sleep 0.1
        retry
      end
    end
    nil
  end
  def Lich.win32_launch_method
    begin
      val = Lich.db.get_first_value("SELECT value FROM lich_settings WHERE name='win32_launch_method';")
    rescue SQLite3::BusyException
      sleep 0.1
      retry
    end
    val
  end
  def Lich.win32_launch_method=(val)
    begin
      Lich.db.execute("INSERT OR REPLACE INTO lich_settings(name,value) values('win32_launch_method',?);", val.to_s.encode('UTF-8'))
    rescue SQLite3::BusyException
      sleep 0.1
      retry
    end
    nil
  end
  def Lich.fix_game_host_port(gamehost,gameport)
    if (gamehost == 'gs-plat.simutronics.net') and (gameport.to_i == 10121)
      gamehost = 'storm.gs4.game.play.net'
      gameport = 10124
    elsif (gamehost == 'gs3.simutronics.net') and (gameport.to_i == 4900)
      gamehost = 'storm.gs4.game.play.net'
      gameport = 10024
    elsif (gamehost == 'gs4.simutronics.net') and (gameport.to_i == 10321)
      game_host = 'storm.gs4.game.play.net'
      game_port = 10324
    elsif (gamehost == 'prime.dr.game.play.net') and (gameport.to_i == 4901)
      gamehost = 'dr.simutronics.net'
      gameport = 11024
    end
    [ gamehost, gameport ]
  end
  def Lich.break_game_host_port(gamehost,gameport)
    if (gamehost == 'storm.gs4.game.play.net') and (gameport.to_i == 10324)
      gamehost = 'gs4.simutronics.net'
      gameport = 10321
    elsif (gamehost == 'storm.gs4.game.play.net') and (gameport.to_i == 10124)
      gamehost = 'gs-plat.simutronics.net'
      gameport = 10121
    elsif (gamehost == 'storm.gs4.game.play.net') and (gameport.to_i == 10024)
      gamehost = 'gs3.simutronics.net'
      gameport = 4900
    elsif (gamehost == 'storm.gs4.game.play.net') and (gameport.to_i == 10324)
      game_host = 'gs4.simutronics.net'
      game_port = 10321
    elsif (gamehost == 'dr.simutronics.net') and (gameport.to_i == 11024)
      gamehost = 'prime.dr.game.play.net'
      gameport = 4901
    end
    [ gamehost, gameport ]
  end
end

class NilClass
  def dup
    nil
  end
  def method_missing(*args)
    nil
  end
  def split(*val)
    Array.new
  end
  def to_s
    ""
  end
  def strip
    ""
  end
  def +(val)
    val
  end
  def closed?
    true
  end
end

class Numeric
  def as_time
    sprintf("%d:%02d:%02d", (self / 60).truncate, self.truncate % 60, ((self % 1) * 60).truncate)
  end
  def with_commas
    self.to_s.reverse.scan(/(?:\d*\.)?\d{1,3}-?/).join(',').reverse
  end
end

class TrueClass
  def method_missing(*usersave)
    true
  end
end

class FalseClass
  def method_missing(*usersave)
    nil
  end
end

class String
  @@elevated_untaint = proc { |what| what.orig_untaint }
  alias :orig_untaint :untaint
  def untaint
    @@elevated_untaint.call(self)
  end
  def to_s
    self.dup
  end
  def stream
    @stream
  end
  def stream=(val)
    @stream ||= val
  end
end

class StringProc
  def initialize(string)
    @string = string
    @string.untaint
  end
  def kind_of?(type)
    Proc.new {}.kind_of? type
  end
  def class
    Proc
  end
  def call(*a)
    proc { begin; $SAFE = 3; rescue; nil; end; eval(@string) }.call
  end
  def _dump(d=nil)
    @string
  end
  def inspect
    "StringProc.new(#{@string.inspect})"
  end
  def to_json(*args)
    ";e #{_dump}".to_json(args)
  end
end

class SynchronizedSocket
  def initialize(o)
    @delegate = o
    @mutex = Mutex.new
    self
  end
  def puts(*args, &block)
    @mutex.synchronize {
      @delegate.puts *args, &block
    }
  end
  def write(*args, &block)
    @mutex.synchronize {
      @delegate.write *args, &block
    }
  end
  def method_missing(method, *args, &block)
    @delegate.__send__ method, *args, &block
  end
end

class LimitedArray < Array
  attr_accessor :max_size
  def initialize(size=0, obj=nil)
    @max_size = 200
    super
  end
  def push(line)
    self.shift while self.length >= @max_size
    super
  end
  def shove(line)
    push(line)
  end
  def history
    Array.new
  end
end

require_relative("./lib/xmlparser.rb")

class UpstreamHook
  @@upstream_hooks ||= Hash.new
  def UpstreamHook.add(name, action)
    unless action.class == Proc
      echo "UpstreamHook: not a Proc (#{action})"
      return false
    end
    @@upstream_hooks[name] = action
  end
  def UpstreamHook.run(client_string)
    for key in @@upstream_hooks.keys
      begin
        client_string = @@upstream_hooks[key].call(client_string)
      rescue
        @@upstream_hooks.delete(key)
        respond "--- Lich: UpstreamHook: #{$!}"
        respond $!.backtrace.first
      end
      return nil if client_string.nil?
    end
    return client_string
  end
  def UpstreamHook.remove(name)
    @@upstream_hooks.delete(name)
  end
  def UpstreamHook.list
    @@upstream_hooks.keys.dup
  end
end

class DownstreamHook
  @@downstream_hooks ||= Hash.new
  def DownstreamHook.add(name, action)
    unless action.class == Proc
      echo "DownstreamHook: not a Proc (#{action})"
      return false
    end
    @@downstream_hooks[name] = action
  end
  def DownstreamHook.run(server_string)
    for key in @@downstream_hooks.keys
      begin
        server_string = @@downstream_hooks[key].call(server_string.dup)
      rescue
        @@downstream_hooks.delete(key)
        respond "--- Lich: DownstreamHook: #{$!}"
        respond $!.backtrace.first
      end
      return nil if server_string.nil?
    end
    return server_string
  end
  def DownstreamHook.remove(name)
    @@downstream_hooks.delete(name)
  end
  def DownstreamHook.list
    @@downstream_hooks.keys.dup
  end
end

module Setting
  @@load = proc { |args|
    unless script = Script.current
      respond '--- error: Setting.load: calling script is unknown'
      respond $!.backtrace[0..2]
      next nil
    end
    if script.class == ExecScript
      respond "--- Lich: error: Setting.load: exec scripts can't have settings"
      respond $!.backtrace[0..2]
      exit
    end
    if args.empty?
      respond '--- error: Setting.load: no setting specified'
      respond $!.backtrace[0..2]
      exit
    end
    if args.any? { |a| a.class != String }
      respond "--- Lich: error: Setting.load: non-string given as setting name"
      respond $!.backtrace[0..2]
      exit
    end
    values = Array.new
    for setting in args
      begin
        v = Lich.db.get_first_value('SELECT value FROM script_setting WHERE script=? AND name=?;', script.name.encode('UTF-8'), setting.encode('UTF-8'))
      rescue SQLite3::BusyException
        sleep 0.1
        retry
      end
      if v.nil?
        values.push(v)
      else
        begin
          values.push(Marshal.load(v))
        rescue
          respond "--- Lich: error: Setting.load: #{$!}"
          respond $!.backtrace[0..2]
          exit
        end
      end
    end
    if args.length == 1
      next values[0]
    else
      next values
    end
  }
  @@save = proc { |hash|
    unless script = Script.current
      respond '--- error: Setting.save: calling script is unknown'
      respond $!.backtrace[0..2]
      next nil
    end
    if script.class == ExecScript
      respond "--- Lich: error: Setting.load: exec scripts can't have settings"
      respond $!.backtrace[0..2]
      exit
    end
    if hash.class != Hash
      respond "--- Lich: error: Setting.save: invalid arguments: use Setting.save('setting1' => 'value1', 'setting2' => 'value2')"
      respond $!.backtrace[0..2]
      exit
    end
    if hash.empty?
      next nil
    end
    if hash.keys.any? { |k| k.class != String }
      respond "--- Lich: error: Setting.save: non-string given as a setting name"
      respond $!.backtrace[0..2]
      exit
    end
    if hash.length > 1
      begin
        Lich.db.execute('BEGIN')
      rescue SQLite3::BusyException
        sleep 0.1
        retry
      end
    end
    hash.each { |setting,value|
      begin
        if value.nil?
          begin
            Lich.db.execute('DELETE FROM script_setting WHERE script=? AND name=?;', script.name.encode('UTF-8'), setting.encode('UTF-8'))
          rescue SQLite3::BusyException
            sleep 0.1
            retry
          end
        else
          v = SQLite3::Blob.new(Marshal.dump(value))
          begin
            Lich.db.execute('INSERT OR REPLACE INTO script_setting(script,name,value) VALUES(?,?,?);', script.name.encode('UTF-8'), setting.encode('UTF-8'), v)
          rescue SQLite3::BusyException
            sleep 0.1
            retry
          end
        end
      rescue SQLite3::BusyException
        sleep 0.1
        retry
      end
    }
    if hash.length > 1
      begin
        Lich.db.execute('END')
      rescue SQLite3::BusyException
        sleep 0.1
        retry
      end
    end
    true
  }
  @@list = proc {
    unless script = Script.current
      respond '--- error: Setting: unknown calling script'
      next nil
    end
    if script.class == ExecScript
      respond "--- Lich: error: Setting.load: exec scripts can't have settings"
      respond $!.backtrace[0..2]
      exit
    end
    begin
      rows = Lich.db.execute('SELECT name FROM script_setting WHERE script=?;', script.name.encode('UTF-8'))
    rescue SQLite3::BusyException
      sleep 0.1
      retry
    end
    if rows
      # fixme
      next rows.inspect
    else
      next nil
    end
  }
  def Setting.load(*args)
    @@load.call(args)
  end
  def Setting.save(hash)
    @@save.call(hash)
  end
  def Setting.list
    @@list.call
  end
end

module GameSetting
  def GameSetting.load(*args)
    Setting.load(args.collect { |a| "#{XMLData.game}:#{a}" })
  end
  def GameSetting.save(hash)
    game_hash = Hash.new
    hash.each_pair { |k,v| game_hash["#{XMLData.game}:#{k}"] = v }
    Setting.save(game_hash)
  end
end

module CharSetting
  def CharSetting.load(*args)
    Setting.load(args.collect { |a| "#{XMLData.game}:#{XMLData.name}:#{a}" })
  end
  def CharSetting.save(hash)
    game_hash = Hash.new
    hash.each_pair { |k,v| game_hash["#{XMLData.game}:#{XMLData.name}:#{k}"] = v }
    Setting.save(game_hash)
  end
end

module Settings
  settings    = Hash.new
  md5_at_load = Hash.new
  mutex       = Mutex.new
  @@settings = proc { |scope|
    unless script = Script.current
      respond '--- error: Settings: unknown calling script'
      next nil
    end
    unless scope =~ /^#{XMLData.game}\:#{XMLData.name}$|^#{XMLData.game}$|^\:$/
      respond '--- error: Settings: invalid scope'
      next nil
    end
    mutex.synchronize {
      unless settings[script.name] and settings[script.name][scope]
        begin
          _hash = Lich.db.get_first_value('SELECT hash FROM script_auto_settings WHERE script=? AND scope=?;', script.name.encode('UTF-8'), scope.encode('UTF-8'))
        rescue SQLite3::BusyException
          sleep 0.1
          retry
        end
        settings[script.name] ||= Hash.new
        if _hash.nil?
          settings[script.name][scope] = Hash.new
        else
          begin
            hash = Marshal.load(_hash)
          rescue
            respond "--- Lich: error: #{$!}"
            respond $!.backtrace[0..1]
            exit
          end
          settings[script.name][scope] = hash
        end
        md5_at_load[script.name] ||= Hash.new
        md5_at_load[script.name][scope] = Digest::MD5.hexdigest(settings[script.name][scope].to_s)
      end
    }
    settings[script.name][scope]
  }
  @@save = proc {
    mutex.synchronize {
      sql_began = false
      settings.each_pair { |script_name,scopedata|
        scopedata.each_pair { |scope,data|
          if Digest::MD5.hexdigest(data.to_s) != md5_at_load[script_name][scope]
            unless sql_began
              begin
                Lich.db.execute('BEGIN')
              rescue SQLite3::BusyException
                sleep 0.1
                retry
              end
              sql_began = true
            end
            blob = SQLite3::Blob.new(Marshal.dump(data))
            begin
              Lich.db.execute('INSERT OR REPLACE INTO script_auto_settings(script,scope,hash) VALUES(?,?,?);', script_name.encode('UTF-8'), scope.encode('UTF-8'), blob)
            rescue SQLite3::BusyException
              sleep 0.1
              retry
            rescue
              respond "--- Lich: error: #{$!}"
              respond $!.backtrace[0..1]
              next
            end
          end
        }
        unless Script.running?(script_name)
          settings.delete(script_name)
          md5_at_load.delete(script_name)
        end
      }
      if sql_began
        begin
          Lich.db.execute('END')
        rescue SQLite3::BusyException
          sleep 0.1
          retry
        end
      end
    }
  }
  Thread.new {
    loop {
      sleep 300
      begin
        @@save.call
      rescue
        Lich.log "error: #{$!}\n\t#{$!.backtrace.join("\n\t")}"
        respond "--- Lich: error: #{$!}\n\t#{$!.backtrace[0..1].join("\n\t")}"
      end
    }
  }
  def Settings.[](name)
    @@settings.call(':')[name]
  end
  def Settings.[]=(name, value)
    @@settings.call(':')[name] = value
  end
  def Settings.to_hash(scope=':')
    @@settings.call(scope)
  end
  def Settings.char
    @@settings.call("#{XMLData.game}:#{XMLData.name}")
  end
  def Settings.save
    @@save.call
  end
end

module GameSettings
  def GameSettings.[](name)
    Settings.to_hash(XMLData.game)[name]
  end
  def GameSettings.[]=(name, value)
    Settings.to_hash(XMLData.game)[name] = value
  end
  def GameSettings.to_hash
    Settings.to_hash(XMLData.game)
  end
end

module CharSettings
  def CharSettings.[](name)
    Settings.to_hash("#{XMLData.game}:#{XMLData.name}")[name]
  end
  def CharSettings.[]=(name, value)
    Settings.to_hash("#{XMLData.game}:#{XMLData.name}")[name] = value
  end
  def CharSettings.to_hash
    Settings.to_hash("#{XMLData.game}:#{XMLData.name}")
  end
end

module Vars
  @@vars   = Hash.new
  md5      = nil
  mutex    = Mutex.new
  @@loaded = false
  @@load = proc {
    mutex.synchronize {
      unless @@loaded
        begin
          h = Lich.db.get_first_value('SELECT hash FROM uservars WHERE scope=?;', "#{XMLData.game}:#{XMLData.name}".encode('UTF-8'))
        rescue SQLite3::BusyException
          sleep 0.1
          retry
        end
        if h
          begin
            hash = Marshal.load(h)
            hash.each { |k,v| @@vars[k] = v }
            md5 = Digest::MD5.hexdigest(hash.to_s)
          rescue
            respond "--- Lich: error: #{$!}"
            respond $!.backtrace[0..2]
          end
        end
        @@loaded = true
      end
    }
    nil
  }
  @@save = proc {
    mutex.synchronize {
      if @@loaded
        if Digest::MD5.hexdigest(@@vars.to_s) != md5
          md5 = Digest::MD5.hexdigest(@@vars.to_s)
          blob = SQLite3::Blob.new(Marshal.dump(@@vars))
          begin
            Lich.db.execute('INSERT OR REPLACE INTO uservars(scope,hash) VALUES(?,?);', "#{XMLData.game}:#{XMLData.name}".encode('UTF-8'), blob)
          rescue SQLite3::BusyException
            sleep 0.1
            retry
          end
        end
      end
    }
    nil
  }
  Thread.new {
    loop {
      sleep 300
      begin
        @@save.call
      rescue
        Lich.log "error: #{$!}\n\t#{$!.backtrace.join("\n\t")}"
        respond "--- Lich: error: #{$!}\n\t#{$!.backtrace[0..1].join("\n\t")}"
      end
    }
  }
  def Vars.[](name)
    @@load.call unless @@loaded
    @@vars[name]
  end
  def Vars.[]=(name, val)
    @@load.call unless @@loaded
    if val.nil?
      @@vars.delete(name)
    else
      @@vars[name] = val
    end
  end
  def Vars.list
    @@load.call unless @@loaded
    @@vars.dup
  end
  def Vars.save
    @@save.call
  end
  def Vars.method_missing(arg1, arg2='')
    @@load.call unless @@loaded
    if arg1[-1,1] == '='
      if arg2.nil?
        @@vars.delete(arg1.to_s.chop)
      else
        @@vars[arg1.to_s.chop] = arg2
      end
    else
      @@vars[arg1.to_s]
    end
  end
end

#
# script bindings are convoluted, but don't change them without testing if:
#    class methods such as Script.start and ExecScript.start become accessible without specifying the class name (which is just a syptom of a problem that will break scripts)
#    local variables become shared between scripts
#    local variable 'file' is shared between scripts, even though other local variables aren't
#    defined methods are instantly inaccessible
# also, don't put 'untrusted' in the name of the untrusted binding; it shows up in error messages and makes people think the error is caused by not trusting the script
#
class Scripting
  def script
    Proc.new {}.binding
  end
end
def _script
  Proc.new {}.binding
end

TRUSTED_SCRIPT_BINDING = proc { _script }

class Script
  @@elevated_script_start = proc { |args|
    if args.empty?
      # fixme: error
      next nil
    elsif args[0].class == String
      script_name = args[0]
      if args[1]
        if args[1].class == String
          script_args = args[1]
          if args[2]
            if args[2].class == Hash
              options = args[2]
            else
              # fixme: error
              next nil
            end
          end
        elsif args[1].class == Hash
          options = args[1]
          script_args = (options[:args] || String.new)
        else
          # fixme: error
          next nil
        end
      else
        options = Hash.new
      end
    elsif args[0].class == Hash
      options = args[0]
      if options[:name]
        script_name = options[:name]
      else
        # fixme: error
        next nil
      end
      script_args = (options[:args] || String.new)
    end
    # fixme: look in wizard script directory
    # fixme: allow subdirectories?
    file_list = Dir.entries(SCRIPT_DIR).delete_if { |fn| (fn == '.') or (fn == '..') }
    file_list = file_list.sort_by { |fn| fn.sub(/[.](lic|rb|cmd|wiz)$/, '')  }
    if file_name = (file_list.find { |val| val =~ /^#{Regexp.escape(script_name)}\.(?:lic|rb|cmd|wiz)(?:\.gz|\.Z)?$/ || val =~ /^#{Regexp.escape(script_name)}\.(?:lic|rb|cmd|wiz)(?:\.gz|\.Z)?$/i } || file_list.find { |val| val =~ /^#{Regexp.escape(script_name)}[^.]+\.(?i:lic|rb|cmd|wiz)(?:\.gz|\.Z)?$/ } || file_list.find { |val| val =~ /^#{Regexp.escape(script_name)}[^.]+\.(?:lic|rb|cmd|wiz)(?:\.gz|\.Z)?$/i })
      script_name = file_name.sub(/\..{1,3}$/, '')
    end
    file_list = nil
    if file_name.nil?
      respond "--- Lich: could not find script '#{script_name}' in directory #{SCRIPT_DIR}"
      next nil
    end
    if (options[:force] != true) and (Script.running + Script.hidden).find { |s| s.name =~ /^#{Regexp.escape(script_name)}$/i }
      respond "--- Lich: #{script_name} is already running (use #{$clean_lich_char}force [scriptname] if desired)."
      next nil
    end
    begin
      if file_name =~ /\.(?:cmd|wiz)(?:\.gz)?$/i
        trusted = false
        script_obj = WizardScript.new("#{SCRIPT_DIR}/#{file_name}", script_args)
      else
        if script_obj.labels.length > 1
          trusted = false
        elsif proc { begin; $SAFE = 3; true; rescue; false; end }.call
        begin
          trusted = Lich.db.get_first_value('SELECT name FROM trusted_scripts WHERE name=?;', script_name.encode('UTF-8'))
        rescue SQLite3::BusyException
          sleep 0.1
          retry
        end
        else
          trusted = true
        end
        script_obj = Script.new(:file => "#{SCRIPT_DIR}/#{file_name}", :args => script_args, :quiet => options[:quiet])
      end
      if trusted
        script_binding = TRUSTED_SCRIPT_BINDING.call
      else
        script_binding = Scripting.new.script
      end
    rescue
      respond "--- Lich: error: #{$!}\n\t#{$!.backtrace.join("\n\t")}"
      next nil
    end
    unless script_obj
      respond "--- Lich: error: failed to start script (#{script_name})"
      next nil
    end
    script_obj.quiet = true if options[:quiet]
    new_thread = Thread.new {
      100.times { break if Script.current == script_obj; sleep 0.01 }
      if script = Script.current
        eval('script = Script.current', script_binding, script.name)
        Thread.current.priority = 1
        respond("--- Lich: #{script.name} active.") unless script.quiet
        if trusted
          begin
            eval(script.labels[script.current_label].to_s, script_binding, script.name)
          rescue SystemExit
            nil
          rescue SyntaxError
            respond "--- Lich: error: #{$!}\n\t#{$!.backtrace[0..1].join("\n\t")}"
            Lich.log "error: #{$!}\n\t#{$!.backtrace.join("\n\t")}"
          rescue ScriptError
            respond "--- Lich: error: #{$!}\n\t#{$!.backtrace[0..1].join("\n\t")}"
            Lich.log "error: #{$!}\n\t#{$!.backtrace.join("\n\t")}"
          rescue NoMemoryError
            respond "--- Lich: error: #{$!}\n\t#{$!.backtrace[0..1].join("\n\t")}"
            Lich.log "error: #{$!}\n\t#{$!.backtrace.join("\n\t")}"
          rescue LoadError
            respond "--- Lich: error: #{$!}\n\t#{$!.backtrace[0..1].join("\n\t")}"
            Lich.log "error: #{$!}\n\t#{$!.backtrace.join("\n\t")}"
          rescue SecurityError
            respond "--- Lich: error: #{$!}\n\t#{$!.backtrace[0..1].join("\n\t")}"
            Lich.log "error: #{$!}\n\t#{$!.backtrace.join("\n\t")}"
          rescue ThreadError
            respond "--- Lich: error: #{$!}\n\t#{$!.backtrace[0..1].join("\n\t")}"
            Lich.log "error: #{$!}\n\t#{$!.backtrace.join("\n\t")}"
          rescue SystemStackError
            respond "--- Lich: error: #{$!}\n\t#{$!.backtrace[0..1].join("\n\t")}"
            Lich.log "error: #{$!}\n\t#{$!.backtrace.join("\n\t")}"
          rescue Exception
            if $! == JUMP
              retry if Script.current.get_next_label != JUMP_ERROR
              respond "--- label error: `#{Script.current.jump_label}' was not found, and no `LabelError' label was found!"
              respond $!.backtrace.first
              Lich.log "label error: `#{Script.current.jump_label}' was not found, and no `LabelError' label was found!\n\t#{$!.backtrace.join("\n\t")}"
              Script.current.kill
            else
              respond "--- Lich: error: #{$!}\n\t#{$!.backtrace[0..1].join("\n\t")}"
              Lich.log "error: #{$!}\n\t#{$!.backtrace.join("\n\t")}"
            end
          rescue
            respond "--- Lich: error: #{$!}\n\t#{$!.backtrace[0..1].join("\n\t")}"
            Lich.log "error: #{$!}\n\t#{$!.backtrace.join("\n\t")}"
          ensure
            Script.current.kill
          end
        else
          begin
            while (script = Script.current) and script.current_label
              proc { foo = script.labels[script.current_label]; foo.untaint; begin; $SAFE = 3; rescue; nil; end; eval(foo, script_binding, script.name, 1) }.call
              Script.current.get_next_label
            end
          rescue SystemExit
            nil
          rescue SyntaxError
            respond "--- Lich: error: #{$!}\n\t#{$!.backtrace[0..1].join("\n\t")}"
            Lich.log "error: #{$!}\n\t#{$!.backtrace.join("\n\t")}"
          rescue ScriptError
            respond "--- Lich: error: #{$!}\n\t#{$!.backtrace[0..1].join("\n\t")}"
            Lich.log "error: #{$!}\n\t#{$!.backtrace.join("\n\t")}"
          rescue NoMemoryError
            respond "--- Lich: error: #{$!}\n\t#{$!.backtrace[0..1].join("\n\t")}"
            Lich.log "error: #{$!}\n\t#{$!.backtrace.join("\n\t")}"
          rescue LoadError
            respond "--- Lich: error: #{$!}\n\t#{$!.backtrace[0..1].join("\n\t")}"
            Lich.log "error: #{$!}\n\t#{$!.backtrace.join("\n\t")}"
          rescue SecurityError
            respond "--- Lich: error: #{$!}\n\t#{$!.backtrace[0..1].join("\n\t")}"
            if name = Script.current.name
              respond "--- Lich: review this script (#{name}) to make sure it isn't malicious, and type #{$clean_lich_char}trust #{name}"
            end
            Lich.log "error: #{$!}\n\t#{$!.backtrace.join("\n\t")}"
          rescue ThreadError
            respond "--- Lich: error: #{$!}\n\t#{$!.backtrace[0..1].join("\n\t")}"
            Lich.log "error: #{$!}\n\t#{$!.backtrace.join("\n\t")}"
          rescue SystemStackError
            respond "--- Lich: error: #{$!}\n\t#{$!.backtrace[0..1].join("\n\t")}"
            Lich.log "error: #{$!}\n\t#{$!.backtrace.join("\n\t")}"
          rescue Exception
            if $! == JUMP
              retry if Script.current.get_next_label != JUMP_ERROR
              respond "--- label error: `#{Script.current.jump_label}' was not found, and no `LabelError' label was found!"
              respond $!.backtrace.first
              Lich.log "label error: `#{Script.current.jump_label}' was not found, and no `LabelError' label was found!\n\t#{$!.backtrace.join("\n\t")}"
              Script.current.kill
            else
              respond "--- Lich: error: #{$!}\n\t#{$!.backtrace[0..1].join("\n\t")}"
              Lich.log "error: #{$!}\n\t#{$!.backtrace.join("\n\t")}"
            end
          rescue
            respond "--- Lich: error: #{$!}\n\t#{$!.backtrace[0..1].join("\n\t")}"
            Lich.log "error: #{$!}\n\t#{$!.backtrace.join("\n\t")}"
          ensure
            Script.current.kill
          end
        end
      else
        respond '--- error: out of cheese'
      end
    }
    script_obj.thread_group.add(new_thread)
    script_obj
  }
  @@elevated_exists = proc { |script_name|
    if script_name =~ /\\|\//
      nil
    elsif script_name =~ /\.(?:lic|lich|rb|cmd|wiz)(?:\.gz)?$/i
      File.exists?("#{SCRIPT_DIR}/#{script_name}")
    else
      File.exists?("#{SCRIPT_DIR}/#{script_name}.lic") || File.exists?("#{SCRIPT_DIR}/#{script_name}.lich") || File.exists?("#{SCRIPT_DIR}/#{script_name}.rb") || File.exists?("#{SCRIPT_DIR}/#{script_name}.cmd") || File.exists?("#{SCRIPT_DIR}/#{script_name}.wiz") || File.exists?("#{SCRIPT_DIR}/#{script_name}.lic.gz") || File.exists?("#{SCRIPT_DIR}/#{script_name}.rb.gz") || File.exists?("#{SCRIPT_DIR}/#{script_name}.cmd.gz") || File.exists?("#{SCRIPT_DIR}/#{script_name}.wiz.gz")
    end
  }
  @@elevated_log = proc { |data|
    if script = Script.current
      if script.name =~ /\\|\//
        nil
      else
        begin
          Dir.mkdir("#{LICH_DIR}/logs") unless File.exists?("#{LICH_DIR}/logs")
          File.open("#{LICH_DIR}/logs/#{script.name}.log", 'a') { |f| f.puts data }
          true
        rescue
          respond "--- Lich: error: Script.log: #{$!}"
          false
        end
      end
    else
      respond '--- error: Script.log: unable to identify calling script'
      false
    end
  }
  @@elevated_db = proc {
    if script = Script.current
      if script.name =~ /^lich$/i
        respond '--- error: Script.db cannot be used by a script named lich'
        nil
      elsif script.class == ExecScript
        respond '--- error: Script.db cannot be used by exec scripts'
        nil
      else
        SQLite3::Database.new("#{DATA_DIR}/#{script.name.gsub(/\/|\\/, '_')}.db3")
      end
    else
      respond '--- error: Script.db called by an unknown script'
      nil
    end
  }
  @@elevated_open_file = proc { |ext,mode,block|
    if script = Script.current
      if script.name =~ /^lich$/i
        respond '--- error: Script.open_file cannot be used by a script named lich'
        nil
      elsif script.name =~ /^entry$/i
        respond '--- error: Script.open_file cannot be used by a script named entry'
        nil
      elsif script.class == ExecScript
        respond '--- error: Script.open_file cannot be used by exec scripts'
        nil
      elsif ext.downcase == 'db3'
        SQLite3::Database.new("#{DATA_DIR}/#{script.name.gsub(/\/|\\/, '_')}.db3")
        # fixme: block gets elevated... why?
        #         elsif block
        #            File.open("#{DATA_DIR}/#{script.name.gsub(/\/|\\/, '_')}.#{ext.gsub(/\/|\\/, '_')}", mode, &block)
      else
        File.open("#{DATA_DIR}/#{script.name.gsub(/\/|\\/, '_')}.#{ext.gsub(/\/|\\/, '_')}", mode)
      end
    else
      respond '--- error: Script.open_file called by an unknown script'
      nil
    end
  }
  @@running = Array.new

  attr_reader :name, :vars, :safe, :file_name, :label_order, :at_exit_procs
  attr_accessor :quiet, :no_echo, :jump_label, :current_label, :want_downstream, :want_downstream_xml, :want_upstream, :want_script_output, :hidden, :paused, :silent, :no_pause_all, :no_kill_all, :downstream_buffer, :upstream_buffer, :unique_buffer, :die_with, :match_stack_labels, :match_stack_strings, :watchfor, :command_line, :ignore_pause
  def Script.list
    @@running.dup
  end
  def Script.current
    if script = @@running.find { |s| s.has_thread?(Thread.current) }
      sleep 0.2 while script.paused? and not script.ignore_pause
      script
    else
      nil
    end
  end
  def Script.start(*args)
    @@elevated_script_start.call(args)
  end
  def Script.run(*args)
    if s = @@elevated_script_start.call(args)
      sleep 0.1 while @@running.include?(s)
    end
  end
  def Script.running?(name)
    @@running.any? { |i| (i.name =~ /^#{name}$/i) }
  end
  def Script.pause(name=nil)
    if name.nil?
      Script.current.pause
      Script.current
    else
      if s = (@@running.find { |i| (i.name == name) and not i.paused? }) || (@@running.find { |i| (i.name =~ /^#{name}$/i) and not i.paused? })
        s.pause
        true
      else
        false
      end
    end
  end
  def Script.unpause(name)
    if s = (@@running.find { |i| (i.name == name) and i.paused? }) || (@@running.find { |i| (i.name =~ /^#{name}$/i) and i.paused? })
      s.unpause
      true
    else
      false
    end
  end
  def Script.kill(name)
    if s = (@@running.find { |i| i.name == name }) || (@@running.find { |i| i.name =~ /^#{name}$/i })
      s.kill
      true
    else
      false
    end
  end
  def Script.paused?(name)
    if s = (@@running.find { |i| i.name == name }) || (@@running.find { |i| i.name =~ /^#{name}$/i })
      s.paused?
    else
      nil
    end
  end
  def Script.exists?(script_name)
    @@elevated_exists.call(script_name)
  end
  def Script.new_downstream_xml(line)
    for script in @@running
      script.downstream_buffer.push(line.chomp) if script.want_downstream_xml
    end
  end
  def Script.new_upstream(line)
    for script in @@running
      script.upstream_buffer.push(line.chomp) if script.want_upstream
    end
  end
  def Script.new_downstream(line)
    @@running.each { |script|
      script.downstream_buffer.push(line.chomp) if script.want_downstream
      unless script.watchfor.empty?
        script.watchfor.each_pair { |trigger,action|
          if line =~ trigger
            new_thread = Thread.new {
              sleep 0.011 until Script.current
              begin
                action.call
              rescue
                echo "watchfor error: #{$!}"
              end
            }
            script.thread_group.add(new_thread)
          end
        }
      end
    }
  end
  def Script.new_script_output(line)
    for script in @@running
      script.downstream_buffer.push(line.chomp) if script.want_script_output
    end
  end
  def Script.log(data)
    @@elevated_log.call(data)
  end
  def Script.db
    @@elevated_db.call
  end
  def Script.open_file(ext, mode='r', &block)
    @@elevated_open_file.call(ext, mode, block)
  end
  def Script.at_exit(&block)
    if script = Script.current
      script.at_exit(&block)
    else
      respond "--- Lich: error: Script.at_exit: can't identify calling script"
      return false
    end
  end
  def Script.clear_exit_procs
    if script = Script.current
      script.clear_exit_procs
    else
      respond "--- Lich: error: Script.clear_exit_procs: can't identify calling script"
      return false
    end
  end
  def Script.exit!
    if script = Script.current
      script.exit!
    else
      respond "--- Lich: error: Script.exit!: can't identify calling script"
      return false
    end
  end
  if (RUBY_VERSION =~ /^2\.[012]\./)
    def Script.trust(script_name)
      # fixme: case sensitive blah blah
      if ($SAFE == 0) and not caller.any? { |c| c =~ /eval|run/ }
        begin
          Lich.db.execute('INSERT OR REPLACE INTO trusted_scripts(name) values(?);', script_name.encode('UTF-8'))
        rescue SQLite3::BusyException
          sleep 0.1
          retry
        end
        true
      else
        respond '--- error: scripts may not trust scripts'
        false
      end
    end
    def Script.distrust(script_name)
      begin
        there = Lich.db.get_first_value('SELECT name FROM trusted_scripts WHERE name=?;', script_name.encode('UTF-8'))
      rescue SQLite3::BusyException
        sleep 0.1
        retry
      end
      if there
        begin
          Lich.db.execute('DELETE FROM trusted_scripts WHERE name=?;', script_name.encode('UTF-8'))
        rescue SQLite3::BusyException
          sleep 0.1
          retry
        end
        true
      else
        false
      end
    end
    def Script.list_trusted
      list = Array.new
      begin
        Lich.db.execute('SELECT name FROM trusted_scripts;').each { |name| list.push(name[0]) }
      rescue SQLite3::BusyException
        sleep 0.1
        retry
      end
      list
    end
  else
    def Script.trust(script_name)
      true
    end
    def Script.distrust(script_name)
      false
    end
    def Script.list_trusted
      []
    end
  end
  def initialize(args)
    @file_name = args[:file]
    @name = /.*[\/\\]+([^\.]+)\./.match(@file_name).captures.first
    if args[:args].class == String
      if args[:args].empty?
        @vars = Array.new
      else
        @vars = [ args[:args] ]
        @vars.concat args[:args].scan(/[^\s"]*(?<!\\)"(?:\\"|[^"])+(?<!\\)"[^\s]*|(?:\\"|[^"\s])+/).collect { |s| s.gsub(/(?<!\\)"/,'').gsub('\\"', '"') }
      end
    elsif args[:args].class == Array
      @vars = args[:args] # fixme: set @vars[0] ?
    else
      @vars = Array.new
    end
    @quiet = (args[:quiet] ? true : false)
    @downstream_buffer = LimitedArray.new
    @want_downstream = true
    @want_downstream_xml = false
    @want_script_output = false
    @upstream_buffer = LimitedArray.new
    @want_upstream = false
    @unique_buffer = LimitedArray.new
    @watchfor = Hash.new
    @at_exit_procs = Array.new
    @die_with = Array.new
    @paused = false
    @hidden = false
    @no_pause_all = false
    @no_kill_all = false
    @silent = false
    @safe = false
    @no_echo = false
    @match_stack_labels = Array.new
    @match_stack_strings = Array.new
    @label_order = Array.new
    @labels = Hash.new
    @killer_mutex = Mutex.new
    @ignore_pause = false
    data = nil
    if @file_name =~ /\.gz$/i
      begin
        Zlib::GzipReader.open(@file_name) { |f| data = f.readlines.collect { |line| line.chomp } }
      rescue
        respond "--- Lich: error reading script file (#{@file_name}): #{$!}"
        return nil
      end
    else
      begin
        File.open(@file_name) { |f| data = f.readlines.collect { |line| line.chomp } }
      rescue
        respond "--- Lich: error reading script file (#{@file_name}): #{$!}"
        return nil
      end
    end
    @quiet = true if data[0] =~ /^[\t\s]*#?[\t\s]*(?:quiet|hush)$/i
      @current_label = '~start'
    @labels[@current_label] = String.new
    @label_order.push(@current_label)
    for line in data
      if line =~ /^([\d_\w]+):$/
        @current_label = $1
        @label_order.push(@current_label)
        @labels[@current_label] = String.new
      else
        @labels[@current_label].concat "#{line}\n"
      end
    end
    data = nil
    @current_label = @label_order[0]
    @thread_group = ThreadGroup.new
    @@running.push(self)
    return self
  end
  def kill
    Thread.new {
      @killer_mutex.synchronize {
        if @@running.include?(self)
          begin
            @thread_group.list.dup.each { |t|
              unless t == Thread.current
                t.kill rescue nil
              end
            }
            @thread_group.add(Thread.current)
            @die_with.each { |script_name| Script.kill(script_name) }
            @paused = false
            @at_exit_procs.each { |p| report_errors { p.call } }
            @die_with = @at_exit_procs = @downstream_buffer = @upstream_buffer = @match_stack_labels = @match_stack_strings = nil
            @@running.delete(self)
            respond("--- Lich: #{@name} has exited.") unless @quiet
            GC.start
          rescue
            respond "--- Lich: error: #{$!}"
            Lich.log "error: #{$!}\n\t#{$!.backtrace.join("\n\t")}"
          end
        end
      }
    }
    @name
  end
  def at_exit(&block)
    if block
      @at_exit_procs.push(block)
      return true
    else
      respond '--- warning: Script.at_exit called with no code block'
      return false
    end
  end
  def clear_exit_procs
    @at_exit_procs.clear
    true
  end
  def exit
    kill
  end
  def exit!
    @at_exit_procs.clear
    kill
  end
  def instance_variable_get(*a); nil; end
  def instance_eval(*a);         nil; end
  def labels
    ($SAFE == 0) ? @labels : nil
  end
  def thread_group
    ($SAFE == 0) ? @thread_group : nil
  end
  def has_thread?(t)
    @thread_group.list.include?(t)
  end
  def pause
    respond "--- Lich: #{@name} paused."
    @paused = true
  end
  def unpause
    respond "--- Lich: #{@name} unpaused."
    @paused = false
  end
  def paused?
    @paused
  end
  def get_next_label
    if !@jump_label
      @current_label = @label_order[@label_order.index(@current_label)+1]
    else
      if label = @labels.keys.find { |val| val =~ /^#{@jump_label}$/ }
        @current_label = label
      elsif label = @labels.keys.find { |val| val =~ /^#{@jump_label}$/i }
        @current_label = label
      elsif label = @labels.keys.find { |val| val =~ /^labelerror$/i }
        @current_label = label
      else
        @current_label = nil
        return JUMP_ERROR
      end
      @jump_label = nil
      @current_label
    end
  end
  def clear
    to_return = @downstream_buffer.dup
    @downstream_buffer.clear
    to_return
  end
  def to_s
    @name
  end
  def gets
    # fixme: no xml gets
    if @want_downstream or @want_downstream_xml or @want_script_output
      sleep 0.05 while @downstream_buffer.empty?
      @downstream_buffer.shift
    else
      echo 'this script is set as unique but is waiting for game data...'
      sleep 2
      false
    end
  end
  def gets?
    if @want_downstream or @want_downstream_xml or @want_script_output
      if @downstream_buffer.empty?
        nil
      else
        @downstream_buffer.shift
      end
    else
      echo 'this script is set as unique but is waiting for game data...'
      sleep 2
      false
    end
  end
  def upstream_gets
    sleep 0.05 while @upstream_buffer.empty?
    @upstream_buffer.shift
  end
  def upstream_gets?
    if @upstream_buffer.empty?
      nil
    else
      @upstream_buffer.shift
    end
  end
  def unique_gets
    sleep 0.05 while @unique_buffer.empty?
    @unique_buffer.shift
  end
  def unique_gets?
    if @unique_buffer.empty?
      nil
    else
      @unique_buffer.shift
    end
  end
  def safe?
    @safe
  end
  def feedme_upstream
    @want_upstream = !@want_upstream
  end
  def match_stack_add(label,string)
    @match_stack_labels.push(label)
    @match_stack_strings.push(string)
  end
  def match_stack_clear
    @match_stack_labels.clear
    @match_stack_strings.clear
  end
end

class ExecScript<Script
  @@name_exec_mutex = Mutex.new
  @@elevated_start = proc { |cmd_data, options|
    options[:trusted] = false
    unless new_script = ExecScript.new(cmd_data, options)
      respond '--- Lich: failed to start exec script'
      return false
    end
    new_thread = Thread.new {
      100.times { break if Script.current == new_script; sleep 0.01 }
      if script = Script.current
        Thread.current.priority = 1
        respond("--- Lich: #{script.name} active.") unless script.quiet
        begin
          script_binding = Scripting.new.script
          eval('script = Script.current', script_binding, script.name.to_s)
          proc { cmd_data.untaint; $SAFE = 3; eval(cmd_data, script_binding, script.name.to_s) }.call
          Script.current.kill
        rescue SystemExit
          Script.current.kill
        rescue SyntaxError
          respond "--- SyntaxError: #{$!}"
          respond $!.backtrace.first
          Lich.log "SyntaxError: #{$!}\n\t#{$!.backtrace.join("\n\t")}"
          Script.current.kill
        rescue ScriptError
          respond "--- ScriptError: #{$!}"
          respond $!.backtrace.first
          Lich.log "ScriptError: #{$!}\n\t#{$!.backtrace.join("\n\t")}"
          Script.current.kill
        rescue NoMemoryError
          respond "--- NoMemoryError: #{$!}"
          respond $!.backtrace.first
          Lich.log "NoMemoryError: #{$!}\n\t#{$!.backtrace.join("\n\t")}"
          Script.current.kill
        rescue LoadError
          respond("--- LoadError: #{$!}")
          respond "--- LoadError: #{$!}"
          respond $!.backtrace.first
          Lich.log "LoadError: #{$!}\n\t#{$!.backtrace.join("\n\t")}"
          Script.current.kill
        rescue SecurityError
          respond "--- SecurityError: #{$!}"
          respond $!.backtrace[0..1]
          Lich.log "SecurityError: #{$!}\n\t#{$!.backtrace.join("\n\t")}"
          Script.current.kill
        rescue ThreadError
          respond "--- ThreadError: #{$!}"
          respond $!.backtrace.first
          Lich.log "ThreadError: #{$!}\n\t#{$!.backtrace.join("\n\t")}"
          Script.current.kill
        rescue SystemStackError
          respond "--- SystemStackError: #{$!}"
          respond $!.backtrace.first
          Lich.log "SystemStackError: #{$!}\n\t#{$!.backtrace.join("\n\t")}"
          Script.current.kill
        rescue Exception
          respond "--- Exception: #{$!}"
          respond $!.backtrace.first
          Lich.log "Exception: #{$!}\n\t#{$!.backtrace.join("\n\t")}"
          Script.current.kill
        rescue
          respond "--- Lich: error: #{$!}"
          respond $!.backtrace.first
          Lich.log "Error: #{$!}\n\t#{$!.backtrace.join("\n\t")}"
          Script.current.kill
        end
      else
        respond '--- Lich: error: ExecScript.start: out of cheese'
      end
    }
    new_script.thread_group.add(new_thread)
    new_script
  }
  attr_reader :cmd_data
  def ExecScript.start(cmd_data, options={})
    options = { :quiet => true } if options == true
    if ($SAFE < 2) and (options[:trusted] or (RUBY_VERSION !~ /^2\.[012]\./))
      unless new_script = ExecScript.new(cmd_data, options)
        respond '--- Lich: failed to start exec script'
        return false
      end
      new_thread = Thread.new {
        100.times { break if Script.current == new_script; sleep 0.01 }
        if script = Script.current
          Thread.current.priority = 1
          respond("--- Lich: #{script.name} active.") unless script.quiet
          begin
            script_binding = TRUSTED_SCRIPT_BINDING.call
            eval('script = Script.current', script_binding, script.name.to_s)
            eval(cmd_data, script_binding, script.name.to_s)
            Script.current.kill
          rescue SystemExit
            Script.current.kill
          rescue SyntaxError
            respond "--- SyntaxError: #{$!}"
            respond $!.backtrace.first
            Lich.log "SyntaxError: #{$!}\n\t#{$!.backtrace.join("\n\t")}"
            Script.current.kill
          rescue ScriptError
            respond "--- ScriptError: #{$!}"
            respond $!.backtrace.first
            Lich.log "ScriptError: #{$!}\n\t#{$!.backtrace.join("\n\t")}"
            Script.current.kill
          rescue NoMemoryError
            respond "--- NoMemoryError: #{$!}"
            respond $!.backtrace.first
            Lich.log "NoMemoryError: #{$!}\n\t#{$!.backtrace.join("\n\t")}"
            Script.current.kill
          rescue LoadError
            respond("--- LoadError: #{$!}")
            respond "--- LoadError: #{$!}"
            respond $!.backtrace.first
            Lich.log "LoadError: #{$!}\n\t#{$!.backtrace.join("\n\t")}"
            Script.current.kill
          rescue SecurityError
            respond "--- SecurityError: #{$!}"
            respond $!.backtrace[0..1]
            Lich.log "SecurityError: #{$!}\n\t#{$!.backtrace.join("\n\t")}"
            Script.current.kill
          rescue ThreadError
            respond "--- ThreadError: #{$!}"
            respond $!.backtrace.first
            Lich.log "ThreadError: #{$!}\n\t#{$!.backtrace.join("\n\t")}"
            Script.current.kill
          rescue SystemStackError
            respond "--- SystemStackError: #{$!}"
            respond $!.backtrace.first
            Lich.log "SystemStackError: #{$!}\n\t#{$!.backtrace.join("\n\t")}"
            Script.current.kill
          rescue Exception
            respond "--- Exception: #{$!}"
            respond $!.backtrace.first
            Lich.log "Exception: #{$!}\n\t#{$!.backtrace.join("\n\t")}"
            Script.current.kill
          rescue
            respond "--- Lich: error: #{$!}"
            respond $!.backtrace.first
            Lich.log "Error: #{$!}\n\t#{$!.backtrace.join("\n\t")}"
            Script.current.kill
          end
        else
          respond 'start_exec_script screwed up...'
        end
      }
      new_script.thread_group.add(new_thread)
      new_script
    else
      @@elevated_start.call(cmd_data, options)
    end
  end
  def initialize(cmd_data, flags=Hash.new)
    @cmd_data = cmd_data
    @vars = Array.new
    @downstream_buffer = LimitedArray.new
    @killer_mutex = Mutex.new
    @want_downstream = true
    @want_downstream_xml = false
    @upstream_buffer = LimitedArray.new
    @want_upstream = false
    @at_exit_procs = Array.new
    @watchfor = Hash.new
    @hidden = false
    @paused = false
    @silent = false
    if flags[:quiet].nil?
      @quiet = false
    else
      @quiet = flags[:quiet]
    end
    @safe = false
    @no_echo = false
    @thread_group = ThreadGroup.new
    @unique_buffer = LimitedArray.new
    @die_with = Array.new
    @no_pause_all = false
    @no_kill_all = false
    @match_stack_labels = Array.new
    @match_stack_strings = Array.new
    num = '1'; num.succ! while @@running.any? { |s| s.name == "exec#{num}" }
    @name = "exec#{num}"
    @@running.push(self)
    self
  end
  def get_next_label
    echo 'goto labels are not available in exec scripts.'
    nil
  end
end

class WizardScript<Script
  def initialize(file_name, cli_vars=[])
    @name = /.*[\/\\]+([^\.]+)\./.match(file_name).captures.first
    @file_name = file_name
    @vars = Array.new
    @killer_mutex = Mutex.new
    unless cli_vars.empty?
      if cli_vars.is_a?(String)
        cli_vars = cli_vars.split(' ')
      end
      cli_vars.each_index { |idx| @vars[idx+1] = cli_vars[idx] }
      @vars[0] = @vars[1..-1].join(' ')
      cli_vars = nil
    end
    if @vars.first =~ /^quiet$/i
      @quiet = true
      @vars.shift
    else
      @quiet = false
    end
    @downstream_buffer = LimitedArray.new
    @want_downstream = true
    @want_downstream_xml = false
    @upstream_buffer = LimitedArray.new
    @want_upstream = false
    @unique_buffer = LimitedArray.new
    @at_exit_procs = Array.new
    @patchfor = Hash.new
    @die_with = Array.new
    @paused = false
    @hidden = false
    @no_pause_all = false
    @no_kill_all = false
    @silent = false
    @safe = false
    @no_echo = false
    @match_stack_labels = Array.new
    @match_stack_strings = Array.new
    @label_order = Array.new
    @labels = Hash.new
    data = nil
    begin
      Zlib::GzipReader.open(file_name) { |f| data = f.readlines.collect { |line| line.chomp } }
    rescue
      begin
        File.open(file_name) { |f| data = f.readlines.collect { |line| line.chomp } }
      rescue
        respond "--- Lich: error reading script file (#{file_name}): #{$!}"
        return nil
      end
    end
    @quiet = true if data[0] =~ /^[\t\s]*#?[\t\s]*(?:quiet|hush)$/i

      counter_action = {
      'add'      => '+',
      'sub'      => '-',
      'subtract' => '-',
      'multiply' => '*',
      'divide'   => '/',
      'set'      => ''
    }

    setvars = Array.new
    data.each { |line| setvars.push($1) if line =~ /[\s\t]*setvariable\s+([^\s\t]+)[\s\t]/i and not setvars.include?($1) }
    has_counter = data.find { |line| line =~ /%c/i }
    has_save = data.find { |line| line =~ /%s/i }
    has_nextroom = data.find { |line| line =~ /nextroom/i }

    fixstring = proc { |str|
      while not setvars.empty? and str =~ /%(#{setvars.join('|')})%/io
        str.gsub!('%' + $1 + '%', '#{' + $1.downcase + '}')
      end
      str.gsub!(/%c(?:%)?/i, '#{c}')
      str.gsub!(/%s(?:%)?/i, '#{sav}')
      while str =~ /%([0-9])(?:%)?/
        str.gsub!(/%#{$1}(?:%)?/, '#{script.vars[' + $1 + ']}')
      end
      str
    }

        fixline = proc { |line|
          if line =~ /^[\s\t]*[A-Za-z0-9_\-']+:/i
            line = line.downcase.strip
          elsif line =~ /^([\s\t]*)counter\s+(add|sub|subtract|divide|multiply|set)\s+([0-9]+)/i
            line = "#{$1}c #{counter_action[$2]}= #{$3}"
          elsif line =~ /^([\s\t]*)counter\s+(add|sub|subtract|divide|multiply|set)\s+(.*)/i
            indent, action, arg = $1, $2, $3
            line = "#{indent}c #{counter_action[action]}= #{fixstring.call(arg.inspect)}.to_i"
          elsif line =~ /^([\s\t]*)save[\s\t]+"?(.*?)"?[\s\t]*$/i
            indent, arg = $1, $2
            line = "#{indent}sav = #{fixstring.call(arg.inspect)}"
          elsif line =~ /^([\s\t]*)echo[\s\t]+(.+)/i
            indent, arg = $1, $2
            line = "#{indent}echo #{fixstring.call(arg.inspect)}"
          elsif line =~ /^([\s\t]*)waitfor[\s\t]+(.+)/i
            indent, arg = $1, $2
            line = "#{indent}waitfor #{fixstring.call(Regexp.escape(arg).inspect.gsub("\\\\ ", ' '))}"
          elsif line =~ /^([\s\t]*)put[\s\t]+\.(.+)$/i
            indent, arg = $1, $2
            if arg.include?(' ')
              line = "#{indent}start_script(#{Regexp.escape(fixstring.call(arg.split[0].inspect))}, #{fixstring.call(arg.split[1..-1].join(' ').scan(/"[^"]+"|[^"\s]+/).inspect)})\n#{indent}exit"
            else
              line = "#{indent}start_script(#{Regexp.escape(fixstring.call(arg.inspect))})\n#{indent}exit"
            end
          elsif line =~ /^([\s\t]*)put[\s\t]+;(.+)$/i
            indent, arg = $1, $2
            if arg.include?(' ')
              line = "#{indent}start_script(#{Regexp.escape(fixstring.call(arg.split[0].inspect))}, #{fixstring.call(arg.split[1..-1].join(' ').scan(/"[^"]+"|[^"\s]+/).inspect)})"
            else
              line = "#{indent}start_script(#{Regexp.escape(fixstring.call(arg.inspect))})"
            end
          elsif line =~ /^([\s\t]*)(put|move)[\s\t]+(.+)/i
            indent, cmd, arg = $1, $2, $3
            line = "#{indent}waitrt?\n#{indent}clear\n#{indent}#{cmd.downcase} #{fixstring.call(arg.inspect)}"
          elsif line =~ /^([\s\t]*)goto[\s\t]+(.+)/i
            indent, arg = $1, $2
            line = "#{indent}goto #{fixstring.call(arg.inspect).downcase}"
          elsif line =~ /^([\s\t]*)waitforre[\s\t]+(.+)/i
            indent, arg = $1, $2
            line = "#{indent}waitforre #{arg}"
          elsif line =~ /^([\s\t]*)pause[\s\t]*(.*)/i
            indent, arg = $1, $2
            arg = '1' if arg.empty?
            arg = '0'+arg.strip if arg.strip =~ /^\.[0-9]+$/
            line = "#{indent}pause #{arg}"
          elsif line =~ /^([\s\t]*)match[\s\t]+([^\s\t]+)[\s\t]+(.+)/i
            indent, label, arg = $1, $2, $3
            line = "#{indent}match #{fixstring.call(label.inspect).downcase}, #{fixstring.call(Regexp.escape(arg).inspect.gsub("\\\\ ", ' '))}"
          elsif line =~ /^([\s\t]*)matchre[\s\t]+([^\s\t]+)[\s\t]+(.+)/i
            indent, label, regex = $1, $2, $3
            line = "#{indent}matchre #{fixstring.call(label.inspect).downcase}, #{regex}"
          elsif line =~ /^([\s\t]*)setvariable[\s\t]+([^\s\t]+)[\s\t]+(.+)/i
            indent, var, arg = $1, $2, $3
            line = "#{indent}#{var.downcase} = #{fixstring.call(arg.inspect)}"
          elsif line =~ /^([\s\t]*)deletevariable[\s\t]+(.+)/i
            line = "#{$1}#{$2.downcase} = nil"
          elsif line =~ /^([\s\t]*)(wait|nextroom|exit|echo)\b/i
            line = "#{$1}#{$2.downcase}"
          elsif line =~ /^([\s\t]*)matchwait\b/i
            line = "#{$1}matchwait"
          elsif line =~ /^([\s\t]*)if_([0-9])[\s\t]+(.*)/i
            indent, num, stuff = $1, $2, $3
            line = "#{indent}if script.vars[#{num}]\n#{indent}\t#{fixline.call($3)}\n#{indent}end"
          elsif line =~ /^([\s\t]*)shift\b/i
            line = "#{$1}script.vars.shift"
          else
            respond "--- Lich: unknown line: #{line}"
            line = '#' + line
          end
        }

        lich_block = false

        data.each_index { |idx|
          if lich_block
            if data[idx] =~ /\}[\s\t]*LICH[\s\t]*$/
              data[idx] = data[idx].sub(/\}[\s\t]*LICH[\s\t]*$/, '')
              lich_block = false
            else
              next
            end
          elsif data[idx] =~ /^[\s\t]*#|^[\s\t]*$/
            next
          elsif data[idx] =~ /^[\s\t]*LICH[\s\t]*\{/
            data[idx] = data[idx].sub(/LICH[\s\t]*\{/, '')
            if data[idx] =~ /\}[\s\t]*LICH[\s\t]*$/
              data[idx] = data[idx].sub(/\}[\s\t]*LICH[\s\t]*$/, '')
            else
              lich_block = true
            end
          else
            data[idx] = fixline.call(data[idx])
          end
        }

        if has_counter or has_save or has_nextroom
          data.each_index { |idx|
            next if data[idx] =~ /^[\s\t]*#/
              data.insert(idx, '')
            data.insert(idx, 'c = 0') if has_counter
            data.insert(idx, "sav = Settings['sav'] || String.new\nbefore_dying { Settings['sav'] = sav }") if has_save
            data.insert(idx, "def nextroom\n\troom_count = XMLData.room_count\n\twait_while { room_count == XMLData.room_count }\nend") if has_nextroom
            data.insert(idx, '')
            break
          }
        end

        @current_label = '~start'
        @labels[@current_label] = String.new
        @label_order.push(@current_label)
        for line in data
          if line =~ /^([\d_\w]+):$/
            @current_label = $1
            @label_order.push(@current_label)
            @labels[@current_label] = String.new
          else
            @labels[@current_label] += "#{line}\n"
          end
        end
        data = nil
        @current_label = @label_order[0]
        @thread_group = ThreadGroup.new
        @@running.push(self)
        return self
  end
end

class Watchfor
  def initialize(line, theproc=nil, &block)
    return nil unless script = Script.current
    if line.class == String
      line = Regexp.new(Regexp.escape(line))
    elsif line.class != Regexp
      echo 'watchfor: no string or regexp given'
      return nil
    end
    if block.nil?
      if theproc.respond_to? :call
        block = theproc
      else
        echo 'watchfor: no block or proc given'
        return nil
      end
    end
    script.watchfor[line] = block
  end
  def Watchfor.clear
    script.watchfor = Hash.new
  end
end

class Map
  @@loaded                   = false
  @@load_mutex               = Mutex.new
  @@list                   ||= Array.new
  @@tags                   ||= Array.new
  @@current_room_mutex       = Mutex.new
  @@current_room_id        ||= 0
  @@current_room_count     ||= -1
  @@fuzzy_room_mutex         = Mutex.new
  @@fuzzy_room_id          ||= 0
  @@fuzzy_room_count       ||= -1
  @@current_location       ||= nil
  @@current_location_count ||= -1
  @@elevated_load            = proc { Map.load }
  @@elevated_load_dat        = proc { Map.load_dat }
  @@elevated_load_json       = proc { Map.load_json }
  @@elevated_load_xml        = proc { Map.load_xml }
  @@elevated_save            = proc { Map.save }
  @@elevated_save_xml        = proc { Map.save_xml }
  attr_reader :id
  attr_accessor :title, :description, :paths, :location, :climate, :terrain, :wayto, :timeto, :image, :image_coords, :tags, :check_location, :unique_loot
  def initialize(id, title, description, paths, location=nil, climate=nil, terrain=nil, wayto={}, timeto={}, image=nil, image_coords=nil, tags=[], check_location=nil, unique_loot=nil)
    @id, @title, @description, @paths, @location, @climate, @terrain, @wayto, @timeto, @image, @image_coords, @tags, @check_location, @unique_loot = id, title, description, paths, location, climate, terrain, wayto, timeto, image, image_coords, tags, check_location, unique_loot
    @@list[@id] = self
  end
  def outside?
    @paths.first =~ /Obvious paths:/
  end
  def to_i
    @id
  end
  def to_s
    "##{@id}:\n#{@title[-1]}\n#{@description[-1]}\n#{@paths[-1]}"
  end
  def inspect
    self.instance_variables.collect { |var| var.to_s + "=" + self.instance_variable_get(var).inspect }.join("\n")
  end
  def Map.get_free_id
    Map.load unless @@loaded
    free_id = 0
    until @@list[free_id].nil?
       free_id += 1
    end
    free_id
  end
  def Map.list
    Map.load unless @@loaded
    @@list
  end
  def Map.[](val)
    Map.load unless @@loaded
    if (val.class == Integer) or (val.class == Bignum) or val =~ /^[0-9]+$/
      @@list[val.to_i]
    else
      chkre = /#{val.strip.sub(/\.$/, '').gsub(/\.(?:\.\.)?/, '|')}/i
      chk = /#{Regexp.escape(val.strip)}/i
      @@list.find { |room| room.title.find { |title| title =~ chk } } || @@list.find { |room| room.description.find { |desc| desc =~ chk } } || @@list.find { |room| room.description.find { |desc| desc =~ chkre } }
    end
  end
  def Map.get_location
    unless XMLData.room_count == @@current_location_count
      if script = Script.current
        save_want_downstream = script.want_downstream
        script.want_downstream = true
        waitrt?
        location_result = dothistimeout 'location', 15, /^You carefully survey your surroundings and guess that your current location is .*? or somewhere close to it\.$|^You can't do that while submerged under water\.$|^You can't do that\.$|^It would be rude not to give your full attention to the performance\.$|^You can't do that while hanging around up here!$|^You are too distracted by the difficulty of staying alive in these treacherous waters to do that\.$|^You carefully survey your surroundings but are unable to guess your current location\.$|^Not in pitch darkness you don't\.$|^That is too difficult to consider here\.$/
        script.want_downstream = save_want_downstream
        @@current_location_count = XMLData.room_count
        if location_result =~ /^You can't do that while submerged under water\.$|^You can't do that\.$|^It would be rude not to give your full attention to the performance\.$|^You can't do that while hanging around up here!$|^You are too distracted by the difficulty of staying alive in these treacherous waters to do that\.$|^You carefully survey your surroundings but are unable to guess your current location\.$|^Not in pitch darkness you don't\.$|^That is too difficult to consider here\.$/
          @@current_location = false
        else
          @@current_location = /^You carefully survey your surroundings and guess that your current location is (.*?) or somewhere close to it\.$/.match(location_result).captures.first
        end
      else
        nil
      end
    end
    @@current_location
  end
  def Map.current
    Map.load unless @@loaded
    if script = Script.current
      @@current_room_mutex.synchronize {
        if XMLData.room_count == @@current_room_count
          if @@current_room_id.nil?
            return nil
          else
            return @@list[@@current_room_id]
          end
        else
          peer_history = Hash.new
          need_set_desc_off = false
          check_peer_tag = proc { |r|
            begin
              script.ignore_pause = true
              peer_room_count = XMLData.room_count
              if peer_tag = r.tags.find { |tag| tag =~ /^(set desc on; )?peer [a-z]+ =~ \/.+\/$/ }
                good = false
                need_desc, peer_direction, peer_requirement = /^(set desc on; )?peer ([a-z]+) =~ \/(.+)\/$/.match(peer_tag).captures
                need_desc = need_desc ? true : false
                if peer_history[peer_room_count][peer_direction][need_desc].nil?
                  if need_desc
                    unless last_roomdesc = $_SERVERBUFFER_.reverse.find { |line| line =~ /<style id="roomDesc"\/>/ } and (last_roomdesc =~ /<style id="roomDesc"\/>[^<]/)
                      put 'set description on'
                      need_set_desc_off = true
                    end
                  end
                  save_want_downstream = script.want_downstream
                  script.want_downstream = true
                  squelch_started = false
                  squelch_proc = proc { |server_string|
                    if squelch_started
                      if server_string =~ /<prompt/
                        DownstreamHook.remove('squelch-peer')
                      end
                      nil
                    elsif server_string =~ /^You peer/
                      squelch_started = true
                      nil
                    else
                      server_string
                    end
                  }
                  DownstreamHook.add('squelch-peer', squelch_proc)
                  result = dothistimeout "peer #{peer_direction}", 3, /^You peer|^\[Usage: PEER/
                  if result =~ /^You peer/
                    peer_results = Array.new
                    5.times {
                      if line = get?
                        peer_results.push line
                        break if line =~ /^Obvious/
                      end
                    }
                    if XMLData.room_count == peer_room_count
                      peer_history[peer_room_count] ||= Hash.new
                      peer_history[peer_room_count][peer_direction] ||= Hash.new
                      if need_desc
                        peer_history[peer_room_count][peer_direction][true] = peer_results
                        peer_history[peer_room_count][peer_direction][false] = peer_results
                      else
                        peer_history[peer_room_count][peer_direction][false] = peer_results
                      end
                    end
                  end
                  script.want_downstream = save_want_downstream
                end
                if peer_history[peer_room_count][peer_direction][need_desc].any? { |line| line =~ /#{peer_requirement}/ }
                  good = true
                else
                  good = false
                end
              else
                good = true
              end
            ensure
              script.ignore_pause = false
            end
            good
          }
          begin
            1.times {
              @@current_room_count = XMLData.room_count
              foggy_exits = (XMLData.room_exits_string =~ /^Obvious (?:exits|paths): obscured by a thick fog$/)
              if room = @@list.find { |r| r.title.include?(XMLData.room_title) and r.description.include?(XMLData.room_description.strip) and (r.unique_loot.nil? or (r.unique_loot.to_a - GameObj.loot.to_a.collect { |obj| obj.name }).empty?) and (foggy_exits or r.paths.include?(XMLData.room_exits_string.strip) or r.tags.include?('random-paths')) and (not r.check_location or r.location == Map.get_location) and check_peer_tag.call(r) }
                redo unless @@current_room_count == XMLData.room_count
                @@current_room_id = room.id
                return room
              else
                redo unless @@current_room_count == XMLData.room_count
                desc_regex = /#{Regexp.escape(XMLData.room_description.strip.sub(/\.+$/, '')).gsub(/\\\.(?:\\\.\\\.)?/, '|')}/
                if room = @@list.find { |r| r.title.include?(XMLData.room_title) and (foggy_exits or r.paths.include?(XMLData.room_exits_string.strip) or r.tags.include?('random-paths')) and (XMLData.room_window_disabled or r.description.any? { |desc| desc =~ desc_regex }) and (r.unique_loot.nil? or (r.unique_loot.to_a - GameObj.loot.to_a.collect { |obj| obj.name }).empty?) and (not r.check_location or r.location == Map.get_location) and check_peer_tag.call(r) }
                  redo unless @@current_room_count == XMLData.room_count
                  @@current_room_id = room.id
                  return room
                else
                  redo unless @@current_room_count == XMLData.room_count
                  @@current_room_id = nil
                  return nil
                end
              end
            }
          ensure
            put 'set description off' if need_set_desc_off
          end
        end
      }
    else
      @@fuzzy_room_mutex.synchronize {
        if XMLData.room_count == @@current_room_count
          if @@current_room_id.nil?
            return nil
          else
            return @@list[@@current_room_id]
          end
        elsif XMLData.room_count == @@fuzzy_room_count
          if @@fuzzy_room_id.nil?
            return nil
          else
            return @@list[@@fuzzy_room_id]
          end
        else
          1.times {
            @@fuzzy_room_count = XMLData.room_count
            foggy_exits = (XMLData.room_exits_string =~ /^Obvious (?:exits|paths): obscured by a thick fog$/)
            if (room = @@list.find { |r| r.title.include?(XMLData.room_title) and r.description.include?(XMLData.room_description.strip) and (r.unique_loot.nil? or (r.unique_loot.to_a - GameObj.loot.to_a.collect { |obj| obj.name }).empty?) and (foggy_exits or r.paths.include?(XMLData.room_exits_string.strip) or r.tags.include?('random-paths')) and (not r.check_location or r.location == Map.get_location) })
              redo unless @@fuzzy_room_count == XMLData.room_count
              if room.tags.any? { |tag| tag =~ /^(set desc on; )?peer [a-z]+ =~ \/.+\/$/ }
                @@fuzzy_room_id = nil
                return nil
              else
                @@fuzzy_room_id = room.id
                return room
              end
            else
              redo unless @@fuzzy_room_count == XMLData.room_count
              desc_regex = /#{Regexp.escape(XMLData.room_description.strip.sub(/\.+$/, '')).gsub(/\\\.(?:\\\.\\\.)?/, '|')}/
              if room = @@list.find { |r| r.title.include?(XMLData.room_title) and (foggy_exits or r.paths.include?(XMLData.room_exits_string.strip) or r.tags.include?('random-paths')) and (XMLData.room_window_disabled or r.description.any? { |desc| desc =~ desc_regex }) and (r.unique_loot.nil? or (r.unique_loot.to_a - GameObj.loot.to_a.collect { |obj| obj.name }).empty?) and (not r.check_location or r.location == Map.get_location) }
                redo unless @@fuzzy_room_count == XMLData.room_count
                if room.tags.any? { |tag| tag =~ /^(set desc on; )?peer [a-z]+ =~ \/.+\/$/ }
                  @@fuzzy_room_id = nil
                  return nil
                else
                  @@fuzzy_room_id = room.id
                  return room
                end
              else
                redo unless @@fuzzy_room_count == XMLData.room_count
                @@fuzzy_room_id = nil
                return nil
              end
            end
          }
        end
      }
    end
  end
  def Map.current_or_new
    return nil unless Script.current
    if XMLData.game =~ /DR/
      @@current_room_count = -1
      @@fuzzy_room_count = -1
      Map.current || Map.new(Map.get_free_id, [ XMLData.room_title ], [ XMLData.room_description.strip ], [ XMLData.room_exits_string.strip ])
    else
      check_peer_tag = proc { |r|
        if peer_tag = r.tags.find { |tag| tag =~ /^(set desc on; )?peer [a-z]+ =~ \/.+\/$/ }
          good = false
          need_desc, peer_direction, peer_requirement = /^(set desc on; )?peer ([a-z]+) =~ \/(.+)\/$/.match(peer_tag).captures
          if need_desc
            unless last_roomdesc = $_SERVERBUFFER_.reverse.find { |line| line =~ /<style id="roomDesc"\/>/ } and (last_roomdesc =~ /<style id="roomDesc"\/>[^<]/)
              put 'set description on'
            end
          end
          script = Script.current
          save_want_downstream = script.want_downstream
          script.want_downstream = true
          squelch_started = false
          squelch_proc = proc { |server_string|
            if squelch_started
              if server_string =~ /<prompt/
                DownstreamHook.remove('squelch-peer')
              end
              nil
            elsif server_string =~ /^You peer/
              squelch_started = true
              nil
            else
              server_string
            end
          }
          DownstreamHook.add('squelch-peer', squelch_proc)
          result = dothistimeout "peer #{peer_direction}", 3, /^You peer|^\[Usage: PEER/
          if result =~ /^You peer/
            peer_results = Array.new
            5.times {
              if line = get?
                peer_results.push line
                break if line =~ /^Obvious/
              end
            }
            if peer_results.any? { |line| line =~ /#{peer_requirement}/ }
              good = true
            end
          end
          script.want_downstream = save_want_downstream
        else
          good = true
        end
        good
      }
      current_location = Map.get_location
      if room = @@list.find { |r| (r.location == current_location) and r.title.include?(XMLData.room_title) and r.description.include?(XMLData.room_description.strip) and (r.unique_loot.nil? or (r.unique_loot.to_a - GameObj.loot.to_a.collect { |obj| obj.name }).empty?) and (r.paths.include?(XMLData.room_exits_string.strip) or r.tags.include?('random-paths')) and check_peer_tag.call(r) }
        return room
      elsif room = @@list.find { |r| r.location.nil? and r.title.include?(XMLData.room_title) and r.description.include?(XMLData.room_description.strip) and (r.unique_loot.nil? or (r.unique_loot.to_a - GameObj.loot.to_a.collect { |obj| obj.name }).empty?) and (r.paths.include?(XMLData.room_exits_string.strip) or r.tags.include?('random-paths')) and check_peer_tag.call(r) }
        room.location = current_location
        return room
      else
        title = [ XMLData.room_title ]
        description = [ XMLData.room_description.strip ]
        paths = [ XMLData.room_exits_string.strip ]
        room = Map.new(Map.get_free_id, title, description, paths, current_location)
        identical_rooms = @@list.find_all { |r| (r.location != current_location) and r.title.include?(XMLData.room_title) and r.description.include?(XMLData.room_description.strip) and (r.unique_loot.nil? or (r.unique_loot.to_a - GameObj.loot.to_a.collect { |obj| obj.name }).empty?) and (r.paths.include?(XMLData.room_exits_string.strip) or r.tags.include?('random-paths')) }
        if identical_rooms.length > 0
          room.check_location = true
          identical_rooms.each { |r| r.check_location = true }
        end
        return room
      end
    end
  end
  def Map.tags
    Map.load unless @@loaded
    if @@tags.empty?
      @@list.each { |r| r.tags.each { |t| @@tags.push(t) unless @@tags.include?(t) } }
    end
    @@tags.dup
  end
  def Map.clear
    @@load_mutex.synchronize {
      @@list.clear
      @@tags.clear
      @@loaded = false
      GC.start
    }
    true
  end
  def Map.reload
    Map.clear
    Map.load
  end
  def Map.load(filename=nil)
    if $SAFE == 0
      if filename.nil?
        file_list = Dir.entries("#{DATA_DIR}/#{XMLData.game}").find_all { |filename| filename =~ /^map\-[0-9]+\.(?:dat|xml|json)$/i }.collect { |filename| "#{DATA_DIR}/#{XMLData.game}/#{filename}" }.sort.reverse
      else
        file_list = [ filename ]
      end
      if file_list.empty?
        respond "--- Lich: error: no map database found"
        return false
      end
      while filename = file_list.shift
        if filename =~ /\.json$/i
          if Map.load_json(filename)
            return true
          end
        elsif filename =~ /\.xml$/
          if Map.load_xml(filename)
            return true
          end
        else
          if Map.load_dat(filename)
            return true
          end
        end
      end
      return false
    else
      @@elevated_load.call
    end
  end
  def Map.load_json(filename=nil)
    if $SAFE == 0
      @@load_mutex.synchronize {
        if @@loaded
          return true
        else
          if filename
            file_list = [ filename ]
          else
            file_list = Dir.entries("#{DATA_DIR}/#{XMLData.game}").find_all { |filename|
              filename =~ /^map\-[0-9]+\.json$/i
            }.collect { |filename|
              "#{DATA_DIR}/#{XMLData.game}/#{filename}"
            }.sort.reverse
          end
          if file_list.empty?
            respond "--- Lich: error: no map database found"
            return false
          end
          error = false
          while filename = file_list.shift
            if File.exists?(filename)
              File.open(filename) { |f|
                JSON.parse(f.read).each { |room|
                  room['wayto'].keys.each { |k|
                    if room['wayto'][k][0..2] == ';e '
                      room['wayto'][k] = StringProc.new(room['wayto'][k][3..-1])
                    end
                  }
                  room['timeto'].keys.each { |k|
                    if (room['timeto'][k].class == String) and (room['timeto'][k][0..2] == ';e ')
                      room['timeto'][k] = StringProc.new(room['timeto'][k][3..-1])
                    end
                  }
                  room['tags'] ||= []
                  Map.new(room['id'], room['title'], room['description'], room['paths'], room['location'], room['climate'], room['terrain'], room['wayto'], room['timeto'], room['image'], room['image_coords'], room['tags'], room['check_location'], room['unique_loot'])
                }
              }
              @@tags.clear
              @@loaded = true
              return true
            end
          end
        end
      }
    else
      @@elevated_load_json.call
    end
  end
  def Map.load_dat(filename=nil)
    if $SAFE == 0
      @@load_mutex.synchronize {
        if @@loaded
          return true
        else
          if filename.nil?
            file_list = Dir.entries("#{DATA_DIR}/#{XMLData.game}").find_all { |filename| filename =~ /^map\-[0-9]+\.dat$/ }.collect { |filename| "#{DATA_DIR}/#{XMLData.game}/#{filename}" }.sort.reverse
          else
            file_list = [ filename ]
          end
          if file_list.empty?
            respond "--- Lich: error: no map database found"
            return false
          end
          error = false
          while filename = file_list.shift
            begin
              @@list = File.open(filename, 'rb') { |f| Marshal.load(f.read) }
              respond "--- loaded #{filename}" if error
              @@loaded = true
              return true
            rescue
              error = true
              if file_list.empty?
                respond "--- Lich: error: failed to load #{filename}: #{$!}"
              else
                respond "--- warning: failed to load #{filename}: #{$!}"
              end
            end
          end
          return false
        end
      }
    else
      @@elevated_load_dat.call
    end
  end
  def Map.load_xml(filename="#{DATA_DIR}/#{XMLData.game}/map.xml")
    if $SAFE == 0
      @@load_mutex.synchronize {
        if @@loaded
          return true
        else
          unless File.exists?(filename)
            raise Exception.exception("MapDatabaseError"), "Fatal error: file `#{filename}' does not exist!"
          end
          missing_end = false
          current_tag = nil
          current_attributes = nil
          room = nil
          buffer = String.new
          unescape = { 'lt' => '<', 'gt' => '>', 'quot' => '"', 'apos' => "'", 'amp' => '&' }
          tag_start = proc { |element,attributes|
            current_tag = element
            current_attributes = attributes
            if element == 'room'
              room = Hash.new
              room['id'] = attributes['id'].to_i
              room['location'] = attributes['location']
              room['climate'] = attributes['climate']
              room['terrain'] = attributes['terrain']
              room['wayto'] = Hash.new
              room['timeto'] = Hash.new
              room['title'] = Array.new
              room['description'] = Array.new
              room['paths'] = Array.new
              room['tags'] = Array.new
              room['unique_loot'] = Array.new
            elsif element =~ /^(?:image|tsoran)$/ and attributes['name'] and attributes['x'] and attributes['y'] and attributes['size']
              room['image'] = attributes['name']
              room['image_coords'] = [ (attributes['x'].to_i - (attributes['size']/2.0).round), (attributes['y'].to_i - (attributes['size']/2.0).round), (attributes['x'].to_i + (attributes['size']/2.0).round), (attributes['y'].to_i + (attributes['size']/2.0).round) ]
            elsif (element == 'image') and attributes['name'] and attributes['coords'] and (attributes['coords'] =~ /[0-9]+,[0-9]+,[0-9]+,[0-9]+/)
              room['image'] = attributes['name']
              room['image_coords'] = attributes['coords'].split(',').collect { |num| num.to_i }
            elsif element == 'map'
              missing_end = true
            end
          }
          text = proc { |text_string|
            if current_tag == 'tag'
              room['tags'].push(text_string)
            elsif current_tag =~ /^(?:title|description|paths|tag|unique_loot)$/
              room[current_tag].push(text_string)
            elsif current_tag == 'exit' and current_attributes['target']
              if current_attributes['type'].downcase == 'string'
                room['wayto'][current_attributes['target']] = text_string
              elsif
                room['wayto'][current_attributes['target']] = StringProc.new(text_string)
              end
              if current_attributes['cost'] =~ /^[0-9\.]+$/
                room['timeto'][current_attributes['target']] = current_attributes['cost'].to_f
              elsif current_attributes['cost'].length > 0
                room['timeto'][current_attributes['target']] = StringProc.new(current_attributes['cost'])
              else
                room['timeto'][current_attributes['target']] = 0.2
              end
            end
          }
          tag_end = proc { |element|
            if element == 'room'
              room['unique_loot'] = nil if room['unique_loot'].empty?
              Map.new(room['id'], room['title'], room['description'], room['paths'], room['location'], room['climate'], room['terrain'], room['wayto'], room['timeto'], room['image'], room['image_coords'], room['tags'], room['check_location'], room['unique_loot'])
            elsif element == 'map'
              missing_end = false
            end
            current_tag = nil
          }
          begin
            File.open(filename) { |file|
              while line = file.gets
                buffer.concat(line)
                # fixme: remove   (?=<)   ?
                while str = buffer.slice!(/^<([^>]+)><\/\1>|^[^<]+(?=<)|^<[^<]+>/)
                  if str[0,1] == '<'
                    if str[1,1] == '/'
                      element = /^<\/([^\s>\/]+)/.match(str).captures.first
                      tag_end.call(element)
                    else
                      if str =~ /^<([^>]+)><\/\1>/
                        element = $1
                        tag_start.call(element)
                        text.call('')
                        tag_end.call(element)
                      else
                        element = /^<([^\s>\/]+)/.match(str).captures.first
                        attributes = Hash.new
                        str.scan(/([A-z][A-z0-9_\-]*)=(["'])(.*?)\2/).each { |attr| attributes[attr[0]] = attr[2].gsub(/&(#{unescape.keys.join('|')});/) { unescape[$1] } }
                        tag_start.call(element, attributes)
                        tag_end.call(element) if str[-2,1] == '/'
                      end
                    end
                  else
                    text.call(str.gsub(/&(#{unescape.keys.join('|')});/) { unescape[$1] })
                  end
                end
              end
            }
            if missing_end
              respond "--- Lich: error: failed to load #{filename}: unexpected end of file"
              return false
            end
            @@tags.clear
            @@loaded = true
            return true
          rescue
            respond "--- Lich: error: failed to load #{filename}: #{$!}"
            return false
          end
        end
      }
    else
      @@elevated_load_xml.call
    end
  end
  def Map.save(filename="#{DATA_DIR}/#{XMLData.game}/map-#{Time.now.to_i}.dat")
    if $SAFE == 0
      if File.exists?(filename)
        respond "--- Backing up map database"
        begin
          # fixme: does this work on all platforms? File.rename(filename, "#{filename}.bak")
          File.open(filename, 'rb') { |infile|
            File.open("#{filename}.bak", 'wb') { |outfile|
              outfile.write(infile.read)
            }
          }
        rescue
          respond "--- Lich: error: #{$!}"
        end
      end
      begin
        File.open(filename, 'wb') { |f| f.write(Marshal.dump(@@list)) }
        @@tags.clear
        respond "--- Map database saved"
      rescue
        respond "--- Lich: error: #{$!}"
      end
    else
      @@elevated_save.call
    end
  end
  def Map.to_json(*args)
    @@list.delete_if { |r| r.nil? }
    @@list.to_json(args)
  end
  def to_json(*args)
    ({
      :id => @id,
      :title => @title,
      :description => @description,
      :paths => @paths,
      :location => @location,
      :climate => @climate,
      :terrain => @terrain,
      :wayto => @wayto,
      :timeto => @timeto,
      :image => @image,
      :image_coords => @image_coords,
      :tags => @tags,
      :check_location => @check_location,
      :unique_loot => @unique_loot
    }).delete_if { |a,b| b.nil? or (b.class == Array and b.empty?) }.to_json(args)
  end
  def Map.save_json(filename="#{DATA_DIR}/#{XMLData.game}/map-#{Time.now.to_i}.json")
    if File.exists?(filename)
      respond "File exists!  Backing it up before proceeding..."
      begin
        File.open(filename, 'rb') { |infile|
          File.open("#{filename}.bak", "wb") { |outfile|
            outfile.write(infile.read)
          }
        }
      rescue
        respond "--- Lich: error: #{$!}\n\t#{$!.backtrace[0..1].join("\n\t")}"
        Lich.log "error: #{$!}\n\t#{$!.backtrace.join("\n\t")}"
      end
    end
    File.open(filename, 'wb') { |file|
      file.write(Map.to_json)
    }
  end
  def Map.save_xml(filename="#{DATA_DIR}/#{XMLData.game}/map-#{Time.now.to_i}.xml")
    if $SAFE == 0
      if File.exists?(filename)
        respond "File exists!  Backing it up before proceeding..."
        begin
          File.open(filename, 'rb') { |infile|
            File.open("#{filename}.bak", "wb") { |outfile|
              outfile.write(infile.read)
            }
          }
        rescue
          respond "--- Lich: error: #{$!}\n\t#{$!.backtrace[0..1].join("\n\t")}"
          Lich.log "error: #{$!}\n\t#{$!.backtrace.join("\n\t")}"
        end
      end
      begin
        escape = { '<' => '&lt;', '>' => '&gt;', '"' => '&quot;', "'" => "&apos;", '&' => '&amp;' }
        File.open(filename, 'w') { |file|
          file.write "<map>\n"
          @@list.each { |room|
            next if room == nil
            if room.location
              location = " location=#{(room.location.gsub(/(<|>|"|'|&)/) { escape[$1] }).inspect}"
            else
              location = ''
            end
            if room.climate
              climate = " climate=#{(room.climate.gsub(/(<|>|"|'|&)/) { escape[$1] }).inspect}"
            else
              climate = ''
            end
            if room.terrain
              terrain = " terrain=#{(room.terrain.gsub(/(<|>|"|'|&)/) { escape[$1] }).inspect}"
            else
              terrain = ''
            end
            file.write "   <room id=\"#{room.id}\"#{location}#{climate}#{terrain}>\n"
            room.title.each { |title| file.write "      <title>#{title.gsub(/(<|>|"|'|&)/) { escape[$1] }}</title>\n" }
            room.description.each { |desc| file.write "      <description>#{desc.gsub(/(<|>|"|'|&)/) { escape[$1] }}</description>\n" }
            room.paths.each { |paths| file.write "      <paths>#{paths.gsub(/(<|>|"|'|&)/) { escape[$1] }}</paths>\n" }
            room.tags.each { |tag| file.write "      <tag>#{tag.gsub(/(<|>|"|'|&)/) { escape[$1] }}</tag>\n" }
            room.unique_loot.to_a.each { |loot| file.write "      <unique_loot>#{loot.gsub(/(<|>|"|'|&)/) { escape[$1] }}</unique_loot>\n" }
            file.write "      <image name=\"#{room.image.gsub(/(<|>|"|'|&)/) { escape[$1] }}\" coords=\"#{room.image_coords.join(',')}\" />\n" if room.image and room.image_coords
            room.wayto.keys.each { |target|
              if room.timeto[target].class == Proc
                cost = " cost=\"#{room.timeto[target]._dump.gsub(/(<|>|"|'|&)/) { escape[$1] }}\""
              elsif room.timeto[target]
                cost = " cost=\"#{room.timeto[target]}\""
              else
                cost = ''
              end
              if room.wayto[target].class == Proc
                file.write "      <exit target=\"#{target}\" type=\"Proc\"#{cost}>#{room.wayto[target]._dump.gsub(/(<|>|"|'|&)/) { escape[$1] }}</exit>\n"
              else
                file.write "      <exit target=\"#{target}\" type=\"#{room.wayto[target].class}\"#{cost}>#{room.wayto[target].gsub(/(<|>|"|'|&)/) { escape[$1] }}</exit>\n"
              end
            }
            file.write "   </room>\n"
          }
          file.write "</map>\n"
        }
        @@tags.clear
        respond "--- map database saved to: #{filename}"
      rescue
        respond $!
      end
      GC.start
    else
      @@elevated_save_xml.call
    end
  end
  def Map.estimate_time(array)
    Map.load unless @@loaded
    unless array.class == Array
      raise Exception.exception("MapError"), "Map.estimate_time was given something not an array!"
    end
    time = 0.to_f
    until array.length < 2
      room = array.shift
      if t = Map[room].timeto[array.first.to_s]
        if t.class == Proc
          time += t.call.to_f
        else
          time += t.to_f
        end
      else
        time += "0.2".to_f
      end
    end
    time
  end
  def Map.dijkstra(source, destination=nil)
    if source.class == Map
      source.dijkstra(destination)
    elsif room = Map[source]
      room.dijkstra(destination)
    else
      echo "Map.dijkstra: error: invalid source room"
      nil
    end
  end
  def dijkstra(destination=nil)
    begin
      Map.load unless @@loaded
      source = @id
      visited = Array.new
      shortest_distances = Array.new
      previous = Array.new
      pq = [ source ]
      pq_push = proc { |val|
        for i in 0...pq.size
          if shortest_distances[val] <= shortest_distances[pq[i]]
            pq.insert(i, val)
            break
          end
        end
        pq.push(val) if i.nil? or (i == pq.size-1)
      }
      visited[source] = true
      shortest_distances[source] = 0
      if destination.nil?
        until pq.size == 0
          v = pq.shift
          visited[v] = true
          @@list[v].wayto.keys.each { |adj_room|
            adj_room_i = adj_room.to_i
            unless visited[adj_room_i]
              if @@list[v].timeto[adj_room].class == Proc
                nd = @@list[v].timeto[adj_room].call
              else
                nd = @@list[v].timeto[adj_room]
              end
              if nd
                nd += shortest_distances[v]
                if shortest_distances[adj_room_i].nil? or (shortest_distances[adj_room_i] > nd)
                  shortest_distances[adj_room_i] = nd
                  previous[adj_room_i] = v
                  pq_push.call(adj_room_i)
                end
              end
            end
          }
        end
      elsif destination.class == Integer
        until pq.size == 0
          v = pq.shift
          break if v == destination
          visited[v] = true
          @@list[v].wayto.keys.each { |adj_room|
            adj_room_i = adj_room.to_i
            unless visited[adj_room_i]
              if @@list[v].timeto[adj_room].class == Proc
                nd = @@list[v].timeto[adj_room].call
              else
                nd = @@list[v].timeto[adj_room]
              end
              if nd
                nd += shortest_distances[v]
                if shortest_distances[adj_room_i].nil? or (shortest_distances[adj_room_i] > nd)
                  shortest_distances[adj_room_i] = nd
                  previous[adj_room_i] = v
                  pq_push.call(adj_room_i)
                end
              end
            end
          }
        end
      elsif destination.class == Array
        dest_list = destination.collect { |dest| dest.to_i }
        until pq.size == 0
          v = pq.shift
          break if dest_list.include?(v) and (shortest_distances[v] < 20)
          visited[v] = true
          @@list[v].wayto.keys.each { |adj_room|
            adj_room_i = adj_room.to_i
            unless visited[adj_room_i]
              if @@list[v].timeto[adj_room].class == Proc
                nd = @@list[v].timeto[adj_room].call
              else
                nd = @@list[v].timeto[adj_room]
              end
              if nd
                nd += shortest_distances[v]
                if shortest_distances[adj_room_i].nil? or (shortest_distances[adj_room_i] > nd)
                  shortest_distances[adj_room_i] = nd
                  previous[adj_room_i] = v
                  pq_push.call(adj_room_i)
                end
              end
            end
          }
        end
      end
      return previous, shortest_distances
    rescue
      echo "Map.dijkstra: error: #{$!}"
      respond $!.backtrace
      nil
    end
  end
  def Map.findpath(source, destination)
    if source.class == Map
      source.path_to(destination)
    elsif room = Map[source]
      room.path_to(destination)
    else
      echo "Map.findpath: error: invalid source room"
      nil
    end
  end
  def path_to(destination)
    Map.load unless @@loaded
    destination = destination.to_i
    previous, shortest_distances = dijkstra(destination)
    return nil unless previous[destination]
    path = [ destination ]
    path.push(previous[path[-1]]) until previous[path[-1]] == @id
    path.reverse!
    path.pop
    return path
  end
  def find_nearest_by_tag(tag_name)
    target_list = Array.new
    @@list.each { |room| target_list.push(room.id) if room.tags.include?(tag_name) }
    previous, shortest_distances = Map.dijkstra(@id, target_list)
    if target_list.include?(@id)
      @id
    else
      target_list.delete_if { |room_num| shortest_distances[room_num].nil? }
      target_list.sort { |a,b| shortest_distances[a] <=> shortest_distances[b] }.first
    end
  end
  def find_all_nearest_by_tag(tag_name)
    target_list = Array.new
    @@list.each { |room| target_list.push(room.id) if room.tags.include?(tag_name) }
    previous, shortest_distances = Map.dijkstra(@id)
    target_list.delete_if { |room_num| shortest_distances[room_num].nil? }
    target_list.sort { |a,b| shortest_distances[a] <=> shortest_distances[b] }
  end
  def find_nearest(target_list)
    target_list = target_list.collect { |num| num.to_i }
    if target_list.include?(@id)
      @id
    else
      previous, shortest_distances = Map.dijkstra(@id, target_list)
      target_list.delete_if { |room_num| shortest_distances[room_num].nil? }
      target_list.sort { |a,b| shortest_distances[a] <=> shortest_distances[b] }.first
    end
  end
end

class Room < Map
  #   private_class_method :new
  def Room.method_missing(*args)
    super(*args)
  end
end

def hide_me
  Script.current.hidden = !Script.current.hidden
end

def no_kill_all
  script = Script.current
  script.no_kill_all = !script.no_kill_all
end

def no_pause_all
  script = Script.current
  script.no_pause_all = !script.no_pause_all
end

def toggle_upstream
  unless script = Script.current then echo 'toggle_upstream: cannot identify calling script.'; return nil; end
  script.want_upstream = !script.want_upstream
end

def silence_me
  unless script = Script.current then echo 'silence_me: cannot identify calling script.'; return nil; end
  if script.safe? then echo("WARNING: 'safe' script attempted to silence itself.  Ignoring the request.")
    sleep 1
    return true
  end
  script.silent = !script.silent
end

def toggle_echo
  unless script = Script.current then respond('--- toggle_echo: Unable to identify calling script.'); return nil; end
  script.no_echo = !script.no_echo
end

def echo_on
  unless script = Script.current then respond('--- echo_on: Unable to identify calling script.'); return nil; end
  script.no_echo = false
end

def echo_off
  unless script = Script.current then respond('--- echo_off: Unable to identify calling script.'); return nil; end
  script.no_echo = true
end

def upstream_get
  unless script = Script.current then echo 'upstream_get: cannot identify calling script.'; return nil; end
  unless script.want_upstream
    echo("This script wants to listen to the upstream, but it isn't set as receiving the upstream! This will cause a permanent hang, aborting (ask for the upstream with 'toggle_upstream' in the script)")
    sleep 0.3
    return false
  end
  script.upstream_gets
end

def upstream_get?
  unless script = Script.current then echo 'upstream_get: cannot identify calling script.'; return nil; end
  unless script.want_upstream
    echo("This script wants to listen to the upstream, but it isn't set as receiving the upstream! This will cause a permanent hang, aborting (ask for the upstream with 'toggle_upstream' in the script)")
    return false
  end
  script.upstream_gets?
end

def echo(*messages)
  respond if messages.empty?
  if script = Script.current
    unless script.no_echo
      messages.each { |message| respond("[#{script.name}: #{message.to_s.chomp}]") }
    end
  else
    messages.each { |message| respond("[(unknown script): #{message.to_s.chomp}]") }
  end
  nil
end

def _echo(*messages)
  _respond if messages.empty?
  if script = Script.current
    unless script.no_echo
      messages.each { |message| _respond("[#{script.name}: #{message.to_s.chomp}]") }
    end
  else
    messages.each { |message| _respond("[(unknown script): #{message.to_s.chomp}]") }
  end
  nil
end

def goto(label)
  Script.current.jump_label = label.to_s
  raise JUMP
end

def pause_script(*names)
  names.flatten!
  if names.empty?
    Script.current.pause
    Script.current
  else
    names.each { |scr|
      fnd = Script.list.find { |nm| nm.name =~ /^#{scr}/i }
      fnd.pause unless (fnd.paused || fnd.nil?)
    }
  end
end

def unpause_script(*names)
  names.flatten!
  names.each { |scr|
    fnd = Script.list.find { |nm| nm.name =~ /^#{scr}/i }
    fnd.unpause if (fnd.paused and not fnd.nil?)
  }
end

def fix_injury_mode
  unless XMLData.injury_mode == 2
    Game._puts '_injury 2'
    150.times { sleep 0.05; break if XMLData.injury_mode == 2 }
  end
end

def hide_script(*args)
  args.flatten!
  args.each { |name|
    if script = Script.running.find { |scr| scr.name == name }
      script.hidden = !script.hidden
    end
  }
end

def parse_list(string)
  string.split_as_list
end

def waitrt
  wait_until { (XMLData.roundtime_end.to_f - Time.now.to_f + XMLData.server_time_offset.to_f) > 0 }
  sleep checkrt
end

def waitcastrt
  wait_until { (XMLData.cast_roundtime_end.to_f - Time.now.to_f + XMLData.server_time_offset.to_f) > 0 }
  sleep checkcastrt
end

def checkrt
  [ 0, XMLData.roundtime_end.to_f - Time.now.to_f + XMLData.server_time_offset.to_f ].max
end

def checkcastrt
  [ 0, XMLData.cast_roundtime_end.to_f - Time.now.to_f + XMLData.server_time_offset.to_f ].max
end

def waitrt?
  sleep checkrt
end

def waitcastrt?
  sleep checkcastrt
end

def checkpoison
  XMLData.indicator['IconPOISONED'] == 'y'
end

def checkdisease
  XMLData.indicator['IconDISEASED'] == 'y'
end

def checksitting
  XMLData.indicator['IconSITTING'] == 'y'
end

def checkkneeling
  XMLData.indicator['IconKNEELING'] == 'y'
end

def checkstunned
  XMLData.indicator['IconSTUNNED'] == 'y'
end

def checkbleeding
  XMLData.indicator['IconBLEEDING'] == 'y'
end

def checkgrouped
  XMLData.indicator['IconJOINED'] == 'y'
end

def checkdead
  XMLData.indicator['IconDEAD'] == 'y'
end

def checkreallybleeding
  checkbleeding and !(Spell[9909].active? or Spell[9905].active?)
end

def muckled?
   muckled = checkwebbed || checkdead || checkstunned
   if defined?(checksleeping)
      muckled = muckled || checksleeping
   end
   if defined?(checkbound)
      muckled = muckled || checkbound
   end
   return muckled
end

def checkhidden
  XMLData.indicator['IconHIDDEN'] == 'y'
end

def checkinvisible
  XMLData.indicator['IconINVISIBLE'] == 'y'
end

def checkwebbed
  XMLData.indicator['IconWEBBED'] == 'y'
end

def checkprone
  XMLData.indicator['IconPRONE'] == 'y'
end

def checknotstanding
  XMLData.indicator['IconSTANDING'] == 'n'
end

def checkstanding
  XMLData.indicator['IconSTANDING'] == 'y'
end

def checkname(*strings)
  strings.flatten!
  if strings.empty?
    XMLData.name
  else
    XMLData.name =~ /^(?:#{strings.join('|')})/i
  end
end

def checkloot
  GameObj.loot.collect { |item| item.noun }
end

def i_stand_alone
  unless script = Script.current then echo 'i_stand_alone: cannot identify calling script.'; return nil; end
  script.want_downstream = !script.want_downstream
  return !script.want_downstream
end

def debug(*args)
  if $LICH_DEBUG
    if block_given?
      yield(*args)
    else
      echo(*args)
    end
  end
end

def timetest(*contestants)
  contestants.collect { |code| start = Time.now; 5000.times { code.call }; Time.now - start }
end

def dec2bin(n)
  "0" + [n].pack("N").unpack("B32")[0].sub(/^0+(?=\d)/, '')
end

def bin2dec(n)
  [("0"*32+n.to_s)[-32..-1]].pack("B32").unpack("N")[0]
end

def idle?(time = 60)
  Time.now - $_IDLETIMESTAMP_ >= time
end

def selectput(string, success, failure, timeout = nil)
  timeout = timeout.to_f if timeout and !timeout.kind_of?(Numeric)
  success = [ success ] if success.kind_of? String
  failure = [ failure ] if failure.kind_of? String
  if !string.kind_of?(String) or !success.kind_of?(Array) or !failure.kind_of?(Array) or timeout && !timeout.kind_of?(Numeric)
    raise ArgumentError, "usage is: selectput(game_command,success_array,failure_array[,timeout_in_secs])"
  end
  success.flatten!
  failure.flatten!
  regex = /#{(success + failure).join('|')}/i
  successre = /#{success.join('|')}/i
  failurere = /#{failure.join('|')}/i
  thr = Thread.current

  timethr = Thread.new {
    timeout -= sleep("0.1".to_f) until timeout <= 0
    thr.raise(StandardError)
  } if timeout

  begin
    loop {
      fput(string)
      response = waitforre(regex)
      if successre.match(response.to_s)
        timethr.kill if timethr.alive?
        break(response.string)
      end
      yield(response.string) if block_given?
    }
  rescue
    nil
  end
end

def toggle_unique
  unless script = Script.current then echo 'toggle_unique: cannot identify calling script.'; return nil; end
  script.want_downstream = !script.want_downstream
end

def die_with_me(*vals)
  unless script = Script.current then echo 'die_with_me: cannot identify calling script.'; return nil; end
  script.die_with.push vals
  script.die_with.flatten!
  echo("The following script(s) will now die when I do: #{script.die_with.join(', ')}") unless script.die_with.empty?
end

def upstream_waitfor(*strings)
  strings.flatten!
  script = Script.current
  unless script.want_upstream then echo("This script wants to listen to the upstream, but it isn't set as receiving the upstream! This will cause a permanent hang, aborting (ask for the upstream with 'toggle_upstream' in the script)") ; return false end
  regexpstr = strings.join('|')
  while line = script.upstream_gets
    if line =~ /#{regexpstr}/i
      return line
    end
  end
end

def send_to_script(*values)
  values.flatten!
  if script = Script.list.find { |val| val.name =~ /^#{values.first}/i }
    if script.want_downstream
      values[1..-1].each { |val| script.downstream_buffer.push(val) }
    else
      values[1..-1].each { |val| script.unique_buffer.push(val) }
    end
    echo("Sent to #{script.name} -- '#{values[1..-1].join(' ; ')}'")
    return true
  else
    echo("'#{values.first}' does not match any active scripts!")
    return false
  end
end

def unique_send_to_script(*values)
  values.flatten!
  if script = Script.list.find { |val| val.name =~ /^#{values.first}/i }
    values[1..-1].each { |val| script.unique_buffer.push(val) }
    echo("sent to #{script}: #{values[1..-1].join(' ; ')}")
    return true
  else
    echo("'#{values.first}' does not match any active scripts!")
    return false
  end
end

def unique_waitfor(*strings)
  unless script = Script.current then echo 'unique_waitfor: cannot identify calling script.'; return nil; end
  strings.flatten!
  regexp = /#{strings.join('|')}/
  while true
    str = script.unique_gets
    if str =~ regexp
      return str
    end
  end
end

def unique_get
  unless script = Script.current then echo 'unique_get: cannot identify calling script.'; return nil; end
  script.unique_gets
end

def unique_get?
  unless script = Script.current then echo 'unique_get: cannot identify calling script.'; return nil; end
  script.unique_gets?
end

def multimove(*dirs)
  dirs.flatten.each { |dir| move(dir) }
end

def n;    'north';     end
def ne;   'northeast'; end
def e;    'east';      end
def se;   'southeast'; end
def s;    'south';     end
def sw;   'southwest'; end
def w;    'west';      end
def nw;   'northwest'; end
def u;    'up';        end
def up;   'up';          end
def down; 'down';      end
def d;    'down';      end
def o;    'out';       end
def out;  'out';       end

def move(dir='none', giveup_seconds=30, giveup_lines=30)
  #[LNet]-[Private]-Casis: "You begin to make your way up the steep headland pathway.  Before traveling very far, however, you lose your footing on the loose stones.  You struggle in vain to maintain your balance, then find yourself falling to the bay below!"  (20:35:36)
  #[LNet]-[Private]-Casis: "You smack into the water with a splash and sink far below the surface."  (20:35:50)
  # You approach the entrance and identify yourself to the guard.  The guard checks over a long scroll of names and says, "I'm sorry, the Guild is open to invitees only.  Please do return at a later date when we will be open to the public."
  if dir == 'none'
    echo 'move: no direction given'
    return false
  end

  need_full_hands = false
  tried_open = false
  tried_fix_drag = false
  line_count = 0
  room_count = XMLData.room_count
  giveup_time = Time.now.to_i + giveup_seconds.to_i
  save_stream = Array.new

  put_dir = proc {
    if XMLData.room_count > room_count
      fill_hands if need_full_hands
      Script.current.downstream_buffer.unshift(save_stream)
      Script.current.downstream_buffer.flatten!
      return true
    end
    waitrt?
    wait_while { stunned? }
    giveup_time = Time.now.to_i + giveup_seconds.to_i
    line_count = 0
    save_stream.push(clear)
    put dir
  }

  put_dir.call

  loop {
    line = get?
    unless line.nil?
      save_stream.push(line)
      line_count += 1
    end
    if line.nil?
      sleep 0.1
    elsif line =~ /^You can't do that while engaged!|^You are engaged to /
      # DragonRealms
      fput 'retreat'
      fput 'retreat'
      put_dir.call
    elsif line =~ /^You can't enter .+ and remain hidden or invisible\.|if he can't see you!$|^You can't enter .+ when you can't be seen\.$|^You can't do that without being seen\.$|^How do you intend to get .*? attention\?  After all, no one can see you right now\.$/
      fput 'unhide'
      put_dir.call
    elsif (line =~ /^You (?:take a few steps toward|trudge up to|limp towards|march up to|sashay gracefully up to|skip happily towards|sneak up to|stumble toward) a rusty doorknob/) and (dir =~ /door/)
      which = [ 'first', 'second', 'third', 'fourth', 'fifth', 'sixth', 'seventh', 'eight', 'ninth', 'tenth', 'eleventh', 'twelfth' ]
      if dir =~ /\b#{which.join('|')}\b/
        dir.sub!(/\b(#{which.join('|')})\b/) { "#{which[which.index($1)+1]}" }
      else
        dir.sub!('door', 'second door')
      end
      put_dir.call
    elsif line =~ /^You can't go there|^You can't (?:go|swim) in that direction\.|^Where are you trying to go\?|^What were you referring to\?|^I could not find what you were referring to\.|^How do you plan to do that here\?|^You take a few steps towards|^You cannot do that\.|^You settle yourself on|^You shouldn't annoy|^You can't go to|^That's probably not a very good idea|^You can't do that|^Maybe you should look|^You are already|^You walk over to|^You step over to|The [\w\s]+ is too far away|You may not pass\.|become impassable\.|prevents you from entering\.|Please leave promptly\.|is too far above you to attempt that\.$|^Uh, yeah\.  Right\.$|^Definitely NOT a good idea\.$|^Your attempt fails|^There doesn't seem to be any way to do that at the moment\.$/
      echo 'move: failed'
      fill_hands if need_full_hands
      Script.current.downstream_buffer.unshift(save_stream)
      Script.current.downstream_buffer.flatten!
      return false
    elsif line =~ /^An unseen force prevents you\.$|^Sorry, you aren't allowed to enter here\.|^That looks like someplace only performers should go\.|^As you climb, your grip gives way and you fall down|^The clerk stops you from entering the partition and says, "I'll need to see your ticket!"$|^The guard stops you, saying, "Only members of registered groups may enter the Meeting Hall\.  If you'd like to visit, ask a group officer for a guest pass\."$|^An? .*? reaches over and grasps [A-Z][a-z]+ by the neck preventing (?:him|her) from being dragged anywhere\.$|^You'll have to wait, [A-Z][a-z]+ .* locker|^As you move toward the gate, you carelessly bump into the guard|^You attempt to enter the back of the shop, but a clerk stops you.  "Your reputation precedes you!|you notice that thick beams are placed across the entry with a small sign that reads, "Abandoned\."$|appears to be closed, perhaps you should try again later\?$/
      echo 'move: failed'
      fill_hands if need_full_hands
      Script.current.downstream_buffer.unshift(save_stream)
      Script.current.downstream_buffer.flatten!
      # return nil instead of false to show the direction shouldn't be removed from the map database
      return nil
    elsif line =~ /^You grab [A-Z][a-z]+ and try to drag h(?:im|er), but s?he (?:is too heavy|doesn't budge)\.$|^Tentatively, you attempt to swim through the nook\.  After only a few feet, you begin to sink!  Your lungs burn from lack of air, and you begin to panic!  You frantically paddle back to safety!$|^Guards(?:wo)?man [A-Z][a-z]+ stops you and says, "(?:Stop\.|Halt!)  You need to make sure you check in|^You step into the root, but can see no way to climb the slippery tendrils inside\.  After a moment, you step back out\.$|^As you start .*? back to safe ground\.$|^You stumble a bit as you try to enter the pool but feel that your persistence will pay off\.$|^A shimmering field of magical crimson and gold energy flows through the area\.$|^You attempt to navigate your way through the fog, but (?:quickly become entangled|get turned around)/
      sleep 1
      waitrt?
      put_dir.call
    elsif line =~ /^Climbing.*(?:plunge|fall)|^Tentatively, you attempt to climb.*(?:fall|slip)|^You start.*but quickly realize|^You.*drop back to the ground|^You leap .* fall unceremoniously to the ground in a heap\.$|^You search for a way to make the climb .*? but without success\.$|^You start to climb .* you fall to the ground|^You attempt to climb .* wrong approach|^You run towards .*? slowly retreat back, reassessing the situation\./
      sleep 1
      waitrt?
      fput 'stand' unless standing?
      waitrt?
      put_dir.call
    elsif line =~ /^You begin to climb up the silvery thread.* you tumble to the ground/
      sleep 0.5
      waitrt?
      fput 'stand' unless standing?
      waitrt?
      if checkleft or checkright
        need_full_hands = true
        empty_hands
      end
      put_dir.call
    elsif line == 'You are too injured to be doing any climbing!'
      if (resolve = Spell[9704]) and resolve.known?
        wait_until { resolve.affordable? }
        resolve.cast
        put_dir.call
      else
        return nil
      end
    elsif line =~ /^You(?:'re going to| will) have to climb that\./
      dir.gsub!('go', 'climb')
      put_dir.call
    elsif line =~ /^You can't climb that\./
      dir.gsub!('climb', 'go')
      put_dir.call
    elsif line =~ /^You can't drag/
      if tried_fix_drag
        fill_hands if need_full_hands
        Script.current.downstream_buffer.unshift(save_stream)
        Script.current.downstream_buffer.flatten!
        return false
      elsif (dir =~ /^(?:go|climb) .+$/) and (drag_line = reget.reverse.find { |l| l =~ /^You grab .*?(?:'s body)? and drag|^You are now automatically attempting to drag .*? when/ })
        tried_fix_drag = true
        name = (/^You grab (.*?)('s body)? and drag/.match(drag_line).captures.first || /^You are now automatically attempting to drag (.*?) when/.match(drag_line).captures.first)
        target = /^(?:go|climb) (.+)$/.match(dir).captures.first
        fput "drag #{name}"
        dir = "drag #{name} #{target}"
        put_dir.call
      else
        tried_fix_drag = true
        dir.sub!(/^climb /, 'go ')
        put_dir.call
      end
    elsif line =~ /^Maybe if your hands were empty|^You figure freeing up both hands might help\.|^You can't .+ with your hands full\.$|^You'll need empty hands to climb that\.$|^It's a bit too difficult to swim holding|^You will need both hands free for such a difficult task\./
      need_full_hands = true
      empty_hands
      put_dir.call
    elsif line =~ /(?:appears|seems) to be closed\.$|^You cannot quite manage to squeeze between the stone doors\.$/
      if tried_open
        fill_hands if need_full_hands
        Script.current.downstream_buffer.unshift(save_stream)
        Script.current.downstream_buffer.flatten!
        return false
      else
        tried_open = true
        fput dir.sub(/go|climb/, 'open')
        put_dir.call
      end
    elsif line =~ /^(\.\.\.w|W)ait ([0-9]+) sec(onds)?\.$/
      if $2.to_i > 1
        sleep ($2.to_i - "0.2".to_f)
      else
        sleep 0.3
      end
      put_dir.call
    elsif line =~ /will have to stand up first|must be standing first|^You'll have to get up first|^But you're already sitting!|^Shouldn't you be standing first|^Try standing up|^Perhaps you should stand up|^Standing up might help|^You should really stand up first/
      fput 'stand'
      waitrt?
      put_dir.call
    elsif line =~ /^Sorry, you may only type ahead/
      sleep 1
      put_dir.call
    elsif line == 'You are still stunned.'
      wait_while { stunned? }
      put_dir.call
    elsif line =~ /you slip (?:on a patch of ice )?and flail uselessly as you land on your rear(?:\.|!)$|You wobble and stumble only for a moment before landing flat on your face!$/
      waitrt?
      fput 'stand' unless standing?
      waitrt?
      put_dir.call
    elsif line =~ /^You flick your hand (?:up|down)wards and focus your aura on your disk, but your disk only wobbles briefly\.$/
      put_dir.call
    elsif line =~ /^You dive into the fast-moving river, but the current catches you and whips you back to shore, wet and battered\.$|^Running through the swampy terrain, you notice a wet patch in the bog/
      waitrt?
      put_dir.call
    elsif line == "You don't seem to be able to move to do that."
      30.times {
        break if clear.include?('You regain control of your senses!')
        sleep 0.1
      }
      put_dir.call
    end
    if XMLData.room_count > room_count
      fill_hands if need_full_hands
      Script.current.downstream_buffer.unshift(save_stream)
      Script.current.downstream_buffer.flatten!
      return true
    end
    if Time.now.to_i >= giveup_time
      echo "move: no recognized response in #{giveup_seconds} seconds.  giving up."
      fill_hands if need_full_hands
      Script.current.downstream_buffer.unshift(save_stream)
      Script.current.downstream_buffer.flatten!
      return nil
    end
    if line_count >= giveup_lines
      echo "move: no recognized response after #{line_count} lines.  giving up."
      fill_hands if need_full_hands
      Script.current.downstream_buffer.unshift(save_stream)
      Script.current.downstream_buffer.flatten!
      return nil
    end
  }
end

def watchhealth(value, theproc=nil, &block)
  value = value.to_i
  if block.nil?
    if !theproc.respond_to? :call
      respond "`watchhealth' was not given a block or a proc to execute!"
      return nil
    else
      block = theproc
    end
  end
  Thread.new {
    wait_while { health(value) }
    block.call
  }
end

def wait_until(announce=nil)
  priosave = Thread.current.priority
  Thread.current.priority = 0
  unless announce.nil? or yield
    respond(announce)
  end
  until yield
    sleep 0.25
  end
  Thread.current.priority = priosave
end

def wait_while(announce=nil)
  priosave = Thread.current.priority
  Thread.current.priority = 0
  unless announce.nil? or !yield
    respond(announce)
  end
  while yield
    sleep 0.25
  end
  Thread.current.priority = priosave
end

def checkpaths(dir="none")
  if dir == "none"
    if XMLData.room_exits.empty?
      return false
    else
      return XMLData.room_exits.collect { |dir| dir = SHORTDIR[dir] }
    end
  else
    XMLData.room_exits.include?(dir) || XMLData.room_exits.include?(SHORTDIR[dir])
  end
end

def reverse_direction(dir)
  if dir == "n" then 's'
  elsif dir == "ne" then 'sw'
  elsif dir == "e" then 'w'
  elsif dir == "se" then 'nw'
  elsif dir == "s" then 'n'
  elsif dir == "sw" then 'ne'
  elsif dir == "w" then 'e'
  elsif dir == "nw" then 'se'
  elsif dir == "up" then 'down'
  elsif dir == "down" then 'up'
  elsif dir == "out" then 'out'
  elsif dir == 'o' then out
  elsif dir == 'u' then 'down'
  elsif dir == 'd' then up
  elsif dir == n then s
  elsif dir == ne then sw
  elsif dir == e then w
  elsif dir == se then nw
  elsif dir == s then n
  elsif dir == sw then ne
  elsif dir == w then e
  elsif dir == nw then se
  elsif dir == u then d
  elsif dir == d then u
  else echo("Cannot recognize direction to properly reverse it!"); false
  end
end

def walk(*boundaries, &block)
  boundaries.flatten!
  unless block.nil?
    until val = yield
      walk(*boundaries)
    end
    return val
  end
  if $last_dir and !boundaries.empty? and checkroomdescrip =~ /#{boundaries.join('|')}/i
    move($last_dir)
    $last_dir = reverse_direction($last_dir)
    return checknpcs
  end
  dirs = checkpaths
  dirs.delete($last_dir) unless dirs.length < 2
  this_time = rand(dirs.length)
  $last_dir = reverse_direction(dirs[this_time])
  move(dirs[this_time])
  checknpcs
end

def run
  loop { break unless walk }
end

def check_mind(string=nil)
  if string.nil?
    return XMLData.mind_text
  elsif (string.class == String) and (string.to_i == 0)
    if string =~ /#{XMLData.mind_text}/i
      return true
    else
      return false
    end
  elsif string.to_i.between?(0,100)
    return string.to_i <= XMLData.mind_value.to_i
  else
    echo("check_mind error! You must provide an integer ranging from 0-100, the common abbreviation of how full your head is, or provide no input to have check_mind return an abbreviation of how filled your head is.") ; sleep 1
    return false
  end
end

def checkmind(string=nil)
  if string.nil?
    return XMLData.mind_text
  elsif string.class == String and string.to_i == 0
    if string =~ /#{XMLData.mind_text}/i
      return true
    else
      return false
    end
  elsif string.to_i.between?(1,8)
    mind_state = ['clear as a bell','fresh and clear','clear','muddled','becoming numbed','numbed','must rest','saturated']
    if mind_state.index(XMLData.mind_text)
      mind = mind_state.index(XMLData.mind_text) + 1
      return string.to_i <= mind
    else
      echo "Bad string in checkmind: mind_state"
      nil
    end
  else
    echo("Checkmind error! You must provide an integer ranging from 1-8 (7 is fried, 8 is 100% fried), the common abbreviation of how full your head is, or provide no input to have checkmind return an abbreviation of how filled your head is.") ; sleep 1
    return false
  end
end

def percentmind(num=nil)
  if num.nil?
    XMLData.mind_value
  else
    XMLData.mind_value >= num.to_i
  end
end

def checkfried
  if XMLData.mind_text =~ /must rest|saturated/
    true
  else
    false
  end
end

def checksaturated
  if XMLData.mind_text =~ /saturated/
    true
  else
    false
  end
end

def checkmana(num=nil)
  if num.nil?
    XMLData.mana
  else
    XMLData.mana >= num.to_i
  end
end

def maxmana
  XMLData.max_mana
end

def percentmana(num=nil)
  if XMLData.max_mana == 0
    percent = 100
  else
    percent = ((XMLData.mana.to_f / XMLData.max_mana.to_f) * 100).to_i
  end
  if num.nil?
    percent
  else
    percent >= num.to_i
  end
end

def checkhealth(num=nil)
  if num.nil?
    XMLData.health
  else
    XMLData.health >= num.to_i
  end
end

def maxhealth
  XMLData.max_health
end

def percenthealth(num=nil)
  if num.nil?
    ((XMLData.health.to_f / XMLData.max_health.to_f) * 100).to_i
  else
    ((XMLData.health.to_f / XMLData.max_health.to_f) * 100).to_i >= num.to_i
  end
end

def checkspirit(num=nil)
  if num.nil?
    XMLData.spirit
  else
    XMLData.spirit >= num.to_i
  end
end

def maxspirit
  XMLData.max_spirit
end

def percentspirit(num=nil)
  if num.nil?
    ((XMLData.spirit.to_f / XMLData.max_spirit.to_f) * 100).to_i
  else
    ((XMLData.spirit.to_f / XMLData.max_spirit.to_f) * 100).to_i >= num.to_i
  end
end

def checkstamina(num=nil)
  if num.nil?
    XMLData.stamina
  else
    XMLData.stamina >= num.to_i
  end
end

def maxstamina()
  XMLData.max_stamina
end

def percentstamina(num=nil)
  if XMLData.max_stamina == 0
    percent = 100
  else
    percent = ((XMLData.stamina.to_f / XMLData.max_stamina.to_f) * 100).to_i
  end
  if num.nil?
    percent
  else
    percent >= num.to_i
  end
end

def checkstance(num=nil)
  if num.nil?
    XMLData.stance_text
  elsif (num.class == String) and (num.to_i == 0)
    if num =~ /off/i
      XMLData.stance_value == 0
    elsif num =~ /adv/i
      XMLData.stance_value.between?(01, 20)
    elsif num =~ /for/i
      XMLData.stance_value.between?(21, 40)
    elsif num =~ /neu/i
      XMLData.stance_value.between?(41, 60)
    elsif num =~ /gua/i
      XMLData.stance_value.between?(61, 80)
    elsif num =~ /def/i
      XMLData.stance_value == 100
    else
      echo "checkstance: invalid argument (#{num}).  Must be off/adv/for/neu/gua/def or 0-100"
      nil
    end
  elsif (num.class == Integer) or (num =~ /^[0-9]+$/ and num = num.to_i)
    XMLData.stance_value == num.to_i
  else
    echo "checkstance: invalid argument (#{num}).  Must be off/adv/for/neu/gua/def or 0-100"
    nil
  end
end

def percentstance(num=nil)
  if num.nil?
    XMLData.stance_value
  else
    XMLData.stance_value >= num.to_i
  end
end

def checkencumbrance(string=nil)
  if string.nil?
    XMLData.encumbrance_text
  elsif (string.class == Integer) or (string =~ /^[0-9]+$/ and string = string.to_i)
    string <= XMLData.encumbrance_value
  else
    # fixme
    if string =~ /#{XMLData.encumbrance_text}/i
      true
    else
      false
    end
  end
end

def percentencumbrance(num=nil)
  if num.nil?
    XMLData.encumbrance_value
  else
    num.to_i <= XMLData.encumbrance_value
  end
end

def checkarea(*strings)
  strings.flatten!
  if strings.empty?
    XMLData.room_title.split(',').first.sub('[','')
  else
    XMLData.room_title.split(',').first =~ /#{strings.join('|')}/i
  end
end

def checkroom(*strings)
  strings.flatten!
  if strings.empty?
    XMLData.room_title.chomp
  else
    XMLData.room_title =~ /#{strings.join('|')}/i
  end
end

def outside?
  if XMLData.room_exits_string =~ /Obvious paths:/
    true
  else
    false
  end
end

def checkfamarea(*strings)
  strings.flatten!
  if strings.empty? then return XMLData.familiar_room_title.split(',').first.sub('[','') end
  XMLData.familiar_room_title.split(',').first =~ /#{strings.join('|')}/i
end

def checkfampaths(dir="none")
  if dir == "none"
    if XMLData.familiar_room_exits.empty?
      return false
    else
      return XMLData.familiar_room_exits
    end
  else
    XMLData.familiar_room_exits.include?(dir)
  end
end

def checkfamroom(*strings)
  strings.flatten! ; if strings.empty? then return XMLData.familiar_room_title.chomp end
  XMLData.familiar_room_title =~ /#{strings.join('|')}/i
end

def checkfamnpcs(*strings)
  parsed = Array.new
  XMLData.familiar_npcs.each { |val| parsed.push(val.split.last) }
  if strings.empty?
    if parsed.empty?
      return false
    else
      return parsed
    end
  else
    if mtch = strings.find { |lookfor| parsed.find { |critter| critter =~ /#{lookfor}/ } }
      return mtch
    else
      return false
    end
  end
end

def checkfampcs(*strings)
  familiar_pcs = Array.new
  XMLData.familiar_pcs.to_s.gsub(/Lord |Lady |Great |High |Renowned |Grand |Apprentice |Novice |Journeyman /,'').split(',').each { |line| familiar_pcs.push(line.slice(/[A-Z][a-z]+/)) }
  if familiar_pcs.empty?
    return false
  elsif strings.empty?
    return familiar_pcs
  else
    regexpstr = strings.join('|\b')
    peeps = familiar_pcs.find_all { |val| val =~ /\b#{regexpstr}/i }
    if peeps.empty?
      return false
    else
      return peeps
    end
  end
end

def checkpcs(*strings)
  pcs = GameObj.pcs.collect { |pc| pc.noun }
  if pcs.empty?
    if strings.empty? then return nil else return false end
  end
  strings.flatten!
  if strings.empty?
    pcs
  else
    regexpstr = strings.join(' ')
    pcs.find { |pc| regexpstr =~ /\b#{pc}/i }
  end
end

def checknpcs(*strings)
  npcs = GameObj.npcs.collect { |npc| npc.noun }
  if npcs.empty?
    if strings.empty? then return nil else return false end
  end
  strings.flatten!
  if strings.empty?
    npcs
  else
    regexpstr = strings.join(' ')
    npcs.find { |npc| regexpstr =~ /\b#{npc}/i }
  end
end

def count_npcs
  checknpcs.length
end

def checkright(*hand)
  if GameObj.right_hand.nil? then return nil end
  hand.flatten!
  if GameObj.right_hand.name == "Empty" or GameObj.right_hand.name.empty?
    nil
  elsif hand.empty?
    GameObj.right_hand.noun
  else
    hand.find { |instance| GameObj.right_hand.name =~ /#{instance}/i }
  end
end

def checkleft(*hand)
  if GameObj.left_hand.nil? then return nil end
  hand.flatten!
  if GameObj.left_hand.name == "Empty" or GameObj.left_hand.name.empty?
    nil
  elsif hand.empty?
    GameObj.left_hand.noun
  else
    hand.find { |instance| GameObj.left_hand.name =~ /#{instance}/i }
  end
end

def checkroomdescrip(*val)
  val.flatten!
  if val.empty?
    return XMLData.room_description
  else
    return XMLData.room_description =~ /#{val.join('|')}/i
  end
end

def checkfamroomdescrip(*val)
  val.flatten!
  if val.empty?
    return XMLData.familiar_room_description
  else
    return XMLData.familiar_room_description =~ /#{val.join('|')}/i
  end
end

def checkspell(*spells)
  spells.flatten!
  return false if Spell.active.empty?
  spells.each { |spell| return false unless Spell[spell].active? }
  true
end

def checkprep(spell=nil)
  if spell.nil?
    XMLData.prepared_spell
  elsif spell.class != String
    echo("Checkprep error, spell # not implemented!  You must use the spell name")
    false
  else
    XMLData.prepared_spell =~ /^#{spell}/i
  end
end

def setpriority(val=nil)
  if val.nil? then return Thread.current.priority end
  if val.to_i > 3
    echo("You're trying to set a script's priority as being higher than the send/recv threads (this is telling Lich to run the script before it even gets data to give the script, and is useless); the limit is 3")
    return Thread.current.priority
  else
    Thread.current.group.list.each { |thr| thr.priority = val.to_i }
    return Thread.current.priority
  end
end

def checkbounty
  if XMLData.bounty_task
    return XMLData.bounty_task
  else
    return nil
  end
end

def checksleeping
  return $infomon_sleeping
end
def sleeping?
  return $infomon_sleeping
end
def checkbound
  return $infomon_bound
end
def bound?
  return $infomon_bound
end
def checksilenced
  $infomon_silenced
end
def silenced?
  $infomon_silenced
end
def checkcalmed
  $infomon_calmed
end
def calmed?
  $infomon_calmed
end
def checkcutthroat
  $infomon_cutthroat
end
def cutthroat?
  $infomon_cutthroat
end

def variable
  unless script = Script.current then echo 'variable: cannot identify calling script.'; return nil; end
  script.vars
end

def pause(num=1)
  if num =~ /m/
    sleep((num.sub(/m/, '').to_f * 60))
  elsif num =~ /h/
    sleep((num.sub(/h/, '').to_f * 3600))
  elsif num =~ /d/
    sleep((num.sub(/d/, '').to_f * 86400))
  else
    sleep(num.to_f)
  end
end

def cast(spell, target=nil, results_of_interest=nil)
  if spell.class == Spell
    spell.cast(target, results_of_interest)
  elsif ((spell.class == Integer) or (spell.to_s =~ /^[0-9]+$/) ) and (find_spell = Spell[spell.to_i])
    find_spell.cast(target, results_of_interest)
  elsif (spell.class == String) and (find_spell = Spell[spell])
    find_spell.cast(target, results_of_interest)
  else
    echo "cast: invalid spell (#{spell})"
    false
  end
end

def clear(opt=0)
  unless script = Script.current then respond('--- clear: Unable to identify calling script.'); return false; end
  to_return = script.downstream_buffer.dup
  script.downstream_buffer.clear
  to_return
end

def match(label, string)
  strings = [ label, string ]
  strings.flatten!
  unless script = Script.current then echo("An unknown script thread tried to fetch a game line from the queue, but Lich can't process the call without knowing which script is calling! Aborting...") ; Thread.current.kill ; return false end
  if strings.empty? then echo("Error! 'match' was given no strings to look for!") ; sleep 1 ; return false end
  unless strings.length == 2
    while line_in = script.gets
      strings.each { |string|
        if line_in =~ /#{string}/ then return $~.to_s end
      }
    end
  else
    if script.respond_to?(:match_stack_add)
      script.match_stack_add(strings.first.to_s, strings.last)
    else
      script.match_stack_labels.push(strings[0].to_s)
      script.match_stack_strings.push(strings[1])
    end
  end
end

def matchtimeout(secs, *strings)
  unless script = Script.current then echo("An unknown script thread tried to fetch a game line from the queue, but Lich can't process the call without knowing which script is calling! Aborting...") ; Thread.current.kill ; return false end
  unless (secs.class == Float || secs.class == Integer)
    echo('matchtimeout error! You appear to have given it a string, not a #! Syntax:  matchtimeout(30, "You stand up")')
    return false
  end
  strings.flatten!
  if strings.empty?
    echo("matchtimeout without any strings to wait for!")
    sleep 1
    return false
  end
  regexpstr = strings.join('|')
  end_time = Time.now.to_f + secs
  loop {
    line = get?
    if line.nil?
      sleep 0.1
    elsif line =~ /#{regexpstr}/i
      return line
    end
    if (Time.now.to_f > end_time)
      return false
    end
  }
end

def matchbefore(*strings)
  strings.flatten!
  unless script = Script.current then echo("An unknown script thread tried to fetch a game line from the queue, but Lich can't process the call without knowing which script is calling! Aborting...") ; Thread.current.kill ; return false end
  if strings.empty? then echo("matchbefore without any strings to wait for!") ; return false end
  regexpstr = strings.join('|')
  loop { if (line_in = script.gets) =~ /#{regexpstr}/ then return $`.to_s end }
end

def matchafter(*strings)
  strings.flatten!
  unless script = Script.current then echo("An unknown script thread tried to fetch a game line from the queue, but Lich can't process the call without knowing which script is calling! Aborting...") ; Thread.current.kill ; return false end
  if strings.empty? then echo("matchafter without any strings to wait for!") ; return end
  regexpstr = strings.join('|')
  loop { if (line_in = script.gets) =~ /#{regexpstr}/ then return $'.to_s end }
end

def matchboth(*strings)
  strings.flatten!
  unless script = Script.current then echo("An unknown script thread tried to fetch a game line from the queue, but Lich can't process the call without knowing which script is calling! Aborting...") ; Thread.current.kill ; return false end
  if strings.empty? then echo("matchboth without any strings to wait for!") ; return end
  regexpstr = strings.join('|')
  loop { if (line_in = script.gets) =~ /#{regexpstr}/ then break end }
  return [ $`.to_s, $'.to_s ]
end

def matchwait(*strings)
  unless script = Script.current then respond('--- matchwait: Unable to identify calling script.'); return false; end
  strings.flatten!
  unless strings.empty?
    regexpstr = strings.collect { |str| str.kind_of?(Regexp) ? str.source : str }.join('|')
    regexobj = /#{regexpstr}/
    while line_in = script.gets
      return line_in if line_in =~ regexobj
    end
  else
    strings = script.match_stack_strings
    labels = script.match_stack_labels
    regexpstr = /#{strings.join('|')}/i
    while line_in = script.gets
      if mdata = regexpstr.match(line_in)
        jmp = labels[strings.index(mdata.to_s) || strings.index(strings.find { |str| line_in =~ /#{str}/i })]
        script.match_stack_clear
        goto jmp
      end
    end
  end
end

def waitforre(regexp)
  unless script = Script.current then respond('--- waitforre: Unable to identify calling script.'); return false; end
  unless regexp.class == Regexp then echo("Script error! You have given 'waitforre' something to wait for, but it isn't a Regular Expression! Use 'waitfor' if you want to wait for a string."); sleep 1; return nil end
  regobj = regexp.match(script.gets) until regobj
end

def waitfor(*strings)
  unless script = Script.current then respond('--- waitfor: Unable to identify calling script.'); return false; end
  strings.flatten!
  if (script.class == WizardScript) and (strings.length == 1) and (strings.first.strip == '>')
    return script.gets
  end
  if strings.empty?
    echo 'waitfor: no string to wait for'
    return false
  end
  regexpstr = strings.join('|')
  while true
    line_in = script.gets
    if (line_in =~ /#{regexpstr}/i) then return line_in end
  end
end

def wait
  unless script = Script.current then respond('--- wait: unable to identify calling script.'); return false; end
  script.clear
  return script.gets
end

def get
  Script.current.gets
end

def get?
  Script.current.gets?
end

def reget(*lines)
  unless script = Script.current then respond('--- reget: Unable to identify calling script.'); return false; end
  lines.flatten!
  if caller.find { |c| c =~ /regetall/ }
    history = ($_SERVERBUFFER_.history + $_SERVERBUFFER_).join("\n")
  else
    history = $_SERVERBUFFER_.dup.join("\n")
  end
  unless script.want_downstream_xml
    history.gsub!(/<pushStream id=["'](?:spellfront|inv|bounty|society)["'][^>]*\/>.*?<popStream[^>]*>/m, '')
    history.gsub!(/<stream id="Spells">.*?<\/stream>/m, '')
    history.gsub!(/<(compDef|inv|component|right|left|spell|prompt)[^>]*>.*?<\/\1>/m, '')
    history.gsub!(/<[^>]+>/, '')
    history.gsub!('&gt;', '>')
    history.gsub!('&lt;', '<')
  end
  history = history.split("\n").delete_if { |line| line.nil? or line.empty? or line =~ /^[\r\n\s\t]*$/ }
  if lines.first.kind_of?(Numeric) or lines.first.to_i.nonzero?
    history = history[-([lines.shift.to_i,history.length].min)..-1]
  end
  unless lines.empty? or lines.nil?
    regex = /#{lines.join('|')}/i
    history = history.find_all { |line| line =~ regex }
  end
  if history.empty?
    nil
  else
    history
  end
end

def regetall(*lines)
  reget(*lines)
end

def multifput(*cmds)
  cmds.flatten.compact.each { |cmd| fput(cmd) }
end

def fput(message, *waitingfor)
  unless script = Script.current then respond('--- waitfor: Unable to identify calling script.'); return false; end
  waitingfor.flatten!
  clear
  put(message)

  while string = get
    if string =~ /(?:\.\.\.wait |Wait )[0-9]+/
      hold_up = string.slice(/[0-9]+/).to_i
      sleep(hold_up) unless hold_up.nil?
      clear
      put(message)
      next
    elsif string =~ /^You.+struggle.+stand/
      clear
      fput 'stand'
      next
    elsif string =~ /stunned|can't do that while|cannot seem|^(?!You rummage).*can't seem|don't seem|Sorry, you may only type ahead/
      if dead?
        echo "You're dead...! You can't do that!"
        sleep 1
        script.downstream_buffer.unshift(string)
        return false
      elsif checkstunned
        while checkstunned
          sleep("0.25".to_f)
        end
      elsif checkwebbed
        while checkwebbed
          sleep("0.25".to_f)
        end
      elsif string =~ /Sorry, you may only type ahead/
        sleep 1
      else
        sleep 0.1
        script.downstream_buffer.unshift(string)
        return false
      end
      clear
      put(message)
      next
    else
      if waitingfor.empty?
        script.downstream_buffer.unshift(string)
        return string
      else
        if foundit = waitingfor.find { |val| string =~ /#{val}/i }
          script.downstream_buffer.unshift(string)
          return foundit
        end
        sleep 1
        clear
        put(message)
        next
      end
    end
  end
end

def put(*messages)
  messages.each { |message| Game.puts(message) }
end

def quiet_exit
  script = Script.current
  script.quiet = !(script.quiet)
end

def matchfindexact(*strings)
  strings.flatten!
  unless script = Script.current then echo("An unknown script thread tried to fetch a game line from the queue, but Lich can't process the call without knowing which script is calling! Aborting...") ; Thread.current.kill ; return false end
  if strings.empty? then echo("error! 'matchfind' with no strings to look for!") ; sleep 1 ; return false end
  looking = Array.new
  strings.each { |str| looking.push(str.gsub('?', '(\b.+\b)')) }
  if looking.empty? then echo("matchfind without any strings to wait for!") ; return false end
  regexpstr = looking.join('|')
  while line_in = script.gets
    if gotit = line_in.slice(/#{regexpstr}/)
      matches = Array.new
      looking.each_with_index { |str,idx|
        if gotit =~ /#{str}/i
          strings[idx].count('?').times { |n| matches.push(eval("$#{n+1}")) }
        end
      }
      break
    end
  end
  if matches.length == 1
    return matches.first
  else
    return matches.compact
  end
end

def matchfind(*strings)
  regex = /#{strings.flatten.join('|').gsub('?', '(.+)')}/i
  unless script = Script.current
    respond "Unknown script is asking to use matchfind!  Cannot process request without identifying the calling script; killing this thread."
    Thread.current.kill
  end
  while true
    if reobj = regex.match(script.gets)
      ret = reobj.captures.compact
      if ret.length < 2
        return ret.first
      else
        return ret
      end
    end
  end
end

def matchfindword(*strings)
  regex = /#{strings.flatten.join('|').gsub('?', '([\w\d]+)')}/i
  unless script = Script.current
    respond "Unknown script is asking to use matchfindword!  Cannot process request without identifying the calling script; killing this thread."
    Thread.current.kill
  end
  while true
    if reobj = regex.match(script.gets)
      ret = reobj.captures.compact
      if ret.length < 2
        return ret.first
      else
        return ret
      end
    end
  end
end

def send_scripts(*messages)
  messages.flatten!
  messages.each { |message|
    Script.new_downstream(message)
  }
  true
end

def status_tags(onoff="none")
  script = Script.current
  if onoff == "on"
    script.want_downstream = false
    script.want_downstream_xml = true
    echo("Status tags will be sent to this script.")
  elsif onoff == "off"
    script.want_downstream = true
    script.want_downstream_xml = false
    echo("Status tags will no longer be sent to this script.")
  elsif script.want_downstream_xml
    script.want_downstream = true
    script.want_downstream_xml = false
  else
    script.want_downstream = false
    script.want_downstream_xml = true
  end
end

def respond(first = "", *messages)
  str = ''
  begin
    if first.class == Array
      first.flatten.each { |ln| str += sprintf("%s\r\n", ln.to_s.chomp) }
    else
      str += sprintf("%s\r\n", first.to_s.chomp)
    end
    messages.flatten.each { |message| str += sprintf("%s\r\n", message.to_s.chomp) }
    str.split(/\r?\n/).each { |line| Script.new_script_output(line); Buffer.update(line, Buffer::SCRIPT_OUTPUT) }
    if $frontend == 'stormfront'
      str = "<output class=\"mono\"/>\r\n#{str.gsub('&', '&amp;').gsub('<', '&lt;').gsub('>', '&gt;')}<output class=\"\"/>\r\n"
    elsif $frontend == 'profanity'
      str = str.gsub('&', '&amp;').gsub('<', '&lt;').gsub('>', '&gt;')
    end
    wait_while { XMLData.in_stream }
    $_CLIENT_.puts(str)
    if $_DETACHABLE_CLIENT_
      $_DETACHABLE_CLIENT_.puts(str) rescue nil
    end
  rescue
    puts $!
    puts $!.backtrace.first
  end
end

def _respond(first = "", *messages)
  str = ''
  begin
    if first.class == Array
      first.flatten.each { |ln| str += sprintf("%s\r\n", ln.to_s.chomp) }
    else
      str += sprintf("%s\r\n", first.to_s.chomp)
    end
    messages.flatten.each { |message| str += sprintf("%s\r\n", message.to_s.chomp) }
    str.split(/\r?\n/).each { |line| Script.new_script_output(line); Buffer.update(line, Buffer::SCRIPT_OUTPUT) } # fixme: strip/separate script output?
    wait_while { XMLData.in_stream }
    $_CLIENT_.puts(str)
    if $_DETACHABLE_CLIENT_
      $_DETACHABLE_CLIENT_.puts(str) rescue nil
    end
  rescue
    puts $!
    puts $!.backtrace.first
  end
end

def noded_pulse
  if Stats.prof =~ /warrior|rogue|sorcerer/i
    stats = [ Skills.smc.to_i, Skills.emc.to_i ]
  elsif Stats.prof =~ /empath|bard/i
    stats = [ Skills.smc.to_i, Skills.mmc.to_i ]
  elsif Stats.prof =~ /wizard/i
    stats = [ Skills.emc.to_i, 0 ]
  elsif Stats.prof =~ /paladin|cleric|ranger/i
    stats = [ Skills.smc.to_i, 0 ]
  else
    stats = [ 0, 0 ]
  end
  return (maxmana * 25 / 100) + (stats.max/10) + (stats.min/20)
end

def unnoded_pulse
  if Stats.prof =~ /warrior|rogue|sorcerer/i
    stats = [ Skills.smc.to_i, Skills.emc.to_i ]
  elsif Stats.prof =~ /empath|bard/i
    stats = [ Skills.smc.to_i, Skills.mmc.to_i ]
  elsif Stats.prof =~ /wizard/i
    stats = [ Skills.emc.to_i, 0 ]
  elsif Stats.prof =~ /paladin|cleric|ranger/i
    stats = [ Skills.smc.to_i, 0 ]
  else
    stats = [ 0, 0 ]
  end
  return (maxmana * 15 / 100) + (stats.max/10) + (stats.min/20)
end

require_relative("./lib/stash.rb")

def empty_hands
  Lich::Stash::stash_hands(both: true)
end

def empty_hand

  right_hand = GameObj.right_hand
  left_hand = GameObj.left_hand

  unless (right_hand.id.nil? and ([ Wounds.rightArm, Wounds.rightHand, Scars.rightArm, Scars.rightHand ].max < 3)) or (left_hand.id.nil? and ([ Wounds.leftArm, Wounds.leftHand, Scars.leftArm, Scars.leftHand ].max < 3))
    if right_hand.id and ([ Wounds.rightArm, Wounds.rightHand, Scars.rightArm, Scars.rightHand ].max < 3 or [ Wounds.leftArm, Wounds.leftHand, Scars.leftArm, Scars.leftHand ].max = 3)
      Lich::Stash::stash_hands(right: true)
    else
      Lich::Stash::stash_hands(left: true)
    end
  end
end

def empty_right_hand
  Lich::Stash::stash_hands(right: true)
end

def empty_left_hand
  Lich::Stash::stash_hands(left: true)
end

def fill_hands
  Lich::Stash::equip_hands(both: true)
end

def fill_hand
  Lich::Stash::equip_hands()
end

def fill_right_hand
  Lich::Stash::equip_hands(right: true)
end

def fill_left_hand
  Lich::Stash::equip_hands(left: true)
end

def dothis (action, success_line)
  loop {
    Script.current.clear
    put action
    loop {
      line = get
      if line =~ success_line
        return line
      elsif line =~ /^(\.\.\.w|W)ait ([0-9]+) sec(onds)?\.$/
        if $2.to_i > 1
          sleep ($2.to_i - "0.5".to_f)
        else
          sleep 0.3
        end
        break
      elsif line == 'Sorry, you may only type ahead 1 command.'
        sleep 1
        break
      elsif line == 'You are still stunned.'
        wait_while { stunned? }
        break
      elsif line == 'That is impossible to do while unconscious!'
        100.times {
          unless line = get?
            sleep 0.1
          else
            break if line =~ /Your thoughts slowly come back to you as you find yourself lying on the ground\.  You must have been sleeping\.$|^You wake up from your slumber\.$/
          end
        }
        break
      elsif line == "You don't seem to be able to move to do that."
        100.times {
          unless line = get?
            sleep 0.1
          else
            break if line == 'The restricting force that envelops you dissolves away.'
          end
        }
        break
      elsif line == "You can't do that while entangled in a web."
        wait_while { checkwebbed }
        break
      elsif line == 'You find that impossible under the effects of the lullabye.'
        100.times {
          unless line = get?
            sleep 0.1
          else
            # fixme
            break if line == 'You shake off the effects of the lullabye.'
          end
        }
        break
      end
    }
  }
end

def dothistimeout (action, timeout, success_line)
  end_time = Time.now.to_f + timeout
  line = nil
  loop {
    Script.current.clear
    put action unless action.nil?
    loop {
      line = get?
      if line.nil?
        sleep 0.1
      elsif line =~ success_line
        return line
      elsif line =~ /^(\.\.\.w|W)ait ([0-9]+) sec(onds)?\.$/
        if $2.to_i > 1
          sleep ($2.to_i - "0.5".to_f)
        else
          sleep 0.3
        end
        end_time = Time.now.to_f + timeout
        break
      elsif line == 'Sorry, you may only type ahead 1 command.'
        sleep 1
        end_time = Time.now.to_f + timeout
        break
      elsif line == 'You are still stunned.'
        wait_while { stunned? }
        end_time = Time.now.to_f + timeout
        break
      elsif line == 'That is impossible to do while unconscious!'
        100.times {
          unless line = get?
            sleep 0.1
          else
            break if line =~ /Your thoughts slowly come back to you as you find yourself lying on the ground\.  You must have been sleeping\.$|^You wake up from your slumber\.$/
          end
        }
        break
      elsif line == "You don't seem to be able to move to do that."
        100.times {
          unless line = get?
            sleep 0.1
          else
            break if line == 'The restricting force that envelops you dissolves away.'
          end
        }
        break
      elsif line == "You can't do that while entangled in a web."
        wait_while { checkwebbed }
        break
      elsif line == 'You find that impossible under the effects of the lullabye.'
        100.times {
          unless line = get?
            sleep 0.1
          else
            # fixme
            break if line == 'You shake off the effects of the lullabye.'
          end
        }
        break
      end
      if Time.now.to_f >= end_time
        return nil
      end
    }
  }
end

$link_highlight_start = ''
$link_highlight_end = ''
$speech_highlight_start = ''
$speech_highlight_end = ''

def sf_to_wiz(line)
  begin
    return line if line == "\r\n"

    if $sftowiz_multiline
      $sftowiz_multiline = $sftowiz_multiline + line
      line = $sftowiz_multiline
    end
    if (line.scan(/<pushStream[^>]*\/>/).length > line.scan(/<popStream[^>]*\/>/).length)
      $sftowiz_multiline = line
      return nil
    end
    if (line.scan(/<style id="\w+"[^>]*\/>/).length > line.scan(/<style id=""[^>]*\/>/).length)
      $sftowiz_multiline = line
      return nil
    end
    $sftowiz_multiline = nil
    if line =~ /<LaunchURL src="(.*?)" \/>/
      $_CLIENT_.puts "\034GSw00005\r\nhttps://www.play.net#{$1}\r\n"
    end
    if line =~ /<preset id='speech'>(.*?)<\/preset>/m
      line = line.sub(/<preset id='speech'>.*?<\/preset>/m, "#{$speech_highlight_start}#{$1}#{$speech_highlight_end}")
    end
    if line =~ /<pushStream id="thoughts"[^>]*>\[([^\\]+?)\]\s*(.*?)<popStream\/>/m
      thought_channel = $1
      msg = $2
      thought_channel.gsub!(' ', '-')
      msg.gsub!('<pushBold/>', '')
      msg.gsub!('<popBold/>', '')
      line = line.sub(/<pushStream id="thoughts".*<popStream\/>/m, "You hear the faint thoughts of [#{thought_channel}]-ESP echo in your mind:\r\n#{msg}")
    end
    if line =~ /<pushStream id="voln"[^>]*>\[Voln \- (?:<a[^>]*>)?([A-Z][a-z]+)(?:<\/a>)?\]\s*(".*")[\r\n]*<popStream\/>/m
      line = line.sub(/<pushStream id="voln"[^>]*>\[Voln \- (?:<a[^>]*>)?([A-Z][a-z]+)(?:<\/a>)?\]\s*(".*")[\r\n]*<popStream\/>/m, "The Symbol of Thought begins to burn in your mind and you hear #{$1} thinking, #{$2}\r\n")
    end
    if line =~ /<stream id="thoughts"[^>]*>([^:]+): (.*?)<\/stream>/m
      line = line.sub(/<stream id="thoughts"[^>]*>.*?<\/stream>/m, "You hear the faint thoughts of #{$1} echo in your mind:\r\n#{$2}")
    end
    if line =~ /<pushStream id="familiar"[^>]*>(.*)<popStream\/>/m
      line = line.sub(/<pushStream id="familiar"[^>]*>.*<popStream\/>/m, "\034GSe\r\n#{$1}\034GSf\r\n")
    end
    if line =~ /<pushStream id="death"\/>(.*?)<popStream\/>/m
      line = line.sub(/<pushStream id="death"\/>.*?<popStream\/>/m, "\034GSw00003\r\n#{$1}\034GSw00004\r\n")
    end
    if line =~ /<style id="roomName" \/>(.*?)<style id=""\/>/m
      line = line.sub(/<style id="roomName" \/>.*?<style id=""\/>/m, "\034GSo\r\n#{$1}\034GSp\r\n")
    end
    line.gsub!(/<style id="roomDesc"\/><style id=""\/>\r?\n/, '')
    if line =~ /<style id="roomDesc"\/>(.*?)<style id=""\/>/m
      desc = $1.gsub(/<a[^>]*>/, $link_highlight_start).gsub("</a>", $link_highlight_end)
      line = line.sub(/<style id="roomDesc"\/>.*?<style id=""\/>/m, "\034GSH\r\n#{desc}\034GSI\r\n")
    end
    line = line.gsub("</prompt>\r\n", "</prompt>")
    line = line.gsub("<pushBold/>", "\034GSL\r\n")
    line = line.gsub("<popBold/>", "\034GSM\r\n")
    line = line.gsub(/<pushStream id=["'](?:spellfront|inv|bounty|society|speech|talk)["'][^>]*\/>.*?<popStream[^>]*>/m, '')
    line = line.gsub(/<stream id="Spells">.*?<\/stream>/m, '')
    line = line.gsub(/<(compDef|inv|component|right|left|spell|prompt)[^>]*>.*?<\/\1>/m, '')
    line = line.gsub(/<[^>]+>/, '')
    line = line.gsub('&gt;', '>')
    line = line.gsub('&lt;', '<')
	  line = line.gsub('&amp;', '&')
    return nil if line.gsub("\r\n", '').length < 1
    return line
  rescue
    $_CLIENT_.puts "--- Error: sf_to_wiz: #{$!}"
    $_CLIENT_.puts '$_SERVERSTRING_: ' + $_SERVERSTRING_.to_s
  end
end

def strip_xml(line)
  return line if line == "\r\n"

  if $strip_xml_multiline
    $strip_xml_multiline = $strip_xml_multiline + line
    line = $strip_xml_multiline
  end
  if (line.scan(/<pushStream[^>]*\/>/).length > line.scan(/<popStream[^>]*\/>/).length)
    $strip_xml_multiline = line
    return nil
  end
  $strip_xml_multiline = nil

  line = line.gsub(/<pushStream id=["'](?:spellfront|inv|bounty|society|speech|talk)["'][^>]*\/>.*?<popStream[^>]*>/m, '')
  line = line.gsub(/<stream id="Spells">.*?<\/stream>/m, '')
  line = line.gsub(/<(compDef|inv|component|right|left|spell|prompt)[^>]*>.*?<\/\1>/m, '')
  line = line.gsub(/<[^>]+>/, '')
  line = line.gsub('&gt;', '>')
  line = line.gsub('&lt;', '<')

  return nil if line.gsub("\n", '').gsub("\r", '').gsub(' ', '').length < 1
  return line
end

def monsterbold_start
  if $frontend =~ /^(?:wizard|avalon)$/
    "\034GSL\r\n"
  elsif $frontend == 'stormfront'
    '<pushBold/>'
  elsif $frontend == 'profanity'
    '<b>'
  else
    ''
  end
end

def monsterbold_end
  if $frontend =~ /^(?:wizard|avalon)$/
    "\034GSM\r\n"
  elsif $frontend == 'stormfront'
    '<popBold/>'
  elsif $frontend == 'profanity'
    '</b>'
  else
    ''
  end
end

def do_client(client_string)
  client_string.strip!
  #   Buffer.update(client_string, Buffer::UPSTREAM)
  client_string = UpstreamHook.run(client_string)
  #   Buffer.update(client_string, Buffer::UPSTREAM_MOD)
  return nil if client_string.nil?
  if client_string =~ /^(?:<c>)?#{$lich_char}(.+)$/
      cmd = $1
    if cmd =~ /^k$|^kill$|^stop$/
      if Script.running.empty?
        respond '--- Lich: no scripts to kill'
      else
        Script.running.last.kill
      end
    elsif cmd =~ /^p$|^pause$/
      if s = Script.running.reverse.find { |s| not s.paused? }
        s.pause
      else
        respond '--- Lich: no scripts to pause'
      end
      s = nil
    elsif cmd =~ /^u$|^unpause$/
      if s = Script.running.reverse.find { |s| s.paused? }
        s.unpause
      else
        respond '--- Lich: no scripts to unpause'
      end
      s = nil
    elsif cmd =~ /^ka$|^kill\s?all$|^stop\s?all$/
      did_something = false
      Script.running.find_all { |s| not s.no_kill_all }.each { |s| s.kill; did_something = true }
      respond('--- Lich: no scripts to kill') unless did_something
    elsif cmd =~ /^pa$|^pause\s?all$/
      did_something = false
      Script.running.find_all { |s| not s.paused? and not s.no_pause_all }.each { |s| s.pause; did_something  = true }
      respond('--- Lich: no scripts to pause') unless did_something
    elsif cmd =~ /^ua$|^unpause\s?all$/
      did_something = false
      Script.running.find_all { |s| s.paused? and not s.no_pause_all }.each { |s| s.unpause; did_something = true }
      respond('--- Lich: no scripts to unpause') unless did_something
    elsif cmd =~ /^(k|kill|stop|p|pause|u|unpause)\s(.+)/
      action = $1
      target = $2
      script = Script.running.find { |s| s.name == target } || Script.hidden.find { |s| s.name == target } || Script.running.find { |s| s.name =~ /^#{target}/i } || Script.hidden.find { |s| s.name =~ /^#{target}/i }
      if script.nil?
        respond "--- Lich: #{target} does not appear to be running! Use ';list' or ';listall' to see what's active."
      elsif action =~ /^(?:k|kill|stop)$/
        script.kill
      elsif action =~/^(?:p|pause)$/
        script.pause
      elsif action =~/^(?:u|unpause)$/
        script.unpause
      end
      action = target = script = nil
    elsif cmd =~ /^list\s?(?:all)?$|^l(?:a)?$/i
      if cmd =~ /a(?:ll)?/i
        list = Script.running + Script.hidden
      else
        list = Script.running
      end
      if list.empty?
        respond '--- Lich: no active scripts'
      else
        respond "--- Lich: #{list.collect { |s| s.paused? ? "#{s.name} (paused)" : s.name }.join(", ")}"
      end
      list = nil
    elsif cmd =~ /^force\s+[^\s]+/
      if cmd =~ /^force\s+([^\s]+)\s+(.+)$/
        Script.start($1, $2, :force => true)
      elsif cmd =~ /^force\s+([^\s]+)/
        Script.start($1, :force => true)
      end
    elsif cmd =~ /^send |^s /
      if cmd.split[1] == "to"
        script = (Script.running + Script.hidden).find { |scr| scr.name == cmd.split[2].chomp.strip } || script = (Script.running + Script.hidden).find { |scr| scr.name =~ /^#{cmd.split[2].chomp.strip}/i }
        if script
          msg = cmd.split[3..-1].join(' ').chomp
          if script.want_downstream
            script.downstream_buffer.push(msg)
          else
            script.unique_buffer.push(msg)
          end
          respond "--- sent to '#{script.name}': #{msg}"
        else
          respond "--- Lich: '#{cmd.split[2].chomp.strip}' does not match any active script!"
        end
        script = nil
      else
        if Script.running.empty? and Script.hidden.empty?
          respond('--- Lich: no active scripts to send to.')
        else
          msg = cmd.split[1..-1].join(' ').chomp
          respond("--- sent: #{msg}")
          Script.new_downstream(msg)
        end
      end
    elsif cmd =~ /^(?:exec|e)(q)? (.+)$/
      cmd_data = $2
      if $1.nil?
        ExecScript.start(cmd_data, flags={ :quiet => false, :trusted => true })
      else
        ExecScript.start(cmd_data, flags={ :quiet => true, :trusted => true })
      end
    elsif cmd =~ /^trust\s+(.*)/i
      script_name = $1
      if RUBY_VERSION =~ /^2\.[012]\./
        if File.exists?("#{SCRIPT_DIR}/#{script_name}.lic")
          if Script.trust(script_name)
            respond "--- Lich: '#{script_name}' is now a trusted script."
          else
            respond "--- Lich: '#{script_name}' is already trusted."
          end
        else
          respond "--- Lich: could not find script: #{script_name}"
        end
      else
        respond "--- Lich: this feature isn't available in this version of Ruby "
      end
    elsif cmd =~ /^(?:dis|un)trust\s+(.*)/i
      script_name = $1
      if RUBY_VERSION =~ /^2\.[012]\./
        if Script.distrust(script_name)
          respond "--- Lich: '#{script_name}' is no longer a trusted script."
        else
          respond "--- Lich: '#{script_name}' was not found in the trusted script list."
        end
      else
        respond "--- Lich: this feature isn't available in this version of Ruby "
      end
    elsif cmd =~ /^list\s?(?:un)?trust(?:ed)?$|^lt$/i
      if RUBY_VERSION =~ /^2\.[012]\./
        list = Script.list_trusted
        if list.empty?
          respond "--- Lich: no scripts are trusted"
        else
          respond "--- Lich: trusted scripts: #{list.join(', ')}"
        end
        list = nil
      else
        respond "--- Lich: this feature isn't available in this version of Ruby "
      end
    elsif cmd =~ /^help$/i
      respond
      respond "Lich v#{LICH_VERSION}"
      respond
      respond 'built-in commands:'
      respond "   #{$clean_lich_char}<script name>             start a script"
      respond "   #{$clean_lich_char}force <script name>       start a script even if it's already running"
      respond "   #{$clean_lich_char}pause <script name>       pause a script"
      respond "   #{$clean_lich_char}p <script name>           ''"
      respond "   #{$clean_lich_char}unpause <script name>     unpause a script"
      respond "   #{$clean_lich_char}u <script name>           ''"
      respond "   #{$clean_lich_char}kill <script name>        kill a script"
      respond "   #{$clean_lich_char}k <script name>           ''"
      respond "   #{$clean_lich_char}pause                     pause the most recently started script that isn't aready paused"
      respond "   #{$clean_lich_char}p                         ''"
      respond "   #{$clean_lich_char}unpause                   unpause the most recently started script that is paused"
      respond "   #{$clean_lich_char}u                         ''"
      respond "   #{$clean_lich_char}kill                      kill the most recently started script"
      respond "   #{$clean_lich_char}k                         ''"
      respond "   #{$clean_lich_char}list                      show running scripts (except hidden ones)"
      respond "   #{$clean_lich_char}l                         ''"
      respond "   #{$clean_lich_char}pause all                 pause all scripts"
      respond "   #{$clean_lich_char}pa                        ''"
      respond "   #{$clean_lich_char}unpause all               unpause all scripts"
      respond "   #{$clean_lich_char}ua                        ''"
      respond "   #{$clean_lich_char}kill all                  kill all scripts"
      respond "   #{$clean_lich_char}ka                        ''"
      respond "   #{$clean_lich_char}list all                  show all running scripts"
      respond "   #{$clean_lich_char}la                        ''"
      respond
      respond "   #{$clean_lich_char}exec <code>               executes the code as if it was in a script"
      respond "   #{$clean_lich_char}e <code>                  ''"
      respond "   #{$clean_lich_char}execq <code>              same as #{$clean_lich_char}exec but without the script active and exited messages"
      respond "   #{$clean_lich_char}eq <code>                 ''"
      respond
      if (RUBY_VERSION =~ /^2\.[012]\./)
        respond "   #{$clean_lich_char}trust <script name>       let the script do whatever it wants"
        respond "   #{$clean_lich_char}distrust <script name>    restrict the script from doing things that might harm your computer"
        respond "   #{$clean_lich_char}list trusted              show what scripts are trusted"
        respond "   #{$clean_lich_char}lt                        ''"
        respond
      end
      respond "   #{$clean_lich_char}send <line>               send a line to all scripts as if it came from the game"
      respond "   #{$clean_lich_char}send to <script> <line>   send a line to a specific script"
      respond
      respond 'If you liked this help message, you might also enjoy:'
      respond "   #{$clean_lich_char}lnet help"
      respond "   #{$clean_lich_char}magic help     (infomon must be running)"
      respond "   #{$clean_lich_char}go2 help"
      respond "   #{$clean_lich_char}repository help"
      respond "   #{$clean_lich_char}alias help"
      respond "   #{$clean_lich_char}vars help"
      respond "   #{$clean_lich_char}autostart help"
      respond
    else
      if cmd =~ /^([^\s]+)\s+(.+)/
        Script.start($1, $2)
      else
        Script.start(cmd)
      end
    end
  else
    if $offline_mode
      respond "--- Lich: offline mode: ignoring #{client_string}"
    else
      client_string = "#{$cmd_prefix}bbs" if ($frontend =~ /^(?:wizard|avalon)$/) and (client_string == "#{$cmd_prefix}\egbbk\n") # launch forum
      Game._puts client_string
    end
    $_CLIENTBUFFER_.push client_string
  end
  Script.new_upstream(client_string)
end

def report_errors(&block)
  begin
    block.call
  rescue
    respond "--- Lich: error: #{$!}\n\t#{$!.backtrace[0..1].join("\n\t")}"
    Lich.log "error: #{$!}\n\t#{$!.backtrace.join("\n\t")}"
  rescue SyntaxError
    respond "--- Lich: error: #{$!}\n\t#{$!.backtrace[0..1].join("\n\t")}"
    Lich.log "error: #{$!}\n\t#{$!.backtrace.join("\n\t")}"
  rescue SystemExit
    nil
  rescue SecurityError
    respond "--- Lich: error: #{$!}\n\t#{$!.backtrace[0..1].join("\n\t")}"
    Lich.log "error: #{$!}\n\t#{$!.backtrace.join("\n\t")}"
  rescue ThreadError
    respond "--- Lich: error: #{$!}\n\t#{$!.backtrace[0..1].join("\n\t")}"
    Lich.log "error: #{$!}\n\t#{$!.backtrace.join("\n\t")}"
  rescue SystemStackError
    respond "--- Lich: error: #{$!}\n\t#{$!.backtrace[0..1].join("\n\t")}"
    Lich.log "error: #{$!}\n\t#{$!.backtrace.join("\n\t")}"
  rescue Exception
    respond "--- Lich: error: #{$!}\n\t#{$!.backtrace[0..1].join("\n\t")}"
    Lich.log "error: #{$!}\n\t#{$!.backtrace.join("\n\t")}"
  rescue ScriptError
    respond "--- Lich: error: #{$!}\n\t#{$!.backtrace[0..1].join("\n\t")}"
    Lich.log "error: #{$!}\n\t#{$!.backtrace.join("\n\t")}"
  rescue LoadError
    respond "--- Lich: error: #{$!}\n\t#{$!.backtrace[0..1].join("\n\t")}"
    Lich.log "error: #{$!}\n\t#{$!.backtrace.join("\n\t")}"
  rescue NoMemoryError
    respond "--- Lich: error: #{$!}\n\t#{$!.backtrace[0..1].join("\n\t")}"
    Lich.log "error: #{$!}\n\t#{$!.backtrace.join("\n\t")}"
  rescue
    respond "--- Lich: error: #{$!}\n\t#{$!.backtrace[0..1].join("\n\t")}"
    Lich.log "error: #{$!}\n\t#{$!.backtrace.join("\n\t")}"
  end
end

module Buffer
  DOWNSTREAM_STRIPPED = 1
  DOWNSTREAM_RAW      = 2
  DOWNSTREAM_MOD      = 4
  UPSTREAM            = 8
  UPSTREAM_MOD        = 16
  SCRIPT_OUTPUT       = 32
  @@index             = Hash.new
  @@streams           = Hash.new
  @@mutex             = Mutex.new
  @@offset            = 0
  @@buffer            = Array.new
  @@max_size          = 3000
  def Buffer.gets
    thread_id = Thread.current.object_id
    if @@index[thread_id].nil?
      @@mutex.synchronize {
        @@index[thread_id] = (@@offset + @@buffer.length)
        @@streams[thread_id] ||= DOWNSTREAM_STRIPPED
      }
    end
    line = nil
    loop {
      if (@@index[thread_id] - @@offset) >= @@buffer.length
        sleep 0.05 while ((@@index[thread_id] - @@offset) >= @@buffer.length)
      end
      @@mutex.synchronize {
        if @@index[thread_id] < @@offset
          @@index[thread_id] = @@offset
        end
        line = @@buffer[@@index[thread_id] - @@offset]
      }
      @@index[thread_id] += 1
      break if ((line.stream & @@streams[thread_id]) != 0)
    }
    return line
  end
  def Buffer.gets?
    thread_id = Thread.current.object_id
    if @@index[thread_id].nil?
      @@mutex.synchronize {
        @@index[thread_id] = (@@offset + @@buffer.length)
        @@streams[thread_id] ||= DOWNSTREAM_STRIPPED
      }
    end
    line = nil
    loop {
      if (@@index[thread_id] - @@offset) >= @@buffer.length
        return nil
      end
      @@mutex.synchronize {
        if @@index[thread_id] < @@offset
          @@index[thread_id] = @@offset
        end
        line = @@buffer[@@index[thread_id] - @@offset]
      }
      @@index[thread_id] += 1
      break if ((line.stream & @@streams[thread_id]) != 0)
    }
    return line
  end
  def Buffer.rewind
    thread_id = Thread.current.object_id
    @@index[thread_id] = @@offset
    @@streams[thread_id] ||= DOWNSTREAM_STRIPPED
    return self
  end
  def Buffer.clear
    thread_id = Thread.current.object_id
    if @@index[thread_id].nil?
      @@mutex.synchronize {
        @@index[thread_id] = (@@offset + @@buffer.length)
        @@streams[thread_id] ||= DOWNSTREAM_STRIPPED
      }
    end
    lines = Array.new
    loop {
      if (@@index[thread_id] - @@offset) >= @@buffer.length
        return lines
      end
      line = nil
      @@mutex.synchronize {
        if @@index[thread_id] < @@offset
          @@index[thread_id] = @@offset
        end
        line = @@buffer[@@index[thread_id] - @@offset]
      }
      @@index[thread_id] += 1
      lines.push(line) if ((line.stream & @@streams[thread_id]) != 0)
    }
    return lines
  end
  def Buffer.update(line, stream=nil)
    @@mutex.synchronize {
      frozen_line = line.dup
      unless stream.nil?
        frozen_line.stream = stream
      end
      frozen_line.freeze
      @@buffer.push(frozen_line)
      while (@@buffer.length > @@max_size)
        @@buffer.shift
        @@offset += 1
      end
    }
    return self
  end
  def Buffer.streams
    @@streams[Thread.current.object_id]
  end
  def Buffer.streams=(val)
    if (val.class != Integer) or ((val & 63) == 0)
      respond "--- Lich: error: invalid streams value\n\t#{$!.caller[0..2].join("\n\t")}"
      return nil
    end
    @@streams[Thread.current.object_id] = val
  end
  def Buffer.cleanup
    @@index.delete_if { |k,v| not Thread.list.any? { |t| t.object_id == k } }
    @@streams.delete_if { |k,v| not Thread.list.any? { |t| t.object_id == k } }
    return self
  end
end

class SharedBuffer
  attr_accessor :max_size
  def initialize(args={})
    @buffer = Array.new
    @buffer_offset = 0
    @buffer_index = Hash.new
    @buffer_mutex = Mutex.new
    @max_size = args[:max_size] || 500
    return self
  end
  def gets
    thread_id = Thread.current.object_id
    if @buffer_index[thread_id].nil?
      @buffer_mutex.synchronize { @buffer_index[thread_id] = (@buffer_offset + @buffer.length) }
    end
    if (@buffer_index[thread_id] - @buffer_offset) >= @buffer.length
      sleep 0.05 while ((@buffer_index[thread_id] - @buffer_offset) >= @buffer.length)
    end
    line = nil
    @buffer_mutex.synchronize {
      if @buffer_index[thread_id] < @buffer_offset
        @buffer_index[thread_id] = @buffer_offset
      end
      line = @buffer[@buffer_index[thread_id] - @buffer_offset]
    }
    @buffer_index[thread_id] += 1
    return line
  end
  def gets?
    thread_id = Thread.current.object_id
    if @buffer_index[thread_id].nil?
      @buffer_mutex.synchronize { @buffer_index[thread_id] = (@buffer_offset + @buffer.length) }
    end
    if (@buffer_index[thread_id] - @buffer_offset) >= @buffer.length
      return nil
    end
    line = nil
    @buffer_mutex.synchronize {
      if @buffer_index[thread_id] < @buffer_offset
        @buffer_index[thread_id] = @buffer_offset
      end
      line = @buffer[@buffer_index[thread_id] - @buffer_offset]
    }
    @buffer_index[thread_id] += 1
    return line
  end
  def clear
    thread_id = Thread.current.object_id
    if @buffer_index[thread_id].nil?
      @buffer_mutex.synchronize { @buffer_index[thread_id] = (@buffer_offset + @buffer.length) }
      return Array.new
    end
    if (@buffer_index[thread_id] - @buffer_offset) >= @buffer.length
      return Array.new
    end
    lines = Array.new
    @buffer_mutex.synchronize {
      if @buffer_index[thread_id] < @buffer_offset
        @buffer_index[thread_id] = @buffer_offset
      end
      lines = @buffer[(@buffer_index[thread_id] - @buffer_offset)..-1]
      @buffer_index[thread_id] = (@buffer_offset + @buffer.length)
    }
    return lines
  end
  def rewind
    @buffer_index[Thread.current.object_id] = @buffer_offset
    return self
  end
  def update(line)
    @buffer_mutex.synchronize {
      fline = line.dup
      fline.freeze
      @buffer.push(fline)
      while (@buffer.length > @max_size)
        @buffer.shift
        @buffer_offset += 1
      end
    }
    return self
  end
  def cleanup_threads
    @buffer_index.delete_if { |k,v| not Thread.list.any? { |t| t.object_id == k } }
    return self
  end
end

class SpellRanks
  @@list      ||= Array.new
  @@timestamp ||= 0
  @@loaded    ||= false
  @@elevated_load = proc { SpellRanks.load }
  @@elevated_save = proc { SpellRanks.save }
  attr_reader :name
  attr_accessor :minorspiritual, :majorspiritual, :cleric, :minorelemental, :majorelemental, :minormental, :ranger, :sorcerer, :wizard, :bard, :empath, :paladin, :arcanesymbols, :magicitemuse, :monk
  def SpellRanks.load
    if $SAFE == 0
      if File.exists?("#{DATA_DIR}/#{XMLData.game}/spell-ranks.dat")
        begin
          File.open("#{DATA_DIR}/#{XMLData.game}/spell-ranks.dat", 'rb') { |f|
            @@timestamp, @@list = Marshal.load(f.read)
          }
          # minor mental circle added 2012-07-18; old data files will have @minormental as nil
          @@list.each { |rank_info| rank_info.minormental ||= 0 }
          # monk circle added 2013-01-15; old data files will have @minormental as nil
          @@list.each { |rank_info| rank_info.monk ||= 0 }
          @@loaded = true
        rescue
          respond "--- Lich: error: SpellRanks.load: #{$!}"
          Lich.log "error: SpellRanks.load: #{$!}\n\t#{$!.backtrace.join("\n\t")}"
          @@list      = Array.new
          @@timestamp = 0
          @@loaded = true
        end
      else
        @@loaded = true
      end
    else
      @@elevated_load.call
    end
  end
  def SpellRanks.save
    if $SAFE == 0
      begin
        File.open("#{DATA_DIR}/#{XMLData.game}/spell-ranks.dat", 'wb') { |f|
          f.write(Marshal.dump([@@timestamp, @@list]))
        }
      rescue
        respond "--- Lich: error: SpellRanks.save: #{$!}"
        Lich.log "error: SpellRanks.save: #{$!}\n\t#{$!.backtrace.join("\n\t")}"
      end
    else
      @@elevated_save.call
    end
  end
  def SpellRanks.timestamp
    SpellRanks.load unless @@loaded
    @@timestamp
  end
  def SpellRanks.timestamp=(val)
    SpellRanks.load unless @@loaded
    @@timestamp = val
  end
  def SpellRanks.[](name)
    SpellRanks.load unless @@loaded
    @@list.find { |n| n.name == name }
  end
  def SpellRanks.list
    SpellRanks.load unless @@loaded
    @@list
  end
  def SpellRanks.method_missing(arg=nil)
    echo "error: unknown method #{arg} for class SpellRanks"
    respond caller[0..1]
  end
  def initialize(name)
    SpellRanks.load unless @@loaded
    @name = name
    @minorspiritual, @majorspiritual, @cleric, @minorelemental, @majorelemental, @ranger, @sorcerer, @wizard, @bard, @empath, @paladin, @minormental, @arcanesymbols, @magicitemuse = 0, 0, 0, 0, 0, 0, 0, 0, 0, 0, 0, 0, 0, 0
    @@list.push(self)
  end
end


module Games
  module Unknown
    module Game
    end
  end
  module Gemstone
    module Game
      @@socket    = nil
      @@mutex     = Mutex.new
      @@last_recv = nil
      @@thread    = nil
      @@buffer    = SharedBuffer.new
      @@_buffer   = SharedBuffer.new
      @@_buffer.max_size = 1000
      def Game.open(host, port)
        @@socket = TCPSocket.open(host, port)
        begin
          @@socket.setsockopt(Socket::SOL_SOCKET, Socket::SO_KEEPALIVE, true)
        rescue
          Lich.log "error: #{$!}\n\t#{$!.backtrace.join("\n\t")}"
        rescue Exception
          Lich.log "error: #{$!}\n\t#{$!.backtrace.join("\n\t")}"
        end
        @@socket.sync = true

        Thread.new {
          @@last_recv = Time.now
          loop {
            if (@@last_recv + 300) < Time.now
              Lich.log "#{Time.now}: error: nothing recieved from game server in 5 minutes"
              @@thread.kill rescue nil
              break
            end
            sleep (300 - (Time.now - @@last_recv))
            sleep 1
          }
        }

        @@thread = Thread.new {
          begin
            atmospherics = false
            while $_SERVERSTRING_ = @@socket.gets
              @@last_recv = Time.now
              @@_buffer.update($_SERVERSTRING_) if TESTING
              begin
                $cmd_prefix = String.new if $_SERVERSTRING_ =~ /^\034GSw/
                # The Rift, Scatter is broken...
                if $_SERVERSTRING_ =~ /<compDef id='room text'><\/compDef>/
                  $_SERVERSTRING_.sub!(/(.*)\s\s<compDef id='room text'><\/compDef>/)  { "<compDef id='room desc'>#{$1}</compDef>" }
                end
                if atmospherics
                  atmospherics = false
                  $_SERVERSTRING.prepend('<popStream id="atmospherics" \/>') unless $_SERVERSTRING =~ /<popStream id="atmospherics" \/>/
                end
                if $_SERVERSTRING_ =~ /<pushStream id="familiar" \/><prompt time="[0-9]+">&gt;<\/prompt>/ # Cry For Help spell is broken...
                  $_SERVERSTRING_.sub!('<pushStream id="familiar" />', '')
                elsif $_SERVERSTRING_ =~ /<pushStream id="atmospherics" \/><prompt time="[0-9]+">&gt;<\/prompt>/ # pet pigs in DragonRealms are broken...
                  $_SERVERSTRING_.sub!('<pushStream id="atmospherics" />', '')
                elsif ($_SERVERSTRING_ =~ /<pushStream id="atmospherics" \/>/)
                  atmospherics = true
                end
                #                        while $_SERVERSTRING_.scan('<pushStream').length > $_SERVERSTRING_.scan('<popStream').length
                #                           $_SERVERSTRING_.concat(@@socket.gets)
                #                        end
                $_SERVERBUFFER_.push($_SERVERSTRING_)
                if alt_string = DownstreamHook.run($_SERVERSTRING_)
                  #                           Buffer.update(alt_string, Buffer::DOWNSTREAM_MOD)
                  if $_DETACHABLE_CLIENT_
                    begin
                      $_DETACHABLE_CLIENT_.write(alt_string)
                    rescue
                      $_DETACHABLE_CLIENT_.close rescue nil
                      $_DETACHABLE_CLIENT_ = nil
                      respond "--- Lich: error: client_thread: #{$!}"
                      respond $!.backtrace.first
                      Lich.log "error: client_thread: #{$!}\n\t#{$!.backtrace.join("\n\t")}"
                    end
                  end
                  if $frontend =~ /^(?:wizard|avalon)$/
                    alt_string = sf_to_wiz(alt_string)
                  end
                  $_CLIENT_.write(alt_string)
                end
                unless $_SERVERSTRING_ =~ /^<settings /
                  if $_SERVERSTRING_ =~ /^<settingsInfo .*?space not found /
                    $_SERVERSTRING_.sub!('space not found', '')
                  end
                  begin
                    REXML::Document.parse_stream($_SERVERSTRING_, XMLData)
                    # XMLData.parse($_SERVERSTRING_)
                  rescue
                    unless $!.to_s =~ /invalid byte sequence/
                      if $_SERVERSTRING_ =~ /<[^>]+='[^=>'\\]+'[^=>']+'[\s>]/
                        # Simu has a nasty habbit of bad quotes in XML.  <tag attr='this's that'>
                        $_SERVERSTRING_.gsub!(/(<[^>]+=)'([^=>'\\]+'[^=>']+)'([\s>])/) { "#{$1}\"#{$2}\"#{$3}" }
                        retry
                      end
                      $stdout.puts "--- error: server_thread: #{$!}"
                      Lich.log "error: server_thread: #{$!}\n\t#{$!.backtrace.join("\n\t")}"
                    end
                    XMLData.reset
                  end
                  Script.new_downstream_xml($_SERVERSTRING_)
                  stripped_server = strip_xml($_SERVERSTRING_)
                  stripped_server.split("\r\n").each { |line|
                    @@buffer.update(line) if TESTING
                    Script.new_downstream(line) unless line.empty?
                  }
                end
              rescue
                $stdout.puts "--- error: server_thread: #{$!}"
                Lich.log "error: server_thread: #{$!}\n\t#{$!.backtrace.join("\n\t")}"
              end
            end
          rescue Exception
            Lich.log "error: server_thread: #{$!}\n\t#{$!.backtrace.join("\n\t")}"
            $stdout.puts "--- error: server_thread: #{$!}"
            sleep 0.2
            retry unless $_CLIENT_.closed? or @@socket.closed? or ($!.to_s =~ /invalid argument|A connection attempt failed|An existing connection was forcibly closed|An established connection was aborted by the software in your host machine./i)
          rescue
            Lich.log "error: server_thread: #{$!}\n\t#{$!.backtrace.join("\n\t")}"
            $stdout.puts "--- error: server_thread: #{$!}"
            sleep 0.2
            retry unless $_CLIENT_.closed? or @@socket.closed? or ($!.to_s =~ /invalid argument|A connection attempt failed|An existing connection was forcibly closed|An established connection was aborted by the software in your host machine./i)
          end
        }
        @@thread.priority = 4
        $_SERVER_ = @@socket # deprecated
      end
      def Game.thread
        @@thread
      end
      def Game.closed?
        if @@socket.nil?
          true
        else
          @@socket.closed?
        end
      end
      def Game.close
        if @@socket
          @@socket.close rescue nil
          @@thread.kill rescue nil
        end
      end
      def Game._puts(str)
        @@mutex.synchronize {
          @@socket.puts(str)
        }
      end
      def Game.puts(str)
        $_SCRIPTIDLETIMESTAMP_ = Time.now
        if script = Script.current
          script_name = script.name
        else
          script_name = '(unknown script)'
        end
        $_CLIENTBUFFER_.push "[#{script_name}]#{$SEND_CHARACTER}#{$cmd_prefix}#{str}\r\n"
        if script.nil? or not script.silent
          respond "[#{script_name}]#{$SEND_CHARACTER}#{str}\r\n"
        end
        Game._puts "#{$cmd_prefix}#{str}"
        $_LASTUPSTREAM_ = "[#{script_name}]#{$SEND_CHARACTER}#{str}"
      end
      def Game.gets
        @@buffer.gets
      end
      def Game.buffer
        @@buffer
      end
      def Game._gets
        @@_buffer.gets
      end
      def Game._buffer
        @@_buffer
      end
    end
    class Char
      @@name ||= nil
      @@citizenship ||= nil
      private_class_method :new
      def Char.init(blah)
        echo 'Char.init is no longer used.  Update or fix your script.'
      end
      def Char.name
        XMLData.name
      end
      def Char.name=(name)
        nil
      end
      def Char.health(*args)
        health(*args)
      end
      def Char.mana(*args)
        checkmana(*args)
      end
      def Char.spirit(*args)
        checkspirit(*args)
      end
      def Char.maxhealth
        Object.module_eval { maxhealth }
      end
      def Char.maxmana
        Object.module_eval { maxmana }
      end
      def Char.maxspirit
        Object.module_eval { maxspirit }
      end
      def Char.stamina(*args)
        checkstamina(*args)
      end
      def Char.maxstamina
        Object.module_eval { maxstamina }
      end
      def Char.cha(val=nil)
        nil
      end
      def Char.dump_info
        Marshal.dump([
          Spell.detailed?,
          Spell.serialize,
          Spellsong.serialize,
          Stats.serialize,
          Skills.serialize,
          Spells.serialize,
          Gift.serialize,
          Society.serialize,
        ])
      end
      def Char.load_info(string)
        save = Char.dump_info
        begin
          Spell.load_detailed,
            Spell.load_active,
            Spellsong.load_serialized,
            Stats.load_serialized,
            Skills.load_serialized,
            Spells.load_serialized,
            Gift.load_serialized,
            Society.load_serialized = Marshal.load(string)
        rescue
          raise $! if string == save
          string = save
          retry
        end
      end
      def Char.method_missing(meth, *args)
        [ Stats, Skills, Spellsong, Society ].each { |klass|
          begin
            result = klass.__send__(meth, *args)
            return result
          rescue
          end
        }
        respond 'missing method: ' + meth
        raise NoMethodError
      end
      def Char.info
        ary = []
        ary.push sprintf("Name: %s  Race: %s  Profession: %s", XMLData.name, Stats.race, Stats.prof)
        ary.push sprintf("Gender: %s    Age: %d    Expr: %d    Level: %d", Stats.gender, Stats.age, Stats.exp, Stats.level)
        ary.push sprintf("%017.17s Normal (Bonus)  ...  Enhanced (Bonus)", "")
        %w[ Strength Constitution Dexterity Agility Discipline Aura Logic Intuition Wisdom Influence ].each { |stat|
          val, bon = Stats.send(stat[0..2].downcase)
          enh_val, enh_bon = Stats.send("enhanced_#{stat[0..2].downcase}")
          spc = " " * (4 - bon.to_s.length)
          ary.push sprintf("%012s (%s): %05s (%d) %s ... %05s (%d)", stat, stat[0..2].upcase, val, bon, spc, enh_val, enh_bon)
        }
        ary.push sprintf("Mana: %04s", mana)
        ary
      end
      def Char.skills
        ary = []
        ary.push sprintf("%s (at level %d), your current skill bonuses and ranks (including all modifiers) are:", XMLData.name, Stats.level)
        ary.push sprintf("  %-035s| Current Current", 'Skill Name')
        ary.push sprintf("  %-035s|%08s%08s", '', 'Bonus', 'Ranks')
        fmt = [ [ 'Two Weapon Combat', 'Armor Use', 'Shield Use', 'Combat Maneuvers', 'Edged Weapons', 'Blunt Weapons', 'Two-Handed Weapons', 'Ranged Weapons', 'Thrown Weapons', 'Polearm Weapons', 'Brawling', 'Ambush', 'Multi Opponent Combat', 'Combat Leadership', 'Physical Fitness', 'Dodging', 'Arcane Symbols', 'Magic Item Use', 'Spell Aiming', 'Harness Power', 'Elemental Mana Control', 'Mental Mana Control', 'Spirit Mana Control', 'Elemental Lore - Air', 'Elemental Lore - Earth', 'Elemental Lore - Fire', 'Elemental Lore - Water', 'Spiritual Lore - Blessings', 'Spiritual Lore - Religion', 'Spiritual Lore - Summoning', 'Sorcerous Lore - Demonology', 'Sorcerous Lore - Necromancy', 'Mental Lore - Divination', 'Mental Lore - Manipulation', 'Mental Lore - Telepathy', 'Mental Lore - Transference', 'Mental Lore - Transformation', 'Survival', 'Disarming Traps', 'Picking Locks', 'Stalking and Hiding', 'Perception', 'Climbing', 'Swimming', 'First Aid', 'Trading', 'Pickpocketing' ], [ 'twoweaponcombat', 'armoruse', 'shielduse', 'combatmaneuvers', 'edgedweapons', 'bluntweapons', 'twohandedweapons', 'rangedweapons', 'thrownweapons', 'polearmweapons', 'brawling', 'ambush', 'multiopponentcombat', 'combatleadership', 'physicalfitness', 'dodging', 'arcanesymbols', 'magicitemuse', 'spellaiming', 'harnesspower', 'emc', 'mmc', 'smc', 'elair', 'elearth', 'elfire', 'elwater', 'slblessings', 'slreligion', 'slsummoning', 'sldemonology', 'slnecromancy', 'mldivination', 'mlmanipulation', 'mltelepathy', 'mltransference', 'mltransformation', 'survival', 'disarmingtraps', 'pickinglocks', 'stalkingandhiding', 'perception', 'climbing', 'swimming', 'firstaid', 'trading', 'pickpocketing' ] ]
        0.upto(fmt.first.length - 1) { |n|
          dots = '.' * (35 - fmt[0][n].length)
          rnk = Skills.send(fmt[1][n])
          ary.push sprintf("  %s%s|%08s%08s", fmt[0][n], dots, Skills.to_bonus(rnk), rnk) unless rnk.zero?
        }
        %[Minor Elemental,Major Elemental,Minor Spirit,Major Spirit,Minor Mental,Bard,Cleric,Empath,Paladin,Ranger,Sorcerer,Wizard].split(',').each { |circ|
          rnk = Spells.send(circ.gsub(" ", '').downcase)
          if rnk.nonzero?
            ary.push ''
            ary.push "Spell Lists"
            dots = '.' * (35 - circ.length)
            ary.push sprintf("  %s%s|%016s", circ, dots, rnk)
          end
        }
        ary
      end
      def Char.citizenship
        @@citizenship
      end
      def Char.citizenship=(val)
        @@citizenship = val.to_s
      end
    end

    class Society
      @@status ||= String.new
      @@rank ||= 0
      def Society.serialize
        [@@status,@@rank]
      end
      def Society.load_serialized=(val)
        @@status,@@rank = val
      end
      def Society.status=(val)
        @@status = val
      end
      def Society.status
        @@status.dup
      end
      def Society.rank=(val)
        if val =~ /Master/
          if @@status =~ /Voln/
            @@rank = 26
          elsif @@status =~ /Council of Light|Guardians of Sunfist/
            @@rank = 20
          else
            @@rank = val.to_i
          end
        else
          @@rank = val.slice(/[0-9]+/).to_i
        end
      end
      def Society.step
        @@rank
      end
      def Society.member
        @@status.dup
      end
      def Society.rank
        @@rank
      end
      def Society.task
        XMLData.society_task
      end
    end

    class Spellsong
      @@renewed ||= Time.at(Time.now.to_i - 1200)
      def Spellsong.renewed
        @@renewed = Time.now
      end
      def Spellsong.renewed=(val)
        @@renewed = val
      end
      def Spellsong.renewed_at
        @@renewed
      end
      def Spellsong.timeleft
        (Spellsong.duration - ((Time.now - @@renewed) % Spellsong.duration)) / 60.to_f
      end
      def Spellsong.serialize
        Spellsong.timeleft
      end
      def Spellsong.load_serialized=(old)
        Thread.new {
          n = 0
          while Stats.level == 0
            sleep 0.25
            n += 1
            break if n >= 4
          end
          unless n >= 4
            @@renewed = Time.at(Time.now.to_f - (Spellsong.duration - old * 60.to_f))
          else
            @@renewed = Time.now
          end
        }
        nil
      end
      def Spellsong.duration
        total = 120
        1.upto(Stats.level.to_i) { |n|
          if n < 26
            total += 4
          elsif n < 51
            total += 3
          elsif n < 76
            total += 2
          else
            total += 1
          end
        }
        total + Stats.log[1].to_i + (Stats.inf[1].to_i * 3) + (Skills.mltelepathy.to_i * 2)
      end
      def Spellsong.renew_cost
        # fixme: multi-spell penalty?
        total = num_active = 0
        [ 1003, 1006, 1009, 1010, 1012, 1014, 1018, 1019, 1025 ].each { |song_num|
          if song = Spell[song_num]
            if song.active?
              total += song.renew_cost
              num_active += 1
            end
          else
            echo "Spellsong.renew_cost: warning: can't find song number #{song_num}"
          end
        }
        return total
      end
      def Spellsong.sonicarmordurability
        210 + (Stats.level / 2).round + Skills.to_bonus(Skills.elair)
      end
      def Spellsong.sonicbladedurability
        160 + (Stats.level / 2).round + Skills.to_bonus(Skills.elair)
      end
      def Spellsong.sonicweapondurability
        Spellsong.sonicbladedurability
      end
      def Spellsong.sonicshielddurability
        125 + (Stats.level / 2).round + Skills.to_bonus(Skills.elair)
      end
      def Spellsong.tonishastebonus
        bonus = -1
        thresholds = [30,75]
        thresholds.each { |val| if Skills.elair >= val then bonus -= 1 end }
        bonus
      end
      def Spellsong.depressionpushdown
        20 + Skills.mltelepathy
      end
      def Spellsong.depressionslow
        thresholds = [10,25,45,70,100]
        bonus = -2
        thresholds.each { |val| if Skills.mltelepathy >= val then bonus -= 1 end }
        bonus
      end
      def Spellsong.holdingtargets
        1 + ((Spells.bard - 1) / 7).truncate
      end
    end

    class Skills
      @@twoweaponcombat ||= 0
      @@armoruse ||= 0
      @@shielduse ||= 0
      @@combatmaneuvers ||= 0
      @@edgedweapons ||= 0
      @@bluntweapons ||= 0
      @@twohandedweapons ||= 0
      @@rangedweapons ||= 0
      @@thrownweapons ||= 0
      @@polearmweapons ||= 0
      @@brawling ||= 0
      @@ambush ||= 0
      @@multiopponentcombat ||= 0
      @@combatleadership ||= 0
      @@physicalfitness ||= 0
      @@dodging ||= 0
      @@arcanesymbols ||= 0
      @@magicitemuse ||= 0
      @@spellaiming ||= 0
      @@harnesspower ||= 0
      @@emc ||= 0
      @@mmc ||= 0
      @@smc ||= 0
      @@elair ||= 0
      @@elearth ||= 0
      @@elfire ||= 0
      @@elwater ||= 0
      @@slblessings ||= 0
      @@slreligion ||= 0
      @@slsummoning ||= 0
      @@sldemonology ||= 0
      @@slnecromancy ||= 0
      @@mldivination ||= 0
      @@mlmanipulation ||= 0
      @@mltelepathy ||= 0
      @@mltransference ||= 0
      @@mltransformation ||= 0
      @@survival ||= 0
      @@disarmingtraps ||= 0
      @@pickinglocks ||= 0
      @@stalkingandhiding ||= 0
      @@perception ||= 0
      @@climbing ||= 0
      @@swimming ||= 0
      @@firstaid ||= 0
      @@trading ||= 0
      @@pickpocketing ||= 0

      def Skills.twoweaponcombat;           @@twoweaponcombat;         end
      def Skills.twoweaponcombat=(val);     @@twoweaponcombat=val;     end
      def Skills.armoruse;                  @@armoruse;                end
      def Skills.armoruse=(val);            @@armoruse=val;            end
      def Skills.shielduse;                 @@shielduse;               end
      def Skills.shielduse=(val);           @@shielduse=val;           end
      def Skills.combatmaneuvers;           @@combatmaneuvers;         end
      def Skills.combatmaneuvers=(val);     @@combatmaneuvers=val;     end
      def Skills.edgedweapons;              @@edgedweapons;            end
      def Skills.edgedweapons=(val);        @@edgedweapons=val;        end
      def Skills.bluntweapons;              @@bluntweapons;            end
      def Skills.bluntweapons=(val);        @@bluntweapons=val;        end
      def Skills.twohandedweapons;          @@twohandedweapons;        end
      def Skills.twohandedweapons=(val);    @@twohandedweapons=val;    end
      def Skills.rangedweapons;             @@rangedweapons;           end
      def Skills.rangedweapons=(val);       @@rangedweapons=val;       end
      def Skills.thrownweapons;             @@thrownweapons;           end
      def Skills.thrownweapons=(val);       @@thrownweapons=val;       end
      def Skills.polearmweapons;            @@polearmweapons;          end
      def Skills.polearmweapons=(val);      @@polearmweapons=val;      end
      def Skills.brawling;                  @@brawling;                end
      def Skills.brawling=(val);            @@brawling=val;            end
      def Skills.ambush;                    @@ambush;                  end
      def Skills.ambush=(val);              @@ambush=val;              end
      def Skills.multiopponentcombat;       @@multiopponentcombat;     end
      def Skills.multiopponentcombat=(val); @@multiopponentcombat=val; end
      def Skills.combatleadership;          @@combatleadership;        end
      def Skills.combatleadership=(val);    @@combatleadership=val;    end
      def Skills.physicalfitness;           @@physicalfitness;         end
      def Skills.physicalfitness=(val);     @@physicalfitness=val;     end
      def Skills.dodging;                   @@dodging;                 end
      def Skills.dodging=(val);             @@dodging=val;             end
      def Skills.arcanesymbols;             @@arcanesymbols;           end
      def Skills.arcanesymbols=(val);       @@arcanesymbols=val;       end
      def Skills.magicitemuse;              @@magicitemuse;            end
      def Skills.magicitemuse=(val);        @@magicitemuse=val;        end
      def Skills.spellaiming;               @@spellaiming;             end
      def Skills.spellaiming=(val);         @@spellaiming=val;         end
      def Skills.harnesspower;              @@harnesspower;            end
      def Skills.harnesspower=(val);        @@harnesspower=val;        end
      def Skills.emc;                       @@emc;                     end
      def Skills.emc=(val);                 @@emc=val;                 end
      def Skills.mmc;                       @@mmc;                     end
      def Skills.mmc=(val);                 @@mmc=val;                 end
      def Skills.smc;                       @@smc;                     end
      def Skills.smc=(val);                 @@smc=val;                 end
      def Skills.elair;                     @@elair;                   end
      def Skills.elair=(val);               @@elair=val;               end
      def Skills.elearth;                   @@elearth;                 end
      def Skills.elearth=(val);             @@elearth=val;             end
      def Skills.elfire;                    @@elfire;                  end
      def Skills.elfire=(val);              @@elfire=val;              end
      def Skills.elwater;                   @@elwater;                 end
      def Skills.elwater=(val);             @@elwater=val;             end
      def Skills.slblessings;               @@slblessings;             end
      def Skills.slblessings=(val);         @@slblessings=val;         end
      def Skills.slreligion;                @@slreligion;              end
      def Skills.slreligion=(val);          @@slreligion=val;          end
      def Skills.slsummoning;               @@slsummoning;             end
      def Skills.slsummoning=(val);         @@slsummoning=val;         end
      def Skills.sldemonology;              @@sldemonology;            end
      def Skills.sldemonology=(val);        @@sldemonology=val;        end
      def Skills.slnecromancy;              @@slnecromancy;            end
      def Skills.slnecromancy=(val);        @@slnecromancy=val;        end
      def Skills.mldivination;              @@mldivination;            end
      def Skills.mldivination=(val);        @@mldivination=val;        end
      def Skills.mlmanipulation;            @@mlmanipulation;          end
      def Skills.mlmanipulation=(val);      @@mlmanipulation=val;      end
      def Skills.mltelepathy;               @@mltelepathy;             end
      def Skills.mltelepathy=(val);         @@mltelepathy=val;         end
      def Skills.mltransference;            @@mltransference;          end
      def Skills.mltransference=(val);      @@mltransference=val;      end
      def Skills.mltransformation;          @@mltransformation;        end
      def Skills.mltransformation=(val);    @@mltransformation=val;    end
      def Skills.survival;                  @@survival;                end
      def Skills.survival=(val);            @@survival=val;            end
      def Skills.disarmingtraps;            @@disarmingtraps;          end
      def Skills.disarmingtraps=(val);      @@disarmingtraps=val;      end
      def Skills.pickinglocks;              @@pickinglocks;            end
      def Skills.pickinglocks=(val);        @@pickinglocks=val;        end
      def Skills.stalkingandhiding;         @@stalkingandhiding;       end
      def Skills.stalkingandhiding=(val);   @@stalkingandhiding=val;   end
      def Skills.perception;                @@perception;              end
      def Skills.perception=(val);          @@perception=val;          end
      def Skills.climbing;                  @@climbing;                end
      def Skills.climbing=(val);            @@climbing=val;            end
      def Skills.swimming;                  @@swimming;                end
      def Skills.swimming=(val);            @@swimming=val;            end
      def Skills.firstaid;                  @@firstaid;                end
      def Skills.firstaid=(val);            @@firstaid=val;            end
      def Skills.trading;                   @@trading;                 end
      def Skills.trading=(val);             @@trading=val;             end
      def Skills.pickpocketing;             @@pickpocketing;           end
      def Skills.pickpocketing=(val);       @@pickpocketing=val;       end

      def Skills.serialize
        [@@twoweaponcombat, @@armoruse, @@shielduse, @@combatmaneuvers, @@edgedweapons, @@bluntweapons, @@twohandedweapons, @@rangedweapons, @@thrownweapons, @@polearmweapons, @@brawling, @@ambush, @@multiopponentcombat, @@combatleadership, @@physicalfitness, @@dodging, @@arcanesymbols, @@magicitemuse, @@spellaiming, @@harnesspower, @@emc, @@mmc, @@smc, @@elair, @@elearth, @@elfire, @@elwater, @@slblessings, @@slreligion, @@slsummoning, @@sldemonology, @@slnecromancy, @@mldivination, @@mlmanipulation, @@mltelepathy, @@mltransference, @@mltransformation, @@survival, @@disarmingtraps, @@pickinglocks, @@stalkingandhiding, @@perception, @@climbing, @@swimming, @@firstaid, @@trading, @@pickpocketing]
      end
      def Skills.load_serialized=(array)
        @@twoweaponcombat, @@armoruse, @@shielduse, @@combatmaneuvers, @@edgedweapons, @@bluntweapons, @@twohandedweapons, @@rangedweapons, @@thrownweapons, @@polearmweapons, @@brawling, @@ambush, @@multiopponentcombat, @@combatleadership, @@physicalfitness, @@dodging, @@arcanesymbols, @@magicitemuse, @@spellaiming, @@harnesspower, @@emc, @@mmc, @@smc, @@elair, @@elearth, @@elfire, @@elwater, @@slblessings, @@slreligion, @@slsummoning, @@sldemonology, @@slnecromancy, @@mldivination, @@mlmanipulation, @@mltelepathy, @@mltransference, @@mltransformation, @@survival, @@disarmingtraps, @@pickinglocks, @@stalkingandhiding, @@perception, @@climbing, @@swimming, @@firstaid, @@trading, @@pickpocketing = array
      end
      def Skills.to_bonus(ranks)
        bonus = 0
        while ranks > 0
          if ranks > 40
            bonus += (ranks - 40)
            ranks = 40
          elsif ranks > 30
            bonus += (ranks - 30) * 2
            ranks = 30
          elsif ranks > 20
            bonus += (ranks - 20) * 3
            ranks = 20
          elsif ranks > 10
            bonus += (ranks - 10) * 4
            ranks = 10
          else
            bonus += (ranks * 5)
            ranks = 0
          end
        end
        bonus
      end
    end

    class Spells
      @@minorelemental ||= 0
      @@minormental    ||= 0
      @@majorelemental ||= 0
      @@minorspiritual ||= 0
      @@majorspiritual ||= 0
      @@wizard         ||= 0
      @@sorcerer       ||= 0
      @@ranger         ||= 0
      @@paladin        ||= 0
      @@empath         ||= 0
      @@cleric         ||= 0
      @@bard           ||= 0
      def Spells.minorelemental=(val); @@minorelemental = val; end
      def Spells.minorelemental;       @@minorelemental;       end
      def Spells.minormental=(val);    @@minormental = val;    end
      def Spells.minormental;          @@minormental;          end
      def Spells.majorelemental=(val); @@majorelemental = val; end
      def Spells.majorelemental;       @@majorelemental;       end
      def Spells.minorspiritual=(val); @@minorspiritual = val; end
      def Spells.minorspiritual;       @@minorspiritual;       end
      def Spells.minorspirit=(val);    @@minorspiritual = val; end
      def Spells.minorspirit;          @@minorspiritual;       end
      def Spells.majorspiritual=(val); @@majorspiritual = val; end
      def Spells.majorspiritual;       @@majorspiritual;       end
      def Spells.majorspirit=(val);    @@majorspiritual = val; end
      def Spells.majorspirit;          @@majorspiritual;       end
      def Spells.wizard=(val);         @@wizard = val;         end
      def Spells.wizard;               @@wizard;               end
      def Spells.sorcerer=(val);       @@sorcerer = val;       end
      def Spells.sorcerer;             @@sorcerer;             end
      def Spells.ranger=(val);         @@ranger = val;         end
      def Spells.ranger;               @@ranger;               end
      def Spells.paladin=(val);        @@paladin = val;        end
      def Spells.paladin;              @@paladin;              end
      def Spells.empath=(val);         @@empath = val;         end
      def Spells.empath;               @@empath;               end
      def Spells.cleric=(val);         @@cleric = val;         end
      def Spells.cleric;               @@cleric;               end
      def Spells.bard=(val);           @@bard = val;           end
      def Spells.bard;                 @@bard;                 end
      def Spells.get_circle_name(num)
        val = num.to_s
        if val == '1'
          'Minor Spirit'
        elsif val == '2'
          'Major Spirit'
        elsif val == '3'
          'Cleric'
        elsif val == '4'
          'Minor Elemental'
        elsif val == '5'
          'Major Elemental'
        elsif val == '6'
          'Ranger'
        elsif val == '7'
          'Sorcerer'
        elsif val == '9'
          'Wizard'
        elsif val == '10'
          'Bard'
        elsif val == '11'
          'Empath'
        elsif val == '12'
          'Minor Mental'
        elsif val == '16'
          'Paladin'
        elsif val == '17'
          'Arcane'
        elsif val == '66'
          'Death'
        elsif val == '65'
          'Imbedded Enchantment'
        elsif val == '90'
          'Miscellaneous'
        elsif val == '95'
          'Armor Specialization'
        elsif val == '96'
          'Combat Maneuvers'
        elsif val == '97'
          'Guardians of Sunfist'
        elsif val == '98'
          'Order of Voln'
        elsif val == '99'
          'Council of Light'
        else
          'Unknown Circle'
        end
      end
      def Spells.active
        Spell.active
      end
      def Spells.known
        known_spells = Array.new
        Spell.list.each { |spell| known_spells.push(spell) if spell.known? }
        return known_spells
      end
      def Spells.serialize
        [@@minorelemental,@@majorelemental,@@minorspiritual,@@majorspiritual,@@wizard,@@sorcerer,@@ranger,@@paladin,@@empath,@@cleric,@@bard,@@minormental]
      end
      def Spells.load_serialized=(val)
        @@minorelemental,@@majorelemental,@@minorspiritual,@@majorspiritual,@@wizard,@@sorcerer,@@ranger,@@paladin,@@empath,@@cleric,@@bard,@@minormental = val
        # new spell circle added 2012-07-18; old data files will make @@minormental nil
        @@minormental ||= 0
      end
    end

require_relative("./lib/spell.rb")

##updating PSM3 abilities via breakout - 20210801
require_relative("./lib/armor.rb")
require_relative("./lib/cman.rb")
require_relative("./lib/feat.rb")
require_relative("./lib/shield.rb")
require_relative("./lib/weapon.rb")

class Stats
  @@race ||= 'unknown'
  @@prof ||= 'unknown'
  @@gender ||= 'unknown'
  @@age ||= 0
  @@level ||= 0
  @@str ||= [0,0]
  @@con ||= [0,0]
  @@dex ||= [0,0]
  @@agi ||= [0,0]
  @@dis ||= [0,0]
  @@aur ||= [0,0]
  @@log ||= [0,0]
  @@int ||= [0,0]
  @@wis ||= [0,0]
  @@inf ||= [0,0]
  @@enhanced_str ||= [0,0]
  @@enhanced_con ||= [0,0]
  @@enhanced_dex ||= [0,0]
  @@enhanced_agi ||= [0,0]
  @@enhanced_dis ||= [0,0]
  @@enhanced_aur ||= [0,0]
  @@enhanced_log ||= [0,0]
  @@enhanced_int ||= [0,0]
  @@enhanced_wis ||= [0,0]
  @@enhanced_inf ||= [0,0]
  def Stats.race;         @@race;       end
  def Stats.race=(val);   @@race=val;   end
  def Stats.prof;         @@prof;       end
  def Stats.prof=(val);   @@prof=val;   end
  def Stats.gender;       @@gender;     end
  def Stats.gender=(val); @@gender=val; end
  def Stats.age;          @@age;        end
  def Stats.age=(val);    @@age=val;    end
  def Stats.level;        @@level;      end
  def Stats.level=(val);  @@level=val;  end
  def Stats.str;          @@str;        end
  def Stats.str=(val);    @@str=val;    end
  def Stats.con;          @@con;        end
  def Stats.con=(val);    @@con=val;    end
  def Stats.dex;          @@dex;        end
  def Stats.dex=(val);    @@dex=val;    end
  def Stats.agi;          @@agi;        end
  def Stats.agi=(val);    @@agi=val;    end
  def Stats.dis;          @@dis;        end
  def Stats.dis=(val);    @@dis=val;    end
  def Stats.aur;          @@aur;        end
  def Stats.aur=(val);    @@aur=val;    end
  def Stats.log;          @@log;        end
  def Stats.log=(val);    @@log=val;    end
  def Stats.int;          @@int;        end
  def Stats.int=(val);    @@int=val;    end
  def Stats.wis;          @@wis;        end
  def Stats.wis=(val);    @@wis=val;    end
  def Stats.inf;          @@inf;        end
  def Stats.inf=(val);    @@inf=val;    end
  def Stats.enhanced_str;          @@enhanced_str;        end
  def Stats.enhanced_str=(val);    @@enhanced_str=val;    end
  def Stats.enhanced_con;          @@enhanced_con;        end
  def Stats.enhanced_con=(val);    @@enhanced_con=val;    end
  def Stats.enhanced_dex;          @@enhanced_dex;        end
  def Stats.enhanced_dex=(val);    @@enhanced_dex=val;    end
  def Stats.enhanced_agi;          @@enhanced_agi;        end
  def Stats.enhanced_agi=(val);    @@enhanced_agi=val;    end
  def Stats.enhanced_dis;          @@enhanced_dis;        end
  def Stats.enhanced_dis=(val);    @@enhanced_dis=val;    end
  def Stats.enhanced_aur;          @@enhanced_aur;        end
  def Stats.enhanced_aur=(val);    @@enhanced_aur=val;    end
  def Stats.enhanced_log;          @@enhanced_log;        end
  def Stats.enhanced_log=(val);    @@enhanced_log=val;    end
  def Stats.enhanced_int;          @@enhanced_int;        end
  def Stats.enhanced_int=(val);    @@enhanced_int=val;    end
  def Stats.enhanced_wis;          @@enhanced_wis;        end
  def Stats.enhanced_wis=(val);    @@enhanced_wis=val;    end
  def Stats.enhanced_inf;          @@enhanced_inf;        end
  def Stats.enhanced_inf=(val);    @@enhanced_inf=val;    end
  def Stats.exp
    if XMLData.next_level_text =~ /until next level/
      exp_threshold = [ 2500, 5000, 10000, 17500, 27500, 40000, 55000, 72500, 92500, 115000, 140000, 167000, 197500, 230000, 265000, 302000, 341000, 382000, 425000, 470000, 517000, 566000, 617000, 670000, 725000, 781500, 839500, 899000, 960000, 1022500, 1086500, 1152000, 1219000, 1287500, 1357500, 1429000, 1502000, 1576500, 1652500, 1730000, 1808500, 1888000, 1968500, 2050000, 2132500, 2216000, 2300500, 2386000, 2472500, 2560000, 2648000, 2736500, 2825500, 2915000, 3005000, 3095500, 3186500, 3278000, 3370000, 3462500, 3555500, 3649000, 3743000, 3837500, 3932500, 4028000, 4124000, 4220500, 4317500, 4415000, 4513000, 4611500, 4710500, 4810000, 4910000, 5010500, 5111500, 5213000, 5315000, 5417500, 5520500, 5624000, 5728000, 5832500, 5937500, 6043000, 6149000, 6255500, 6362500, 6470000, 6578000, 6686500, 6795500, 6905000, 7015000, 7125500, 7236500, 7348000, 7460000, 7572500 ]
      exp_threshold[XMLData.level] - XMLData.next_level_text.slice(/[0-9]+/).to_i
    else
      XMLData.next_level_text.slice(/[0-9]+/).to_i
    end
  end
  def Stats.exp=(val);    nil;    end
  def Stats.serialize
    [@@race,@@prof,@@gender,@@age,Stats.exp,@@level,@@str,@@con,@@dex,@@agi,@@dis,@@aur,@@log,@@int,@@wis,@@inf,@@enhanced_str,@@enhanced_con,@@enhanced_dex,@@enhanced_agi,@@enhanced_dis,@@enhanced_aur,@@enhanced_log,@@enhanced_int,@@enhanced_wis,@@enhanced_inf]
  end
  def Stats.load_serialized=(array)
    for i in 16..25
      array[i] ||= [0, 0]
    end
    @@race,@@prof,@@gender,@@age = array[0..3]
    @@level,@@str,@@con,@@dex,@@agi,@@dis,@@aur,@@log,@@int,@@wis,@@inf,@@enhanced_str,@@enhanced_con,@@enhanced_dex,@@enhanced_agi,@@enhanced_dis,@@enhanced_aur,@@enhanced_log,@@enhanced_int,@@enhanced_wis,@@enhanced_inf = array[5..25]
  end
end

class Gift
  @@gift_start ||= Time.now
  @@pulse_count ||= 0
  def Gift.started
    @@gift_start = Time.now
    @@pulse_count = 0
  end
  def Gift.pulse
    @@pulse_count += 1
  end
  def Gift.remaining
    ([360 - @@pulse_count, 0].max * 60).to_f
  end
  def Gift.restarts_on
    @@gift_start + 594000
  end
  def Gift.serialize
    [@@gift_start, @@pulse_count]
  end
  def Gift.load_serialized=(array)
    @@gift_start = array[0]
    @@pulse_count = array[1].to_i
  end
  def Gift.ended
    @@pulse_count = 360
  end
  def Gift.stopwatch
    nil
  end
end

module Effects
  class Registry
    include Enumerable

    def initialize(dialog)
      @dialog = dialog
    end

    def to_h
      XMLData.dialogs.fetch(@dialog, {})
    end

    def each()
      to_h.each {|k,v| yield(k,v)}
    end

    def active?(effect)
      expiry = to_h.fetch(effect, 0)
      expiry.to_i > Time.now.to_i
    end
  end

  Spells    = Registry.new("Active Spells")
  Buffs     = Registry.new("Buffs")
  Debuffs   = Registry.new("Debuffs")
  Cooldowns = Registry.new("Cooldowns")
end

class Wounds
  def Wounds.leftEye;   fix_injury_mode; XMLData.injuries['leftEye']['wound'];   end
  def Wounds.leye;      fix_injury_mode; XMLData.injuries['leftEye']['wound'];   end
  def Wounds.rightEye;  fix_injury_mode; XMLData.injuries['rightEye']['wound'];  end
  def Wounds.reye;      fix_injury_mode; XMLData.injuries['rightEye']['wound'];  end
  def Wounds.head;      fix_injury_mode; XMLData.injuries['head']['wound'];      end
  def Wounds.neck;      fix_injury_mode; XMLData.injuries['neck']['wound'];      end
  def Wounds.back;      fix_injury_mode; XMLData.injuries['back']['wound'];      end
  def Wounds.chest;     fix_injury_mode; XMLData.injuries['chest']['wound'];     end
  def Wounds.abdomen;   fix_injury_mode; XMLData.injuries['abdomen']['wound'];   end
  def Wounds.abs;       fix_injury_mode; XMLData.injuries['abdomen']['wound'];   end
  def Wounds.leftArm;   fix_injury_mode; XMLData.injuries['leftArm']['wound'];   end
  def Wounds.larm;      fix_injury_mode; XMLData.injuries['leftArm']['wound'];   end
  def Wounds.rightArm;  fix_injury_mode; XMLData.injuries['rightArm']['wound'];  end
  def Wounds.rarm;      fix_injury_mode; XMLData.injuries['rightArm']['wound'];  end
  def Wounds.rightHand; fix_injury_mode; XMLData.injuries['rightHand']['wound']; end
  def Wounds.rhand;     fix_injury_mode; XMLData.injuries['rightHand']['wound']; end
  def Wounds.leftHand;  fix_injury_mode; XMLData.injuries['leftHand']['wound'];  end
  def Wounds.lhand;     fix_injury_mode; XMLData.injuries['leftHand']['wound'];  end
  def Wounds.leftLeg;   fix_injury_mode; XMLData.injuries['leftLeg']['wound'];   end
  def Wounds.lleg;      fix_injury_mode; XMLData.injuries['leftLeg']['wound'];   end
  def Wounds.rightLeg;  fix_injury_mode; XMLData.injuries['rightLeg']['wound'];  end
  def Wounds.rleg;      fix_injury_mode; XMLData.injuries['rightLeg']['wound'];  end
  def Wounds.leftFoot;  fix_injury_mode; XMLData.injuries['leftFoot']['wound'];  end
  def Wounds.rightFoot; fix_injury_mode; XMLData.injuries['rightFoot']['wound']; end
  def Wounds.nsys;      fix_injury_mode; XMLData.injuries['nsys']['wound'];      end
  def Wounds.nerves;    fix_injury_mode; XMLData.injuries['nsys']['wound'];      end
  def Wounds.arms
    fix_injury_mode
    [XMLData.injuries['leftArm']['wound'],XMLData.injuries['rightArm']['wound'],XMLData.injuries['leftHand']['wound'],XMLData.injuries['rightHand']['wound']].max
  end
  def Wounds.limbs
    fix_injury_mode
    [XMLData.injuries['leftArm']['wound'],XMLData.injuries['rightArm']['wound'],XMLData.injuries['leftHand']['wound'],XMLData.injuries['rightHand']['wound'],XMLData.injuries['leftLeg']['wound'],XMLData.injuries['rightLeg']['wound']].max
  end
  def Wounds.torso
    fix_injury_mode
    [XMLData.injuries['rightEye']['wound'],XMLData.injuries['leftEye']['wound'],XMLData.injuries['chest']['wound'],XMLData.injuries['abdomen']['wound'],XMLData.injuries['back']['wound']].max
  end
  def Wounds.method_missing(arg=nil)
    echo "Wounds: Invalid area, try one of these: arms, limbs, torso, #{XMLData.injuries.keys.join(', ')}"
    nil
  end
end

class Scars
  def Scars.leftEye;   fix_injury_mode; XMLData.injuries['leftEye']['scar'];   end
  def Scars.leye;      fix_injury_mode; XMLData.injuries['leftEye']['scar'];   end
  def Scars.rightEye;  fix_injury_mode; XMLData.injuries['rightEye']['scar'];  end
  def Scars.reye;      fix_injury_mode; XMLData.injuries['rightEye']['scar'];  end
  def Scars.head;      fix_injury_mode; XMLData.injuries['head']['scar'];      end
  def Scars.neck;      fix_injury_mode; XMLData.injuries['neck']['scar'];      end
  def Scars.back;      fix_injury_mode; XMLData.injuries['back']['scar'];      end
  def Scars.chest;     fix_injury_mode; XMLData.injuries['chest']['scar'];     end
  def Scars.abdomen;   fix_injury_mode; XMLData.injuries['abdomen']['scar'];   end
  def Scars.abs;       fix_injury_mode; XMLData.injuries['abdomen']['scar'];   end
  def Scars.leftArm;   fix_injury_mode; XMLData.injuries['leftArm']['scar'];   end
  def Scars.larm;      fix_injury_mode; XMLData.injuries['leftArm']['scar'];   end
  def Scars.rightArm;  fix_injury_mode; XMLData.injuries['rightArm']['scar'];  end
  def Scars.rarm;      fix_injury_mode; XMLData.injuries['rightArm']['scar'];  end
  def Scars.rightHand; fix_injury_mode; XMLData.injuries['rightHand']['scar']; end
  def Scars.rhand;     fix_injury_mode; XMLData.injuries['rightHand']['scar']; end
  def Scars.leftHand;  fix_injury_mode; XMLData.injuries['leftHand']['scar'];  end
  def Scars.lhand;     fix_injury_mode; XMLData.injuries['leftHand']['scar'];  end
  def Scars.leftLeg;   fix_injury_mode; XMLData.injuries['leftLeg']['scar'];   end
  def Scars.lleg;      fix_injury_mode; XMLData.injuries['leftLeg']['scar'];   end
  def Scars.rightLeg;  fix_injury_mode; XMLData.injuries['rightLeg']['scar'];  end
  def Scars.rleg;      fix_injury_mode; XMLData.injuries['rightLeg']['scar'];  end
  def Scars.leftFoot;  fix_injury_mode; XMLData.injuries['leftFoot']['scar'];  end
  def Scars.rightFoot; fix_injury_mode; XMLData.injuries['rightFoot']['scar']; end
  def Scars.nsys;      fix_injury_mode; XMLData.injuries['nsys']['scar'];      end
  def Scars.nerves;    fix_injury_mode; XMLData.injuries['nsys']['scar'];      end
  def Scars.arms
    fix_injury_mode
    [XMLData.injuries['leftArm']['scar'],XMLData.injuries['rightArm']['scar'],XMLData.injuries['leftHand']['scar'],XMLData.injuries['rightHand']['scar']].max
  end
  def Scars.limbs
    fix_injury_mode
    [XMLData.injuries['leftArm']['scar'],XMLData.injuries['rightArm']['scar'],XMLData.injuries['leftHand']['scar'],XMLData.injuries['rightHand']['scar'],XMLData.injuries['leftLeg']['scar'],XMLData.injuries['rightLeg']['scar']].max
  end
  def Scars.torso
    fix_injury_mode
    [XMLData.injuries['rightEye']['scar'],XMLData.injuries['leftEye']['scar'],XMLData.injuries['chest']['scar'],XMLData.injuries['abdomen']['scar'],XMLData.injuries['back']['scar']].max
  end
  def Scars.method_missing(arg=nil)
    echo "Scars: Invalid area, try one of these: arms, limbs, torso, #{XMLData.injuries.keys.join(', ')}"
    nil
  end
end
class GameObj
  @@loot          = Array.new
  @@npcs          = Array.new
  @@npc_status    = Hash.new
  @@pcs           = Array.new
  @@pc_status     = Hash.new
  @@inv           = Array.new
  @@contents      = Hash.new
  @@right_hand    = nil
  @@left_hand     = nil
  @@room_desc     = Array.new
  @@fam_loot      = Array.new
  @@fam_npcs      = Array.new
  @@fam_pcs       = Array.new
  @@fam_room_desc = Array.new
  @@type_data     = Hash.new
  @@sellable_data = Hash.new
  @@elevated_load = proc { GameObj.load_data }

  attr_reader :id
  attr_accessor :noun, :name, :before_name, :after_name
  def initialize(id, noun, name, before=nil, after=nil)
    @id = id
    @noun = noun
    @noun = 'lapis' if @noun == 'lapis lazuli'
    @noun = 'hammer' if @noun == "Hammer of Kai"
    @noun = 'mother-of-pearl' if (@noun == 'pearl') and (@name =~ /mother\-of\-pearl/)
    @name = name
    @before_name = before
    @after_name = after
  end
  def type
    GameObj.load_data if @@type_data.empty?
    list = @@type_data.keys.find_all { |t| (@name =~ @@type_data[t][:name] or @noun =~ @@type_data[t][:noun]) and (@@type_data[t][:exclude].nil? or @name !~ @@type_data[t][:exclude]) }
    if list.empty?
      nil
    else
      list.join(',')
    end
  end
  def sellable
    GameObj.load_data if @@sellable_data.empty?
    list = @@sellable_data.keys.find_all { |t| (@name =~ @@sellable_data[t][:name] or @noun =~ @@sellable_data[t][:noun]) and (@@sellable_data[t][:exclude].nil? or @name !~ @@sellable_data[t][:exclude]) }
    if list.empty?
      nil
    else
      list.join(',')
    end
  end
  def status
    if @@npc_status.keys.include?(@id)
      @@npc_status[@id]
    elsif @@pc_status.keys.include?(@id)
      @@pc_status[@id]
    elsif @@loot.find { |obj| obj.id == @id } or @@inv.find { |obj| obj.id == @id } or @@room_desc.find { |obj| obj.id == @id } or @@fam_loot.find { |obj| obj.id == @id } or @@fam_npcs.find { |obj| obj.id == @id } or @@fam_pcs.find { |obj| obj.id == @id } or @@fam_room_desc.find { |obj| obj.id == @id } or (@@right_hand.id == @id) or (@@left_hand.id == @id) or @@contents.values.find { |list| list.find { |obj| obj.id == @id  } }
      nil
    else
      'gone'
    end
  end
  def status=(val)
    if @@npcs.any? { |npc| npc.id == @id }
      @@npc_status[@id] = val
    elsif @@pcs.any? { |pc| pc.id == @id }
      @@pc_status[@id] = val
    else
      nil
    end
  end
  def to_s
    @noun
  end
  def empty?
    false
  end
  def contents
    @@contents[@id].dup
  end
  def GameObj.[](val)
    if val.class == String
      if val =~ /^\-?[0-9]+$/
        obj = @@inv.find { |o| o.id == val } || @@loot.find { |o| o.id == val } || @@npcs.find { |o| o.id == val } || @@pcs.find { |o| o.id == val } || [ @@right_hand, @@left_hand ].find { |o| o.id == val } || @@room_desc.find { |o| o.id == val }
      elsif val.split(' ').length == 1
        obj = @@inv.find { |o| o.noun == val } || @@loot.find { |o| o.noun == val } || @@npcs.find { |o| o.noun == val } || @@pcs.find { |o| o.noun == val } || [ @@right_hand, @@left_hand ].find { |o| o.noun == val } || @@room_desc.find { |o| o.noun == val }
      else
        obj = @@inv.find { |o| o.name == val } || @@loot.find { |o| o.name == val } || @@npcs.find { |o| o.name == val } || @@pcs.find { |o| o.name == val } || [ @@right_hand, @@left_hand ].find { |o| o.name == val } || @@room_desc.find { |o| o.name == val } || @@inv.find { |o| o.name =~ /\b#{Regexp.escape(val.strip)}$/i } || @@loot.find { |o| o.name =~ /\b#{Regexp.escape(val.strip)}$/i } || @@npcs.find { |o| o.name =~ /\b#{Regexp.escape(val.strip)}$/i } || @@pcs.find { |o| o.name =~ /\b#{Regexp.escape(val.strip)}$/i } || [ @@right_hand, @@left_hand ].find { |o| o.name =~ /\b#{Regexp.escape(val.strip)}$/i } || @@room_desc.find { |o| o.name =~ /\b#{Regexp.escape(val.strip)}$/i } || @@inv.find { |o| o.name =~ /\b#{Regexp.escape(val).sub(' ', ' .*')}$/i } || @@loot.find { |o| o.name =~ /\b#{Regexp.escape(val).sub(' ', ' .*')}$/i } || @@npcs.find { |o| o.name =~ /\b#{Regexp.escape(val).sub(' ', ' .*')}$/i } || @@pcs.find { |o| o.name =~ /\b#{Regexp.escape(val).sub(' ', ' .*')}$/i } || [ @@right_hand, @@left_hand ].find { |o| o.name =~ /\b#{Regexp.escape(val).sub(' ', ' .*')}$/i } || @@room_desc.find { |o| o.name =~ /\b#{Regexp.escape(val).sub(' ', ' .*')}$/i }
      end
    elsif val.class == Regexp
      obj = @@inv.find { |o| o.name =~ val } || @@loot.find { |o| o.name =~ val } || @@npcs.find { |o| o.name =~ val } || @@pcs.find { |o| o.name =~ val } || [ @@right_hand, @@left_hand ].find { |o| o.name =~ val } || @@room_desc.find { |o| o.name =~ val }
    end
  end
  def GameObj
    @noun
  end
  def full_name
    "#{@before_name}#{' ' unless @before_name.nil? or @before_name.empty?}#{name}#{' ' unless @after_name.nil? or @after_name.empty?}#{@after_name}"
  end
  def GameObj.new_npc(id, noun, name, status=nil)
    obj = GameObj.new(id, noun, name)
    @@npcs.push(obj)
    @@npc_status[id] = status
    obj
  end
  def GameObj.new_loot(id, noun, name)
    obj = GameObj.new(id, noun, name)
    @@loot.push(obj)
    obj
  end
  def GameObj.new_pc(id, noun, name, status=nil)
    obj = GameObj.new(id, noun, name)
    @@pcs.push(obj)
    @@pc_status[id] = status
    obj
  end
  def GameObj.new_inv(id, noun, name, container=nil, before=nil, after=nil)
    obj = GameObj.new(id, noun, name, before, after)
    if container
      @@contents[container].push(obj)
    else
      @@inv.push(obj)
    end
    obj
  end
  def GameObj.new_room_desc(id, noun, name)
    obj = GameObj.new(id, noun, name)
    @@room_desc.push(obj)
    obj
  end
  def GameObj.new_fam_room_desc(id, noun, name)
    obj = GameObj.new(id, noun, name)
    @@fam_room_desc.push(obj)
    obj
  end
  def GameObj.new_fam_loot(id, noun, name)
    obj = GameObj.new(id, noun, name)
    @@fam_loot.push(obj)
    obj
  end
  def GameObj.new_fam_npc(id, noun, name)
    obj = GameObj.new(id, noun, name)
    @@fam_npcs.push(obj)
    obj
  end
  def GameObj.new_fam_pc(id, noun, name)
    obj = GameObj.new(id, noun, name)
    @@fam_pcs.push(obj)
    obj
  end
  def GameObj.new_right_hand(id, noun, name)
    @@right_hand = GameObj.new(id, noun, name)
  end
  def GameObj.right_hand
    @@right_hand.dup
  end
  def GameObj.new_left_hand(id, noun, name)
    @@left_hand = GameObj.new(id, noun, name)
  end
  def GameObj.left_hand
    @@left_hand.dup
  end
  def GameObj.clear_loot
    @@loot.clear
  end
  def GameObj.clear_npcs
    @@npcs.clear
    @@npc_status.clear
  end
  def GameObj.clear_pcs
    @@pcs.clear
    @@pc_status.clear
  end
  def GameObj.clear_inv
    @@inv.clear
  end
  def GameObj.clear_room_desc
    @@room_desc.clear
  end
  def GameObj.clear_fam_room_desc
    @@fam_room_desc.clear
  end
  def GameObj.clear_fam_loot
    @@fam_loot.clear
  end
  def GameObj.clear_fam_npcs
    @@fam_npcs.clear
  end
  def GameObj.clear_fam_pcs
    @@fam_pcs.clear
  end
  def GameObj.npcs
    if @@npcs.empty?
      nil
    else
      @@npcs.dup
    end
  end
  def GameObj.loot
    if @@loot.empty?
      nil
    else
      @@loot.dup
    end
  end
  def GameObj.pcs
    if @@pcs.empty?
      nil
    else
      @@pcs.dup
    end
  end
  def GameObj.inv
    if @@inv.empty?
      nil
    else
      @@inv.dup
    end
  end
  def GameObj.room_desc
    if @@room_desc.empty?
      nil
    else
      @@room_desc.dup
    end
  end
  def GameObj.fam_room_desc
    if @@fam_room_desc.empty?
      nil
    else
      @@fam_room_desc.dup
    end
  end
  def GameObj.fam_loot
    if @@fam_loot.empty?
      nil
    else
      @@fam_loot.dup
    end
  end
  def GameObj.fam_npcs
    if @@fam_npcs.empty?
      nil
    else
      @@fam_npcs.dup
    end
  end
  def GameObj.fam_pcs
    if @@fam_pcs.empty?
      nil
    else
      @@fam_pcs.dup
    end
  end
  def GameObj.clear_container(container_id)
    @@contents[container_id] = Array.new
  end
  def GameObj.delete_container(container_id)
    @@contents.delete(container_id)
  end
  def GameObj.targets
    a = Array.new
    XMLData.current_target_ids.each { |id|
      if (npc = @@npcs.find { |n| n.id == id }) and (npc.status !~ /dead|gone/)
        a.push(npc)
      end
    }
    a
  end
  def GameObj.dead
    dead_list = Array.new
    for obj in @@npcs
      dead_list.push(obj) if obj.status == "dead"
    end
    return nil if dead_list.empty?
    return dead_list
  end
  def GameObj.containers
    @@contents.dup
  end
  def GameObj.load_data(filename=nil)
    if $SAFE == 0
      if filename.nil?
        if File.exists?("#{DATA_DIR}/gameobj-data.xml")
          filename = "#{DATA_DIR}/gameobj-data.xml"
        elsif File.exists?("#{SCRIPT_DIR}/gameobj-data.xml") # deprecated
          filename = "#{SCRIPT_DIR}/gameobj-data.xml"
        else
          filename = "#{DATA_DIR}/gameobj-data.xml"
        end
      end
      if File.exists?(filename)
        begin
          @@type_data = Hash.new
          @@sellable_data = Hash.new
          File.open(filename) { |file|
            doc = REXML::Document.new(file.read)
            doc.elements.each('data/type') { |e|
              if type = e.attributes['name']
                @@type_data[type] = Hash.new
                @@type_data[type][:name]    = Regexp.new(e.elements['name'].text) unless e.elements['name'].text.nil? or e.elements['name'].text.empty?
                @@type_data[type][:noun]    = Regexp.new(e.elements['noun'].text) unless e.elements['noun'].text.nil? or e.elements['noun'].text.empty?
                @@type_data[type][:exclude] = Regexp.new(e.elements['exclude'].text) unless e.elements['exclude'].text.nil? or e.elements['exclude'].text.empty?
              end
            }
            doc.elements.each('data/sellable') { |e|
              if sellable = e.attributes['name']
                @@sellable_data[sellable] = Hash.new
                @@sellable_data[sellable][:name]    = Regexp.new(e.elements['name'].text) unless e.elements['name'].text.nil? or e.elements['name'].text.empty?
                @@sellable_data[sellable][:noun]    = Regexp.new(e.elements['noun'].text) unless e.elements['noun'].text.nil? or e.elements['noun'].text.empty?
                @@sellable_data[sellable][:exclude] = Regexp.new(e.elements['exclude'].text) unless e.elements['exclude'].text.nil? or e.elements['exclude'].text.empty?
              end
            }
          }
          true
        rescue
          @@type_data = nil
          @@sellable_data = nil
          echo "error: GameObj.load_data: #{$!}"
          respond $!.backtrace[0..1]
          false
        end
      else
        @@type_data = nil
        @@sellable_data = nil
        echo "error: GameObj.load_data: file does not exist: #{filename}"
        false
      end
    else
      @@elevated_load.call
    end
  end
  def GameObj.type_data
    @@type_data
  end
  def GameObj.sellable_data
    @@sellable_data
  end
end
#
# start deprecated stuff
#
class RoomObj < GameObj
end
#
# end deprecated stuff
#
end
module DragonRealms
  # fixme
end
end

include Games::Gemstone

JUMP = Exception.exception('JUMP')
JUMP_ERROR = Exception.exception('JUMP_ERROR')

DIRMAP = {
  'out' => 'K',
  'ne' => 'B',
  'se' => 'D',
  'sw' => 'F',
  'nw' => 'H',
  'up' => 'I',
  'down' => 'J',
  'n' => 'A',
  'e' => 'C',
  's' => 'E',
  'w' => 'G',
}
SHORTDIR = {
  'out' => 'out',
  'northeast' => 'ne',
  'southeast' => 'se',
  'southwest' => 'sw',
  'northwest' => 'nw',
  'up' => 'up',
  'down' => 'down',
  'north' => 'n',
  'east' => 'e',
  'south' => 's',
  'west' => 'w',
}
LONGDIR = {
  'out' => 'out',
  'ne' => 'northeast',
  'se' => 'southeast',
  'sw' => 'southwest',
  'nw' => 'northwest',
  'up' => 'up',
  'down' => 'down',
  'n' => 'north',
  'e' => 'east',
  's' => 'south',
  'w' => 'west',
}
MINDMAP = {
  'clear as a bell' => 'A',
  'fresh and clear' => 'B',
  'clear' => 'C',
  'muddled' => 'D',
  'becoming numbed' => 'E',
  'numbed' => 'F',
  'must rest' => 'G',
  'saturated' => 'H',
}
ICONMAP = {
  'IconKNEELING' => 'GH',
  'IconPRONE' => 'G',
  'IconSITTING' => 'H',
  'IconSTANDING' => 'T',
  'IconSTUNNED' => 'I',
  'IconHIDDEN' => 'N',
  'IconINVISIBLE' => 'D',
  'IconDEAD' => 'B',
  'IconWEBBED' => 'C',
  'IconJOINED' => 'P',
  'IconBLEEDING' => 'O',
}

XMLData = XMLParser.new

reconnect_if_wanted = proc {
  if ARGV.include?('--reconnect') and ARGV.include?('--login') and not $_CLIENTBUFFER_.any? { |cmd| cmd =~ /^(?:\[.*?\])?(?:<c>)?(?:quit|exit)/i }
    if reconnect_arg = ARGV.find { |arg| arg =~ /^\-\-reconnect\-delay=[0-9]+(?:\+[0-9]+)?$/ }
      reconnect_arg =~ /^\-\-reconnect\-delay=([0-9]+)(\+[0-9]+)?/
      reconnect_delay = $1.to_i
      reconnect_step = $2.to_i
    else
      reconnect_delay = 60
      reconnect_step = 0
    end
    Lich.log "info: waiting #{reconnect_delay} seconds to reconnect..."
    sleep reconnect_delay
    Lich.log 'info: reconnecting...'
    if (RUBY_PLATFORM =~ /mingw|win/i) and (RUBY_PLATFORM !~ /darwin/i)
      if $frontend == 'stormfront'
        system 'taskkill /FI "WINDOWTITLE eq [GSIV: ' + Char.name + '*"' # fixme: window title changing to Gemstone IV: Char.name # name optional
      end
      args = ['start rubyw.exe']
    else
      args = ['ruby']
    end
    args.push $PROGRAM_NAME.slice(/[^\\\/]+$/)
    args.concat ARGV
    args.push '--reconnected' unless args.include?('--reconnected')
    if reconnect_step > 0
      args.delete(reconnect_arg)
      args.concat ["--reconnect-delay=#{reconnect_delay + reconnect_step}+#{reconnect_step}"]
    end
    Lich.log "exec args.join(' '): exec #{args.join(' ')}"
    exec args.join(' ')
  end
}

#
# Start deprecated stuff
#

$version = LICH_VERSION
$room_count = 0
$psinet = false
$stormfront = true

module Lich
  @@last_warn_deprecated = 0
  def Lich.method_missing(arg1, arg2 = '')
    if (Time.now.to_i - @@last_warn_deprecated) > 300
      respond "--- warning: Lich.* variables will stop working in a future version of Lich.  Use Vars.* (offending script: #{Script.current.name || 'unknown'})"
      @@last_warn_deprecated = Time.now.to_i
    end
    Vars.method_missing(arg1, arg2)
  end
end

class Script
  def Script.self
    Script.current
  end

  def Script.running
    list = Array.new
    for script in @@running
      list.push(script) unless script.hidden
    end
    return list
  end

  def Script.index
    Script.running
  end

  def Script.hidden
    list = Array.new
    for script in @@running
      list.push(script) if script.hidden
    end
    return list
  end

  def Script.namescript_incoming(line)
    Script.new_downstream(line)
  end
end

class Spellsong
  def Spellsong.cost
    Spellsong.renew_cost
  end

  def Spellsong.tonisdodgebonus
    thresholds = [1, 2, 3, 5, 8, 10, 14, 17, 21, 26, 31, 36, 42, 49, 55, 63, 70, 78, 87, 96]
    bonus = 20
    thresholds.each { |val| if Skills.elair >= val then bonus += 1 end }
    bonus
  end

  def Spellsong.mirrorsdodgebonus
    20 + ((Spells.bard - 19) / 2).round
  end

  def Spellsong.mirrorscost
    [19 + ((Spells.bard - 19) / 5).truncate, 8 + ((Spells.bard - 19) / 10).truncate]
  end

  def Spellsong.sonicbonus
    (Spells.bard / 2).round
  end

  def Spellsong.sonicarmorbonus
    Spellsong.sonicbonus + 15
  end

  def Spellsong.sonicbladebonus
    Spellsong.sonicbonus + 10
  end

  def Spellsong.sonicweaponbonus
    Spellsong.sonicbladebonus
  end

  def Spellsong.sonicshieldbonus
    Spellsong.sonicbonus + 10
  end

  def Spellsong.valorbonus
    10 + (([Spells.bard, Stats.level].min - 10) / 2).round
  end

  def Spellsong.valorcost
    [10 + (Spellsong.valorbonus / 2), 3 + (Spellsong.valorbonus / 5)]
  end

  def Spellsong.luckcost
    [6 + ((Spells.bard - 6) / 4), (6 + ((Spells.bard - 6) / 4) / 2).round]
  end

  def Spellsong.manacost
    [18, 15]
  end

  def Spellsong.fortcost
    [3, 1]
  end

  def Spellsong.shieldcost
    [9, 4]
  end

  def Spellsong.weaponcost
    [12, 4]
  end

  def Spellsong.armorcost
    [14, 5]
  end

  def Spellsong.swordcost
    [25, 15]
  end
end

class Map
  def desc
    @description
  end

  def map_name
    @image
  end

  def map_x
    if @image_coords.nil?
      nil
    else
      ((image_coords[0] + image_coords[2]) / 2.0).round
    end
  end

  def map_y
    if @image_coords.nil?
      nil
    else
      ((image_coords[1] + image_coords[3]) / 2.0).round
    end
  end

  def map_roomsize
    if @image_coords.nil?
      nil
    else
      image_coords[2] - image_coords[0]
    end
  end

  def geo
    nil
  end
end

def start_script(script_name, cli_vars = [], flags = Hash.new)
  if flags == true
    flags = { :quiet => true }
  end
  Script.start(script_name, cli_vars.join(' '), flags)
end

def start_scripts(*script_names)
  script_names.flatten.each { |script_name|
    start_script(script_name)
    sleep 0.02
  }
end

def force_start_script(script_name, cli_vars = [], flags = {})
  flags = Hash.new unless flags.class == Hash
  flags[:force] = true
  start_script(script_name, cli_vars, flags)
end

def survivepoison?
  echo 'survivepoison? called, but there is no XML for poison rate'
  return true
end

def survivedisease?
  echo 'survivepoison? called, but there is no XML for disease rate'
  return true
end

def before_dying(&code)
  Script.at_exit(&code)
end

def undo_before_dying
  Script.clear_exit_procs
end

def abort!
  Script.exit!
end

def fetchloot(userbagchoice = UserVars.lootsack)
  if GameObj.loot.empty?
    return false
  end

  if UserVars.excludeloot.empty?
    regexpstr = nil
  else
    regexpstr = UserVars.excludeloot.split(', ').join('|')
  end
  if checkright and checkleft
    stowed = GameObj.right_hand.noun
    fput "put my #{stowed} in my #{UserVars.lootsack}"
  else
    stowed = nil
  end
  GameObj.loot.each { |loot|
    unless not regexpstr.nil? and loot.name =~ /#{regexpstr}/
      fput "get #{loot.noun}"
      fput("put my #{loot.noun} in my #{userbagchoice}") if (checkright || checkleft)
    end
  }
  if stowed
    fput "take my #{stowed} from my #{UserVars.lootsack}"
  end
end

def take(*items)
  items.flatten!
  if (righthand? && lefthand?)
    weap = checkright
    fput "put my #{checkright} in my #{UserVars.lootsack}"
    unsh = true
  else
    unsh = false
  end
  items.each { |trinket|
    fput "take #{trinket}"
    fput("put my #{trinket} in my #{UserVars.lootsack}") if (righthand? || lefthand?)
  }
  if unsh then fput("take my #{weap} from my #{UserVars.lootsack}") end
end

def stop_script(*target_names)
  numkilled = 0
  target_names.each { |target_name|
    condemned = Script.list.find { |s_sock| s_sock.name =~ /^#{target_name}/i }
    if condemned.nil?
      respond("--- Lich: '#{Script.current}' tried to stop '#{target_name}', but it isn't running!")
    else
      if condemned.name =~ /^#{Script.current.name}$/i
        exit
      end
      condemned.kill
      respond("--- Lich: '#{condemned}' has been stopped by #{Script.current}.")
      numkilled += 1
    end
  }
  if numkilled == 0
    return false
  else
    return numkilled
  end
end

def running?(*snames)
  snames.each { |checking| (return false) unless (Script.running.find { |lscr| lscr.name =~ /^#{checking}$/i } || Script.running.find { |lscr| lscr.name =~ /^#{checking}/i } || Script.hidden.find { |lscr| lscr.name =~ /^#{checking}$/i } || Script.hidden.find { |lscr| lscr.name =~ /^#{checking}/i }) }
  true
end

module Settings
  def Settings.load; end

  def Settings.save_all; end

  def Settings.clear; end

  def Settings.auto=(val); end

  def Settings.auto; end

  def Settings.autoload; end
end

module GameSettings
  def GameSettings.load; end

  def GameSettings.save; end

  def GameSettings.save_all; end

  def GameSettings.clear; end

  def GameSettings.auto=(val); end

  def GameSettings.auto; end

  def GameSettings.autoload; end
end

module CharSettings
  def CharSettings.load; end

  def CharSettings.save; end

  def CharSettings.save_all; end

  def CharSettings.clear; end

  def CharSettings.auto=(val); end

  def CharSettings.auto; end

  def CharSettings.autoload; end
end

module UserVars
  def UserVars.list
    Vars.list
  end

  def UserVars.method_missing(arg1, arg2 = '')
    Vars.method_missing(arg1, arg2)
  end

  def UserVars.change(var_name, value, t = nil)
    Vars[var_name] = value
  end

  def UserVars.add(var_name, value, t = nil)
    Vars[var_name] = Vars[var_name].split(', ').push(value).join(', ')
  end

  def UserVars.delete(var_name, t = nil)
    Vars[var_name] = nil
  end

  def UserVars.list_global
    Array.new
  end

  def UserVars.list_char
    Vars.list
  end
end

def start_exec_script(cmd_data, options = Hash.new)
  ExecScript.start(cmd_data, options)
end

module Setting
  def Setting.[](name)
    Settings[name]
  end

  def Setting.[]=(name, value)
    Settings[name] = value
  end

  def Setting.to_hash(scope = ':')
    Settings.to_hash
  end
end
module GameSetting
  def GameSetting.[](name)
    GameSettings[name]
  end

  def GameSetting.[]=(name, value)
    GameSettings[name] = value
  end

  def GameSetting.to_hash(scope = ':')
    GameSettings.to_hash
  end
end
module CharSetting
  def CharSetting.[](name)
    CharSettings[name]
  end

  def CharSetting.[]=(name, value)
    CharSettings[name] = value
  end

  def CharSetting.to_hash(scope = ':')
    CharSettings.to_hash
  end
end
class StringProc
  def StringProc._load(string)
    StringProc.new(string)
  end
end
class String
  def to_a # for compatibility with Ruby 1.8
    [self]
  end

  def silent
    false
  end

  def split_as_list
    string = self
    string.sub!(/^You (?:also see|notice) |^In the .+ you see /, ',')
    string.sub('.', '').sub(/ and (an?|some|the)/, ', \1').split(',').reject { |str| str.strip.empty? }.collect { |str| str.lstrip }
  end
end
#
# End deprecated stuff
#

undef :abort
alias :mana :checkmana
alias :mana? :checkmana
alias :max_mana :maxmana
alias :health :checkhealth
alias :health? :checkhealth
alias :spirit :checkspirit
alias :spirit? :checkspirit
alias :stamina :checkstamina
alias :stamina? :checkstamina
alias :stunned? :checkstunned
alias :bleeding? :checkbleeding
alias :reallybleeding? :checkreallybleeding
alias :dead? :checkdead
alias :hiding? :checkhidden
alias :hidden? :checkhidden
alias :hidden :checkhidden
alias :checkhiding :checkhidden
alias :invisible? :checkinvisible
alias :standing? :checkstanding
alias :kneeling? :checkkneeling
alias :sitting? :checksitting
alias :stance? :checkstance
alias :stance :checkstance
alias :joined? :checkgrouped
alias :checkjoined :checkgrouped
alias :group? :checkgrouped
alias :myname? :checkname
alias :active? :checkspell
alias :righthand? :checkright
alias :lefthand? :checkleft
alias :righthand :checkright
alias :lefthand :checkleft
alias :mind? :checkmind
alias :checkactive :checkspell
alias :forceput :fput
alias :send_script :send_scripts
alias :stop_scripts :stop_script
alias :kill_scripts :stop_script
alias :kill_script :stop_script
alias :fried? :checkfried
alias :saturated? :checksaturated
alias :webbed? :checkwebbed
alias :pause_scripts :pause_script
alias :roomdescription? :checkroomdescrip
alias :prepped? :checkprep
alias :checkprepared :checkprep
alias :unpause_scripts :unpause_script
alias :priority? :setpriority
alias :checkoutside :outside?
alias :toggle_status :status_tags
alias :encumbrance? :checkencumbrance
alias :bounty? :checkbounty

#
# Program start
#

ARGV.delete_if { |arg| arg =~ /launcher\.exe/i } # added by Simutronics Game Entry

argv_options = Hash.new
bad_args = Array.new

for arg in ARGV
  if (arg == '-h') or (arg == '--help')
    puts "
   -h, --help               Display this message and exit
   -v, --version            Display version number and credits and exit

   --home=<directory>      Set home directory for Lich (default: location of this file)
   --scripts=<directory>   Set directory for script files (default: home/scripts)
   --data=<directory>      Set directory for data files (default: home/data)
   --temp=<directory>      Set directory for temp files (default: home/temp)
   --logs=<directory>      Set directory for log files (default: home/logs)
   --maps=<directory>      Set directory for map images (default: home/maps)
   --backup=<directory>    Set directory for backups (default: home/backup)

   --start-scripts=<script1,script2,etc>   Start the specified scripts after login

    "
    exit
  elsif (arg == '-v') or (arg == '--version')
    puts "The Lich, version #{LICH_VERSION}"
    puts ' (an implementation of the Ruby interpreter by Yukihiro Matsumoto designed to be a \'script engine\' for text-based MUDs)'
    puts ''
    puts '- The Lich program and all material collectively referred to as "The Lich project" is copyright (C) 2005-2006 Murray Miron.'
    puts '- The Gemstone IV and DragonRealms games are copyright (C) Simutronics Corporation.'
    puts '- The Wizard front-end and the StormFront front-end are also copyrighted by the Simutronics Corporation.'
    puts '- Ruby is (C) Yukihiro \'Matz\' Matsumoto.'
    puts ''
    puts 'Thanks to all those who\'ve reported bugs and helped me track down problems on both Windows and Linux.'
    exit
  elsif arg == '--link-to-sge'
    result = Lich.link_to_sge
    if $stdout.isatty
      if result
        $stdout.puts "Successfully linked to SGE."
      else
        $stdout.puts "Failed to link to SGE."
      end
    end
    exit
  elsif arg == '--unlink-from-sge'
    result = Lich.unlink_from_sge
    if $stdout.isatty
      if result
        $stdout.puts "Successfully unlinked from SGE."
      else
        $stdout.puts "Failed to unlink from SGE."
      end
    end
    exit
  elsif arg == '--link-to-sal'
    result = Lich.link_to_sal
    if $stdout.isatty
      if result
        $stdout.puts "Successfully linked to SAL files."
      else
        $stdout.puts "Failed to link to SAL files."
      end
    end
    exit
  elsif arg == '--unlink-from-sal'
    result = Lich.unlink_from_sal
    if $stdout.isatty
      if result
        $stdout.puts "Successfully unlinked from SAL files."
      else
        $stdout.puts "Failed to unlink from SAL files."
      end
    end
    exit
  elsif arg == '--install' # deprecated
    if Lich.link_to_sge and Lich.link_to_sal
      $stdout.puts 'Install was successful.'
      Lich.log 'Install was successful.'
    else
      $stdout.puts 'Install failed.'
      Lich.log 'Install failed.'
    end
    exit
  elsif arg == '--uninstall' # deprecated
    if Lich.unlink_from_sge and Lich.unlink_from_sal
      $stdout.puts 'Uninstall was successful.'
      Lich.log 'Uninstall was successful.'
    else
      $stdout.puts 'Uninstall failed.'
      Lich.log 'Uninstall failed.'
    end
    exit
  elsif arg =~ /^--(?:home)=(.+)$/i
    LICH_DIR = $1.sub(/[\\\/]$/, '')
  elsif arg =~ /^--temp=(.+)$/i
    TEMP_DIR = $1.sub(/[\\\/]$/, '')
  elsif arg =~ /^--scripts=(.+)$/i
    SCRIPT_DIR = $1.sub(/[\\\/]$/, '')
  elsif arg =~ /^--maps=(.+)$/i
    MAP_DIR = $1.sub(/[\\\/]$/, '')
  elsif arg =~ /^--logs=(.+)$/i
    LOG_DIR = $1.sub(/[\\\/]$/, '')
  elsif arg =~ /^--backup=(.+)$/i
    BACKUP_DIR = $1.sub(/[\\\/]$/, '')
  elsif arg =~ /^--data=(.+)$/i
    DATA_DIR = $1.sub(/[\\\/]$/, '')
  elsif arg =~ /^--start-scripts=(.+)$/i
    argv_options[:start_scripts] = $1
  elsif arg =~ /^--reconnect$/i
    argv_options[:reconnect] = true
  elsif arg =~ /^--reconnect-delay=(.+)$/i
    argv_options[:reconnect_delay] = $1
  elsif arg =~ /^--host=(.+):(.+)$/
    argv_options[:host] = { :domain => $1, :port => $2.to_i }
  elsif arg =~ /^--hosts-file=(.+)$/i
    argv_options[:hosts_file] = $1
  elsif arg =~ /^--gui$/i
    argv_options[:gui] = true
  elsif arg =~ /^--game=(.+)$/i
    argv_options[:game] = $1
  elsif arg =~ /^--account=(.+)$/i
    argv_options[:account] = $1
  elsif arg =~ /^--password=(.+)$/i
    argv_options[:password] = $1
  elsif arg =~ /^--character=(.+)$/i
    argv_options[:character] = $1
  elsif arg =~ /^--frontend=(.+)$/i
    argv_options[:frontend] = $1
  elsif arg =~ /^--frontend-command=(.+)$/i
    argv_options[:frontend_command] = $1
  elsif arg =~ /^--save$/i
    argv_options[:save] = true
  elsif arg =~ /^--wine(?:\-prefix)?=.+$/i
    nil # already used when defining the Wine module
  elsif arg =~ /\.sal$|Gse\.~xt$/i
    argv_options[:sal] = arg
    unless File.exists?(argv_options[:sal])
      if ARGV.join(' ') =~ /([A-Z]:\\.+?\.(?:sal|~xt))/i
        argv_options[:sal] = $1
      end
    end
    unless File.exists?(argv_options[:sal])
      if defined?(Wine)
        argv_options[:sal] = "#{Wine::PREFIX}/drive_c/#{argv_options[:sal][3..-1].split('\\').join('/')}"
      end
    end
    bad_args.clear
  else
    bad_args.push(arg)
  end
end

LICH_DIR   ||= File.dirname(File.expand_path($PROGRAM_NAME))
TEMP_DIR   ||= "#{LICH_DIR}/temp"
DATA_DIR   ||= "#{LICH_DIR}/data"
SCRIPT_DIR ||= "#{LICH_DIR}/scripts"
MAP_DIR    ||= "#{LICH_DIR}/maps"
LOG_DIR    ||= "#{LICH_DIR}/logs"
BACKUP_DIR ||= "#{LICH_DIR}/backup"

unless File.exists?(LICH_DIR)
  begin
    Dir.mkdir(LICH_DIR)
  rescue
    message = "An error occured while attempting to create directory #{LICH_DIR}\n\n"
    if not File.exists?(LICH_DIR.sub(/[\\\/]$/, '').slice(/^.+[\\\/]/).chop)
      message.concat "This was likely because the parent directory (#{LICH_DIR.sub(/[\\\/]$/, '').slice(/^.+[\\\/]/).chop}) doesn't exist."
    elsif defined?(Win32) and (Win32.GetVersionEx[:dwMajorVersion] >= 6) and (dir !~ /^[A-z]\:\\(Users|Documents and Settings)/)
      message.concat "This was likely because Lich doesn't have permission to create files and folders here.  It is recommended to put Lich in your Documents folder."
    else
      message.concat $!
    end
    Lich.msgbox(:message => message, :icon => :error)
    exit
  end
end

Dir.chdir(LICH_DIR)

unless File.exists?(TEMP_DIR)
  begin
    Dir.mkdir(TEMP_DIR)
  rescue
    message = "An error occured while attempting to create directory #{TEMP_DIR}\n\n"
    if not File.exists?(TEMP_DIR.sub(/[\\\/]$/, '').slice(/^.+[\\\/]/).chop)
      message.concat "This was likely because the parent directory (#{TEMP_DIR.sub(/[\\\/]$/, '').slice(/^.+[\\\/]/).chop}) doesn't exist."
    elsif defined?(Win32) and (Win32.GetVersionEx[:dwMajorVersion] >= 6) and (dir !~ /^[A-z]\:\\(Users|Documents and Settings)/)
      message.concat "This was likely because Lich doesn't have permission to create files and folders here.  It is recommended to put Lich in your Documents folder."
    else
      message.concat $!
    end
    Lich.msgbox(:message => message, :icon => :error)
    exit
  end
end

begin
  debug_filename = "#{TEMP_DIR}/debug-#{Time.now.strftime("%Y-%m-%d-%H-%M-%S")}.log"
  $stderr = File.open(debug_filename, 'w')
rescue
  message = "An error occured while attempting to create file #{debug_filename}\n\n"
  if defined?(Win32) and (TEMP_DIR !~ /^[A-z]\:\\(Users|Documents and Settings)/) and not Win32.isXP?
    message.concat "This was likely because Lich doesn't have permission to create files and folders here.  It is recommended to put Lich in your Documents folder."
  else
    message.concat $!
  end
  Lich.msgbox(:message => message, :icon => :error)
  exit
end

$stderr.sync = true
Lich.log "info: Lich #{LICH_VERSION}"
Lich.log "info: Ruby #{RUBY_VERSION}"
Lich.log "info: #{RUBY_PLATFORM}"
Lich.log early_gtk_error if early_gtk_error
early_gtk_error = nil

unless File.exists?(DATA_DIR)
  begin
    Dir.mkdir(DATA_DIR)
  rescue
    Lich.log "error: #{$!}\n\t#{$!.backtrace.join("\n\t")}"
    Lich.msgbox(:message => "An error occured while attempting to create directory #{DATA_DIR}\n\n#{$!}", :icon => :error)
    exit
  end
end
unless File.exists?(SCRIPT_DIR)
  begin
    Dir.mkdir(SCRIPT_DIR)
  rescue
    Lich.log "error: #{$!}\n\t#{$!.backtrace.join("\n\t")}"
    Lich.msgbox(:message => "An error occured while attempting to create directory #{SCRIPT_DIR}\n\n#{$!}", :icon => :error)
    exit
  end
end
unless File.exists?(MAP_DIR)
  begin
    Dir.mkdir(MAP_DIR)
  rescue
    Lich.log "error: #{$!}\n\t#{$!.backtrace.join("\n\t")}"
    Lich.msgbox(:message => "An error occured while attempting to create directory #{MAP_DIR}\n\n#{$!}", :icon => :error)
    exit
  end
end
unless File.exists?(LOG_DIR)
  begin
    Dir.mkdir(LOG_DIR)
  rescue
    Lich.log "error: #{$!}\n\t#{$!.backtrace.join("\n\t")}"
    Lich.msgbox(:message => "An error occured while attempting to create directory #{LOG_DIR}\n\n#{$!}", :icon => :error)
    exit
  end
end
unless File.exists?(BACKUP_DIR)
  begin
    Dir.mkdir(BACKUP_DIR)
  rescue
    Lich.log "error: #{$!}\n\t#{$!.backtrace.join("\n\t")}"
    Lich.msgbox(:message => "An error occured while attempting to create directory #{BACKUP_DIR}\n\n#{$!}", :icon => :error)
    exit
  end
end

Lich.init_db

# deprecated
$lich_dir = "#{LICH_DIR}/"
$temp_dir = "#{TEMP_DIR}/"
$script_dir = "#{SCRIPT_DIR}/"
$data_dir = "#{DATA_DIR}/"

#
# only keep the last 20 debug files
#
Dir.entries(TEMP_DIR).find_all { |fn| fn =~ /^debug-\d+-\d+-\d+-\d+-\d+-\d+\.log$/ }.sort.reverse[20..-1].each { |oldfile|
  begin
    File.delete("#{TEMP_DIR}/#{oldfile}")
  rescue
    Lich.log "error: #{$!}\n\t#{$!.backtrace.join("\n\t")}"
  end
}







if (RUBY_VERSION =~ /^2\.[012]\./)
  begin
    did_trusted_defaults = Lich.db.get_first_value("SELECT value FROM lich_settings WHERE name='did_trusted_defaults';")
  rescue SQLite3::BusyException
    sleep 0.1
    retry
  end
  if did_trusted_defaults.nil?
    Script.trust('repository')
    Script.trust('lnet')
    Script.trust('narost')
    begin
      Lich.db.execute("INSERT INTO lich_settings(name,value) VALUES('did_trusted_defaults', 'yes');")
    rescue SQLite3::BusyException
      sleep 0.1
      retry
    end
  end
end

if ARGV.any? { |arg| (arg == '-h') or (arg == '--help') }
  puts 'Usage:  lich [OPTION]'
  puts ''
  puts 'Options are:'
  puts '  -h, --help          Display this list.'
  puts '  -V, --version       Display the program version number and credits.'
  puts ''
  puts '  -d, --directory     Set the main Lich program directory.'
  puts '      --script-dir    Set the directoy where Lich looks for scripts.'
  puts '      --data-dir      Set the directory where Lich will store script data.'
  puts '      --temp-dir      Set the directory where Lich will store temporary files.'
  puts ''
  puts '  -w, --wizard        Run in Wizard mode (default)'
  puts '  -s, --stormfront    Run in StormFront mode.'
  puts '      --avalon        Run in Avalon mode.'
  puts ''
  puts '      --gemstone      Connect to the Gemstone IV Prime server (default).'
  puts '      --dragonrealms  Connect to the DragonRealms server.'
  puts '      --platinum      Connect to the Gemstone IV/DragonRealms Platinum server.'
  puts '  -g, --game          Set the IP address and port of the game.  See example below.'
  puts ''
  puts '      --install       Edits the Windows/WINE registry so that Lich is started when logging in using the website or SGE.'
  puts '      --uninstall     Removes Lich from the registry.'
  puts ''
  puts 'The majority of Lich\'s built-in functionality was designed and implemented with Simutronics MUDs in mind (primarily Gemstone IV): as such, many options/features provided by Lich may not be applicable when it is used with a non-Simutronics MUD.  In nearly every aspect of the program, users who are not playing a Simutronics game should be aware that if the description of a feature/option does not sound applicable and/or compatible with the current game, it should be assumed that the feature/option is not.  This particularly applies to in-script methods (commands) that depend heavily on the data received from the game conforming to specific patterns (for instance, it\'s extremely unlikely Lich will know how much "health" your character has left in a non-Simutronics game, and so the "health" script command will most likely return a value of 0).'
  puts ''
  puts 'The level of increase in efficiency when Lich is run in "bare-bones mode" (i.e. started with the --bare argument) depends on the data stream received from a given game, but on average results in a moderate improvement and it\'s recommended that Lich be run this way for any game that does not send "status information" in a format consistent with Simutronics\' GSL or XML encoding schemas.'
  puts ''
  puts ''
  puts 'Examples:'
  puts '  lich -w -d /usr/bin/lich/          (run Lich in Wizard mode using the dir \'/usr/bin/lich/\' as the program\'s home)'
  puts '  lich -g gs3.simutronics.net:4000   (run Lich using the IP address \'gs3.simutronics.net\' and the port number \'4000\')'
  puts '  lich --script-dir /mydir/scripts   (run Lich with its script directory set to \'/mydir/scripts\')'
  puts '  lich --bare -g skotos.net:5555     (run in bare-bones mode with the IP address and port of the game set to \'skotos.net:5555\')'
  puts ''
  exit
end

if arg = ARGV.find { |a| a == '--hosts-dir' }
  i = ARGV.index(arg)
  ARGV.delete_at(i)
  hosts_dir = ARGV[i]
  ARGV.delete_at(i)
  if hosts_dir and File.exists?(hosts_dir)
    hosts_dir = hosts_dir.tr('\\', '/')
    hosts_dir += '/' unless hosts_dir[-1..-1] == '/'
  else
    $stdout.puts "warning: given hosts directory does not exist: #{hosts_dir}"
    hosts_dir = nil
  end
else
  hosts_dir = nil
end

detachable_client_port = nil
if arg = ARGV.find { |a| a =~ /^\-\-detachable\-client=[0-9]+$/ }
  detachable_client_port = /^\-\-detachable\-client=([0-9]+)$/.match(arg).captures.first
end

#
# Report an error if Lich 4.4 data is found
#
if File.exists?("#{DATA_DIR}/lich.sav")
  Lich.log "error: Archaic Lich 4.4 configuration found: Please remove #{DATA_DIR}/lich.sav"
  Lich.msgbox "error: Archaic Lich 4.4 configuration found: Please remove #{DATA_DIR}/lich.sav"
end

if argv_options[:sal]
  unless File.exists?(argv_options[:sal])
    Lich.log "error: launch file does not exist: #{argv_options[:sal]}"
    Lich.msgbox "error: launch file does not exist: #{argv_options[:sal]}"
    exit
  end
  Lich.log "info: launch file: #{argv_options[:sal]}"
  if argv_options[:sal] =~ /SGE\.sal/i
    unless launcher_cmd = Lich.get_simu_launcher
      $stdout.puts 'error: failed to find the Simutronics launcher'
      Lich.log 'error: failed to find the Simutronics launcher'
      exit
    end
    launcher_cmd.sub!('%1', argv_options[:sal])
    Lich.log "info: launcher_cmd: #{launcher_cmd}"
    if defined?(Win32) and launcher_cmd =~ /^"(.*?)"\s*(.*)$/
      dir_file = $1
      param = $2
      dir = dir_file.slice(/^.*[\\\/]/)
      file = dir_file.sub(/^.*[\\\/]/, '')
      operation = (Win32.isXP? ? 'open' : 'runas')
      Win32.ShellExecute(:lpOperation => operation, :lpFile => file, :lpDirectory => dir, :lpParameters => param)
      if r < 33
        Lich.log "error: Win32.ShellExecute returned #{r}; Win32.GetLastError: #{Win32.GetLastError}"
      end
    elsif defined?(Wine)
      system("#{Wine::BIN} #{launcher_cmd}")
    else
      system(launcher_cmd)
    end
    exit
  end
end

if arg = ARGV.find { |a| (a == '-g') or (a == '--game') }
  game_host, game_port = ARGV[ARGV.index(arg)+1].split(':')
  game_port = game_port.to_i
  if ARGV.any? { |arg| (arg == '-s') or (arg == '--stormfront') }
    $frontend = 'stormfront'
  elsif ARGV.any? { |arg| (arg == '-w') or (arg == '--wizard') }
    $frontend = 'wizard'
  elsif ARGV.any? { |arg| arg == '--avalon' }
    $frontend = 'avalon'
  else
    $frontend = 'unknown'
  end
elsif ARGV.include?('--gemstone')
  if ARGV.include?('--platinum')
    $platinum = true
    if ARGV.any? { |arg| (arg == '-s') or (arg == '--stormfront') }
      game_host = 'storm.gs4.game.play.net'
      game_port = 10124
      $frontend = 'stormfront'
    else
      game_host = 'gs-plat.simutronics.net'
      game_port = 10121
      if ARGV.any? { |arg| arg == '--avalon' }
        $frontend = 'avalon'
      else
        $frontend = 'wizard'
      end
    end
  else
    $platinum = false
    if ARGV.any? { |arg| (arg == '-s') or (arg == '--stormfront') }
      game_host = 'storm.gs4.game.play.net'
      game_port = 10024
      $frontend = 'stormfront'
    else
      game_host = 'gs3.simutronics.net'
      game_port = 4900
      if ARGV.any? { |arg| arg == '--avalon' }
        $frontend = 'avalon'
      else
        $frontend = 'wizard'
      end
    end
  end
elsif ARGV.include?('--shattered')
  $platinum = false
  if ARGV.any? { |arg| (arg == '-s') or (arg == '--stormfront') }
    game_host = 'storm.gs4.game.play.net'
    game_port = 10324
    $frontend = 'stormfront'
  else
    game_host = 'gs4.simutronics.net'
    game_port = 10321
    if ARGV.any? { |arg| arg == '--avalon' }
      $frontend = 'avalon'
    else
      $frontend = 'wizard'
    end
  end
elsif ARGV.include?('--dragonrealms')
  if ARGV.include?('--platinum')
    $platinum = true
    if ARGV.any? { |arg| (arg == '-s') or (arg == '--stormfront') }
      $stdout.puts "fixme"
      Lich.log "fixme"
      exit
      $frontend = 'stormfront'
    else
      $stdout.puts "fixme"
      Lich.log "fixme"
      exit
      $frontend = 'wizard'
    end
  else
    $platinum = false
    if ARGV.any? { |arg| (arg == '-s') or (arg == '--stormfront') }
      $frontend = 'stormfront'
      $stdout.puts "fixme"
      Lich.log "fixme"
      exit
    else
      game_host = 'dr.simutronics.net'
      game_port = 4901
      if ARGV.any? { |arg| arg == '--avalon' }
        $frontend = 'avalon'
      else
        $frontend = 'wizard'
      end
    end
  end
else
  game_host, game_port = nil, nil
  Lich.log "info: no force-mode info given"
end

if defined?(Gtk)
  unless File.exists?('logo.png')
    File.open('logo.png', 'wb') { |f| f.write '
      iVBORw0KGgoAAAANSUhEUgAAAEAAAABACAYAAA
      CqaXHeAAAPrUlEQVR4Ae1bDVRT5xl+t7azXY/b2rOu7ep2zuaZm5unbqX7s7
      rjduywrVrrTuZW7arxZ7auorUVu0JN3awVa/3hyKp2sTYFNQrIb6EkBRQSJC
      QRJOT35iaEAFEEgSg/Ifl2npyEE2ISEQHrtu+ce3Jzc+933+/53vf93vd5vx
      D9v/0fgS80AmvWrPnn4cOHWXFxMSssLGQVFRWsurp68NBoNKy1tZV5PB4cRs
      bYXV/oAY1QuG8S0XwikhERk8lkzGw2+w+LxcLKy8tb09LSZolEoi+PsP/b5r
      E7iOhMfHz8IAAOh4NxHJd424xgFARdCi0IakBHRwdMYMEo9HvbdPHrUAA6Oz
      vZhQsX5o6r9LNnz74zISHhweTk5Lj33ntvTWpq6pEDBw5Ui8Xitk8++cR77N
      gxdvLkyZ6cnBy+oKCgpKioaIdMJluoVCqn1tTUfJ0x9qWbEPintwwAgUBwh0
      AgeOTll19etHnz5n8lJyfrk5KSupKTk3sTExM9iYmJvry8PHb58mXW19fna2
      5u9up0un6VSnW1srKyraKi4oxSqdyiUqlma7Xab4wQiFsCwJfi4uK+vmjRog
      UvvviiePny5falS5d6hEKh78MPP2R1dXVMr9f7D5PJxKxWK4NzunjxIuvq6m
      Ld3d1QU9itt7a2tletVp9Tq9Xb6urq4mpqam502Rp3AO568MEHpz355JM74u
      PjdTNnzvQsWLCAYW3GoDHgoEOK9dnY2OjXDLfbzex2u0+v17vr6+tler3+zx
      zH3YhZjBsAsNN7ieiZiRMnfjpp0qTOadOm+UQiEWtoaBjWoCMBAu24evUqg/
      e22Wwek8lkMhqNGy0Wy7eGaRLjAgAG/w0iWkZEdUTU/9xzz7HTp08Pe8YjDT
      70GqK3/v5+mIqX47hmjuM2m83mB4YBwrgA8DUi+isRWYho4PXXX2f19fUjnv
      XQgYeewyy8Xi9zOp0+nuebeZ5fZzAYJl5nhRhzACYQ0QtEZCIib0pKit/WQw
      UfzXOYRAAEr81m09tstucYY3fGAGFMAUAsPZuIlJj5rVu3MqPROOozHw4gNA
      Hm0NTU1G+z2fLtdvuPY5jCmALwCBF9SES9ixYtGtOZDwcByyTih8bGxg6e5z
      c7HI57omjBmAEAtRMQkQOR1rlz58Z85sNBQErb0tICf1Bus9keG28AHiaifx
      ORZ9euXeM+eIABfxCIE7o4jnuJ5/m7I4AwZhqAJMNMRL7z58/fEgAAAnyB0+
      n0WiyW4xzHfXc8AfgbEbnnzJkzamt9uIoP53tTUxNrb2/3cRzHm83mX40nAB
      Ii6jt69Ogtm/2gGQwMDDCe590mk2nNeAKgwdJXWVl5SwEACHCGDoej12AwwC
      eFt5v2Adu2bXvY7Xbnh3d8Afav0+luOQBXrlxB9ujR6/WV4UISEVaHQRmRaV
      68eHHYjJBQKJy4ffv2Ko/HUx/et1cqld5S+w/6CKTR3d3d3oaGhpZwIYloZi
      gAPT09SKz+EuG+ay7t2LFj4vr16087nU7QaMfDb2BVVVWDyAaFuRWfwRxBp9
      MNhAtJREtCAfD5fFg634lw3+AlsMUSiWT57t27mzHJ6N9kMv1h8IbAieexxx
      4b1+gvFriYJRAt4UIS0bF9+/YNThQcZl9fn729vX2a2WyeUFpaendVVdWkM2
      fOTJfL5YKioqJDOTk5jo8//piVlpb6+9RqtVWMsWsodBd8QE1NzWDnsQQc69
      /A94cC8P7779+zdu3apNdee42pVKpBGZubmxlAuHTpEqutrWVnz571azI+4d
      CRwuM6fFtWVhbLyMhoLC4u/l4EYKkGqwCqL2M9uOv1j8FzHAfBfSGClkH1R3
      h4Jk+ebBMKhXulUukDIX0OOT2BOAAcHwTAgbJTSUkJ02q1Yw4K3gdgwDuAat
      NoNL5z585dGSLhGH/ZRkQ9K1euZAiF9+7dC/T7oBVAHUJdb+Zu5nfkAXl5eb
      4pU6Z48b6qqiqvVqvlx3jMQ7pfTESdeLlEIvG988478AlHiOj8eMQHmHmxWN
      wdyEe8p0+f9qjVavAS49biiMiAwR48ePCKWCxGFIYAoxrXRkMDoOZgkUGqBo
      9gvy6XiykUCnsgI+0+efJkn0qlQng+Kk0kEk3q6OioZYxNidYh0mExEqKSkp
      Jil8sFWux9IupauHAhtIItXrx4iBPKzMz0m0ss1cegA7PL5s+fj+dhWqGHv0
      948qamptbOzs5/EZHq4MGD3WVlZeuiCXsj148dOzYtNTXV4vF42hljKLBGbC
      hQPENEn3Icd+LIkSMoRXetX7/e9+yzz8IPwDz0RP7VgiOiq+AMYTJJSUkRfQ
      TsOjs7myUmJuK+diI6R0SfEVFO4CgmIh0RQfV9nZ2d/U6nU2UwGAqUSmVBZW
      Ul4v6oTSgUflpeXu4N3S8Qfq5UKhkmCmyT0+k8FrUzIgL58Cci0qSlpXXv3r
      3bl5GR4Vu5cmUbEUmJaDkR/ZaIkKL+noheJaK8wMB8QqFwiJPEzEOYtLQ0z6
      ZNm84Q0YpAGDuNiH4QOH4S4CAx0zC1/paWll6r1drC83yOxWLBvdEa5B1Qq9
      VD3htNG5Fm2+32F6N1husgHzDQAURNhw4d8m7dutW+atWqpJkzZ36fiMJLWF
      8lItjT34noIjRBoVAMCsPzPMvJyfFJpVJeLBbPe+WVV8A2R2sowDwV0DBfe3
      s72KE2s9ksjPYAEQGcYeUu0ESbzTaAukOM/vyDKYcqnjp1CqWvCwcOHNgsEo
      nuj8HQooAC4A5h9iBQcAYQocnl8oGysrLDRUVF8C/XayjEvIulGHGHRqO5rF
      ar/xjjoYV4X35+Plu1atUQ34Trocd9993ny8zMPBmjL/9PCA9zYdc5OTmews
      LC3FOnTn0nxuCD/cGpwHfY8NKgV8csarXa/pqamgSFQhGN4Q32gU/0A9O6lJ
      WV5UMMoNFoHg+9Iex84wcffAAAUmfPnh2JOwy7/fpfv0VE+2ECSqXSrVQqXx
      mm4Oj5Z0RUAe0xGAx+LUBV2Gq19huNxrVRyM1IEj0KIF0uF/qx19fX/zzSTY
      FraS6Xa4DneWjOqDTY9GawwkajsUun0y3V6XRfGUbPQH8RESFqG7RJFD+bm5
      sHbDZbJs/zP4q1/ATeAXPCgFuQxFgsli5UjmO8v7izs9MY4/cb/gnpITy1x+
      Fw9HActx1l62i9xMXF3fX0008/NHnyZKwcYG48UElkk1h2kI0FKsCdJpPpaE
      NDw69qa2vh7KI11CMTEIcgETIajVfr6+vfjnYzSncdHR1YUketoTCyGgNxuV
      xeu91eZ7Vaf1NaWjqkTicSie4UCoXfXrFixfwVK1ZIZsyY0YRnUDZPT0/3zZ
      o1qxeVpaA5gN3hOK5Hp9NVazSal1Qq1Q8D22T8+fiGDRvuWb169eTAMotKtB
      deG2Z49uzZaLu/8GxfW1vb4VEbPRHBBDZhMKCZGhsbey0WS4FWq326pKRk6p
      EjR6bs3bs37q233lq8bt26fy9ZsqRxzpw5/QsWLPClp6cjkWE7d+5EzHCWiB
      TBvAJ5OoodNpvNW19ff0mpVJZ89tlnW7Ozs5dJJJIle/bs2bBx48bcGTNmYC
      n1QouOHz/uKygo0JWUlID+itQeeeqpp8AbxmSCIj0Y6xrUE2u6B2kw1Ndqtf
      ap1WpDYWFhoUQiyd2zZ09FYmJii0AgwC4RH3aJgGiw2WwAwCsWixHhpRLRbi
      KSY0AFBQV+CgpMb1tbG3yEV6FQeAoKCvqPHj3av2vXrv7ly5d7n3/+eVZUVM
      Ryc3OhSZezs7OTsrOzozm4WW+88QaYoLdiDehGf4MzWx9Igf17enp7exGfI6
      LzZWdn+5AiI+wFs4LlLrg9Bvb++eefu3NzczcQUTIRQTB8whQGYwNwcUh6UA
      htaWmBk/SXw5AYoQqN/jIzM715eXn5WVlZU2MswULI0dvb287zfKlCodBVVl
      ZerK6uxuS119XV6fV6/Sdms/mFGEXWa/CBF8Z+O3hWJCv+UDYQRfkFRZATHH
      Qw4MEnaKeKigqdXC5HNLfVarVi8AhUsMFiEIDQZyKdI6yVy+WXysvLE66zeW
      ovEjTsEYSPgUxYfhF9AlxQ5cGNWU6ns62trS1mCByKxH1EBMcDwT0QPtoRWj
      9EtqfVanPcbvd0IvqoqanpAyL6BRGVRAIgNC0OBk64BgAUCkWDQqGYG2P2Ie
      /H6HfevHls6tSp18iYmJjo5w2hccgysSfJ7XbDLK/boAX3ExHWX+TiCI2rAk
      4NS05BkLAAVRacRez3QfJSWFj4BBGdttvtMolEMouIikIBwCDlcrk/ewxomV
      /Tpk+fzkBXZ2Zm+mQymVwmk0XN2QMjwD4GyPibQCiOPAM+7McBM7bivcEyH0
      wZRdeenp5YucUQcBCWQhuQrWEmQZZgqULcD/Xug8BBAOAw7XZ7i1QqzYyPj2
      82GAxNWVlZ4BjBKg3eZ7fb4eGRZDUEnCVC7+ZAHtH7xBNP6Pfv3/83qVQ6nN
      B5iMBhX/C8X0uQK0BObMO5cuWK6zrbb8K6ufYrlkqkrn3YDhsEAJ3D9kBj7d
      ixA5VdzKRn7ty5/qAoeB/sValU9hcXF+9etmzZQ4FsEqzTWiJ6iYjmbNiwIV
      byda1E0a8gVvg0OAHYuBnYnoctQCNu0IoUzNiJEycGAcAAYQZ4CRwSPDycZ/
      h+QuQHDQ0N/XV1dduxVTYgBcwOKoywG+ej2aDBg6w2AGhvb8futxE3CA32eE
      jqG5zhWJ+wf/yuUqmwd3hbCAAjFmaYDzbB7+DdgULqxmE+F/E2kCLI0VuBbE
      ZGxhAtiAQABo4DtpiSkgKCpCk/P18glUqHk2hFFOIGL54vKyvzy4motLW19f
      kbfP6a24MEiBsgPProowzlqnfffdevaiiwglBBaIyAKTU1lb366qu+CRMm9I
      B13rRp05v79++H/Y9Xa0NkC5NEvdHhcCDlvqkG54JOwAKhfN1FRJfBIzz++O
      MgP4PJEIoqqOy47733XiQ5q4jod6tXr8b/f8argVDxB0nQTo7jQPuPSsMyOY
      mI5hER1laksdhZCk4A1DoO5AX/IKItRLRYIBDc7NI2EsFzd+7c6Z/9wJb+YU
      eEI3nZF+qZefPmbUpISPDnLDDLqqoqRKX//e3w4cN3p6Sk7Hv77bf9ZfHy8n
      LUJqoLCwtBuNy+7c033/xFenq6SKPR/Lm2tvaXtbW1k8BZSqXSOxQKxf0yme
      zXeXl5IolE0gJ+AjEIQuHU1NTMGGn1bQUI6gA1H330kb/Uhk0PoN+QiqMAg3
      N4e6w8W7ZsYevWrTMlJycPa+/QbYVCoCAC3gE8PxwvViCsOC0TJkxQx8XF7R
      MIBM/8L/yL9HabuC+mvP8B+EBfr/SZ7ZMAAAAASUVORK5CYII='.unpack('m')[0] }
  end

  begin
    Gtk.queue {
      @default_icon = GdkPixbuf::Pixbuf.new(:file => 'logo.png')
      # Add a function to call for when GTK is idle
      GLib::Idle.add do
        gtk_sleep_while_idle
      end
    }
  rescue
    nil # fixme
  end
end

main_thread = Thread.new {
  test_mode = false
  $SEND_CHARACTER = '>'
  $cmd_prefix = '<c>'
  $clean_lich_char = ';' # fixme
  $lich_char = Regexp.escape($clean_lich_char)

  launch_data = nil
  require_relative("./lib/eaccess.rb")

  if ARGV.include?('--login')
    if File.exists?("#{DATA_DIR}/entry.dat")
      entry_data = File.open("#{DATA_DIR}/entry.dat", 'r') { |file|
        begin
          Marshal.load(file.read.unpack('m').first)
        rescue
          Array.new
        end
      }
    else
      entry_data = Array.new
    end
    char_name = ARGV[ARGV.index('--login')+1].capitalize
    if ARGV.include?('--gemstone')
      if ARGV.include?('--platinum')
        data = entry_data.find { |d| (d[:char_name] == char_name) and (d[:game_code] == 'GSX') }
      elsif ARGV.include?('--shattered')
        data = entry_data.find { |d| (d[:char_name] == char_name) and (d[:game_code] == 'GSF') }
      elsif ARGV.include?('--test')
        data = entry_data.find { |d| (d[:char_name] == char_name) and (d[:game_code] == 'GST') }
      else
        data = entry_data.find { |d| (d[:char_name] == char_name) and (d[:game_code] == 'GS3') }
      end
    elsif ARGV.include?('--shattered')
      data = entry_data.find { |d| (d[:char_name] == char_name) and (d[:game_code] == 'GSF') }
    else
      data = entry_data.find { |d| (d[:char_name] == char_name) }
    end
    if data
      Lich.log "info: using quick game entry settings for #{char_name}"
      msgbox = proc { |msg|
        if defined?(Gtk)
          done = false
          Gtk.queue {
            dialog = Gtk::MessageDialog.new(nil, Gtk::Dialog::DESTROY_WITH_PARENT, Gtk::MessageDialog::QUESTION, Gtk::MessageDialog::BUTTONS_CLOSE, msg)
            dialog.run
            dialog.destroy
            done = true
          }
          sleep 0.1 until done
        else
          $stdout.puts(msg)
          Lich.log(msg)
        end
      }

      launch_data_hash = EAccess.auth(
        account: data[:user_id],
        password: data[:password],
        character: data[:char_name],
        game_code: data[:game_code]
      )

      launch_data = launch_data_hash.map{|k,v| "#{k.upcase}=#{v}"}
        if data[:frontend] == 'wizard'
              launch_data.collect! { |line| line.sub(/GAMEFILE=.+/, 'GAMEFILE=WIZARD.EXE').sub(/GAME=.+/, 'GAME=WIZ').sub(/FULLGAMENAME=.+/, 'FULLGAMENAME=Wizard Front End') }
        elsif data[:frontend] == 'avalon'
              launch_data.collect! { |line| line.sub(/GAME=.+/, 'GAME=AVALON') }
        end
        if data[:custom_launch]
              launch_data.push "CUSTOMLAUNCH=#{login_info[:custom_launch]}"
              if login_info[:custom_launch_dir]
                launch_data.push "CUSTOMLAUNCHDIR=#{login_info[:custom_launch_dir]}"
              end
        end
    else
      $stdout.puts "error: failed to find login data for #{char_name}"
      Lich.log "error: failed to find login data for #{char_name}"
    end

  ## GUI starts here

  elsif defined?(Gtk) and (ARGV.empty? or argv_options[:gui])

    if File.exists?("#{DATA_DIR}/entry.dat")
      entry_data = File.open("#{DATA_DIR}/entry.dat", 'r') { |file|
        begin
          # Sort in list by instance name, account name, and then character name
          Marshal.load(file.read.unpack('m').first).sort do |a,b|
            [a[:game_name], a[:user_id], a[:char_name]] <=> [b[:game_name], b[:user_id], b[:char_name]]
          end
        rescue
          Array.new
        end
      }
    else
      entry_data = Array.new
    end
    save_entry_data = false
    done = false
    Gtk.queue {
      login_server = nil
      window = nil
      install_tab_loaded = false

      msgbox = proc { |msg|
        dialog = Gtk::MessageDialog.new(window, Gtk::Dialog::DESTROY_WITH_PARENT, Gtk::MessageDialog::ERROR, Gtk::MessageDialog::BUTTONS_CLOSE, msg)
        #			dialog.set_icon(default_icon)
        dialog.run
        dialog.destroy
      }

      #
      # quick game entry tab
      #
      if entry_data.empty?
        box = Gtk::Box.new(:horizontal)
        box.pack_start(Gtk::Label.new('You have no saved login info.'), :expand => true, :fill => true, :padding => 5)
        quick_game_entry_tab = Gtk::Box.new(:vertical)
        quick_game_entry_tab.border_width = 5
        quick_game_entry_tab.pack_start(box, :expand => true, :fill => true, :padding => 0)
      else
        last_user_id = nil
        account_array = []

        account_book = Gtk::Notebook.new
        account_book.set_tab_pos(:left)
		    account_book.show_border=true
        lightgrey = Gdk::RGBA::parse("#d3d3d3")
        account_book.override_background_color(:normal, lightgrey)

        tab_provider = Gtk::CssProvider.new
        tab_provider.load(data: "tab { background-image: none; background-color: silver; }\
								 tab:hover { background-color: darkgrey; }")

        account_array = entry_data.map { |x| x.values[3]}.uniq
        account_array.each { |account|
          last_game_name = nil
          account_box = Gtk::Box.new(:vertical, 0)
          entry_data.each { |login_info|
            next if login_info[:user_id] != account
            if login_info[:game_name] != last_game_name
              horizontal_separator = Gtk::Separator.new(:horizontal)
              account_box.pack_start(horizontal_separator, :expand => false, :fill => false, :padding => 3)
            end
            last_game_name = login_info[:game_name]

	    realm = ''

  	    if login_info[:game_code] =~ /GSX/
              realm = 'Platinum'
            elsif login_info[:game_code] =~ /GST/
              realm = 'Test'
            elsif login_info[:game_code] =~ /GSF/
              realm = 'Shattered'
            else
              realm = 'Prime'
            end

            button_provider = Gtk::CssProvider.new
            button_provider.load(data:
              "button { font-size: 14px; color: navy; padding-top: 0px; \
                      padding-bottom: 0px; margin-top: 0px; margin-bottom: 0px; \
                      background-image: none; }\
                      button:hover { background-color: darkgrey; } ")

            play_button = Gtk::Button.new()
            char_label = Gtk::Label.new("#{realm} - #{login_info[:char_name]}")
            char_label = Gtk::Label.new("#{login_info[:char_name]}")
            char_label.set_width_chars(15)
            fe_label = Gtk::Label.new("(#{login_info[:frontend].capitalize})")
            fe_label.set_width_chars(10)
            instance_label = Gtk::Label.new("#{realm}")
            instance_label.set_width_chars(10)
            char_label.set_alignment(0, 0.5)
            button_row = Gtk::Paned.new(:horizontal)
            button_inset = Gtk::Paned.new(:horizontal)
            button_inset.pack1(instance_label, :shrink => false)
            button_inset.pack2(fe_label, :shrink => false)
            button_row.pack1(char_label, :shrink => false)
            button_row.pack2(button_inset, :shrink => false)


            play_button.add(button_row)
            play_button.set_alignment(0.0, 0.5)
            remove_button = Gtk::Button.new()
            remove_label = Gtk::Label.new('<span foreground="red"><b>Remove</b></span>')
            remove_label.use_markup = true
			      remove_label.set_width_chars(10)
            remove_button.add(remove_label)

            remove_button.style_context.add_provider(button_provider, Gtk::StyleProvider::PRIORITY_USER)
            play_button.style_context.add_provider(button_provider, Gtk::StyleProvider::PRIORITY_USER)
			      account_book.style_context.add_provider(tab_provider, Gtk::StyleProvider::PRIORITY_USER)

            char_box = Gtk::Box.new(:horizontal)
            char_box.pack_end(remove_button, :expand => true, :fill => false, :padding => 0)
            char_box.pack_start(play_button, :expand => true, :fill => true, :padding => 0)
            account_box.pack_start(char_box, :expand => false, :fill => false, :padding => 0)

            play_button.signal_connect('clicked') {
              play_button.sensitive = false
                  launch_data_hash = EAccess.auth(
                    account: login_info[:user_id],
                    password: login_info[:password],
                    character: login_info[:char_name],
                    game_code: login_info[:game_code]
                  )

                  launch_data = launch_data_hash.map{|k,v| "#{k.upcase}=#{v}"}
                    if login_info[:frontend] == 'wizard'
                          launch_data.collect! { |line| line.sub(/GAMEFILE=.+/, 'GAMEFILE=WIZARD.EXE').sub(/GAME=.+/, 'GAME=WIZ').sub(/FULLGAMENAME=.+/, 'FULLGAMENAME=Wizard Front End') }
                    elsif login_info[:frontend] == 'avalon'
                          launch_data.collect! { |line| line.sub(/GAME=.+/, 'GAME=AVALON') }
                    end
                    if login_info[:custom_launch]
                          launch_data.push "CUSTOMLAUNCH=#{login_info[:custom_launch]}"
                          if login_info[:custom_launch_dir]
                            launch_data.push "CUSTOMLAUNCHDIR=#{login_info[:custom_launch_dir]}"
                          end
                    end
                    window.destroy
                    done = true
            }

            remove_button.signal_connect('button-release-event') { |owner, ev|
              if (ev.event_type == Gdk::EventType::BUTTON_RELEASE) and (ev.button == 1)
                if (ev.state.inspect =~ /shift-mask/)
                  entry_data.delete(login_info)
                  save_entry_data = true
                  char_box.visible = false
                else
                  dialog = Gtk::MessageDialog.new(:parent => nil, :flags => :modal, :type => :question, :buttons => :yes_no, :message => "Delete record?")
                  dialog.title = "Confirm"
                  dialog.set_icon(@default_icon)
                  response = nil
                  response = dialog.run
                  dialog.destroy
                  if response == Gtk::ResponseType::YES
                    entry_data.delete(login_info)
                    save_entry_data = true
                    char_box.visible = false
                  end
                end
              end
            }
          }
          account_book.append_page(account_box, Gtk::Label.new(account.upcase))
        }

        quick_sw = Gtk::ScrolledWindow.new
        quick_sw.set_policy(:automatic, :automatic)
        quick_sw.add(account_book)

        quick_game_entry_tab = Gtk::Box.new(:vertical)
        quick_game_entry_tab.border_width = 5
        quick_game_entry_tab.pack_start(quick_sw, :expand => true, :fill => true, :padding => 5)
      end

      #
      # game entry tab
      #

      user_id_entry = Gtk::Entry.new

      pass_entry = Gtk::Entry.new
      pass_entry.visibility = false

      login_table = Gtk::Table.new(2, 2, false)
      login_table.attach(Gtk::Label.new('User ID:'), 0, 1, 0, 1, Gtk::AttachOptions::EXPAND | Gtk::AttachOptions::FILL, Gtk::AttachOptions::EXPAND | Gtk::AttachOptions::FILL, 5, 5)
      login_table.attach(user_id_entry, 1, 2, 0, 1, Gtk::AttachOptions::EXPAND | Gtk::AttachOptions::FILL, Gtk::AttachOptions::EXPAND | Gtk::AttachOptions::FILL, 5, 5)
      login_table.attach(Gtk::Label.new('Password:'), 0, 1, 1, 2, Gtk::AttachOptions::EXPAND | Gtk::AttachOptions::FILL, Gtk::AttachOptions::EXPAND | Gtk::AttachOptions::FILL, 5, 5)
      login_table.attach(pass_entry, 1, 2, 1, 2, Gtk::AttachOptions::EXPAND | Gtk::AttachOptions::FILL, Gtk::AttachOptions::EXPAND | Gtk::AttachOptions::FILL, 5, 5)

      disconnect_button = Gtk::Button.new(:label => ' Disconnect ')
      disconnect_button.sensitive = false

      connect_button = Gtk::Button.new(:label => ' Connect ')

      login_button_box = Gtk::Box.new(:horizontal)
      login_button_box.pack_end(connect_button, :expand => false, :fill => false, :padding => 5)
      login_button_box.pack_end(disconnect_button, :expand => false, :fill => false, :padding => 5)

      liststore = Gtk::ListStore.new(String, String, String, String)
      liststore.set_sort_column_id(1, :ascending)

      renderer = Gtk::CellRendererText.new
      #         renderer.background = 'white'

      treeview = Gtk::TreeView.new(liststore)
      treeview.height_request = 160

      col = Gtk::TreeViewColumn.new("Game", renderer, :text => 1)
      col.resizable = true
      treeview.append_column(col)

      col = Gtk::TreeViewColumn.new("Character", renderer, :text => 3)
      col.resizable = true
      treeview.append_column(col)

      sw = Gtk::ScrolledWindow.new
      sw.set_policy(:automatic, :automatic)
      sw.add(treeview)

      wizard_option = Gtk::RadioButton.new(:label => 'Wizard')
      stormfront_option = Gtk::RadioButton.new(:label => 'Stormfront', :member => wizard_option)
      avalon_option = Gtk::RadioButton.new(:label => 'Avalon', :member => wizard_option)
      suks_option = Gtk::RadioButton.new(:label => 'suks', :member => wizard_option)

      frontend_box = Gtk::Box.new(:horizontal, 10)
      frontend_box.pack_start(wizard_option, :expand => false, :fill => false, :padding => 0)
      frontend_box.pack_start(stormfront_option, :expand => false, :fill => false, :padding => 0)
      if RUBY_PLATFORM =~ /darwin/i
        frontend_box.pack_start(avalon_option, :expand => false, :fill => false, :padding => 0)
      end
      #frontend_box.pack_start(suks_option, false, false, 0)

      custom_launch_option = Gtk::CheckButton.new('Custom launch command')
      custom_launch_entry = Gtk::ComboBoxEntry.new()
      custom_launch_entry.child.text = "(enter custom launch command)"
      custom_launch_entry.append_text("Wizard.Exe /GGS /H127.0.0.1 /P%port% /K%key%")
      custom_launch_entry.append_text("Stormfront.exe /GGS/Hlocalhost/P%port%/K%key%")
      custom_launch_dir = Gtk::ComboBoxEntry.new()
      custom_launch_dir.child.text = "(enter working directory for command)"
      custom_launch_dir.append_text("../wizard")
      custom_launch_dir.append_text("../StormFront")

      make_quick_option = Gtk::CheckButton.new('Save this info for quick game entry')
      play_button = Gtk::Button.new(:label => ' Play ')
      play_button.sensitive = false
      play_button_box = Gtk::Box.new(:horizontal)
      play_button_box.pack_end(play_button, :expand => false, :fill => false, :padding => 5)

      game_entry_tab = Gtk::Box.new(:vertical)
      game_entry_tab.border_width = 5
      game_entry_tab.pack_start(login_table, :expand => false, :fill => false, :padding => 0)
      game_entry_tab.pack_start(login_button_box, :expand => false, :fill => false, :padding => 0)
      game_entry_tab.pack_start(sw, :expand => true, :fill => true, :padding => 3)
      game_entry_tab.pack_start(frontend_box, :expand => false, :fill => false, :padding => 3)
      game_entry_tab.pack_start(custom_launch_option, :expand => false, :fill => false, :padding => 3)
      game_entry_tab.pack_start(custom_launch_entry, :expand => false, :fill => false, :padding => 3)
      game_entry_tab.pack_start(custom_launch_dir, :expand => false, :fill => false, :padding => 3)
      game_entry_tab.pack_start(make_quick_option, :expand => false, :fill => false, :padding => 3)
      game_entry_tab.pack_start(play_button_box, :expand => false, :fill => false, :padding => 3)

      custom_launch_option.signal_connect('toggled') {
        custom_launch_entry.visible = custom_launch_option.active?
        custom_launch_dir.visible = custom_launch_option.active?
      }

      avalon_option.signal_connect('toggled') {
        if avalon_option.active?
          custom_launch_option.active = false
          custom_launch_option.sensitive = false
        else
          custom_launch_option.sensitive = true
        end
      }

      connect_button.signal_connect('clicked') {
        connect_button.sensitive = false
        user_id_entry.sensitive = false
        pass_entry.sensitive = false
        iter = liststore.append
        iter[1] = 'working...'
        Gtk.queue {
          begin
            login_info = EAccess.auth(
              account: user_id_entry.text || argv.account,
              password: pass_entry.text || argv.password,
              legacy: true
            )

            end
          if login_info =~ /error/i
            msgbox.call "\nSomething went wrong... probably invalid \nuser id and / or password.\n\nserver response: #{login_info}"
            connect_button.sensitive = true
            disconnect_button = false
            user_id_entry.sensitive = true
            pass_entry.sensitive = true
          else
            liststore.clear
            login_info.each do |row|
              iter = liststore.append
              iter[0] = row[:game_code]
              iter[1] = row[:game_name]
              iter[2] = row[:char_code]
              iter[3] = row[:char_name]
            end
          end
          disconnect_button.sensitive = true
          login_server = true
        }
      }

      treeview.signal_connect('cursor-changed') {
          play_button.sensitive = true
      }

      disconnect_button.signal_connect('clicked') {
        disconnect_button.sensitive = false
        play_button.sensitive = false
        liststore.clear
        login_server.close unless login_server.closed?
        connect_button.sensitive = true
        user_id_entry.sensitive = true
        pass_entry.sensitive = true
      }

      play_button.signal_connect('clicked') {
        play_button.sensitive = false
        game_code = treeview.selection.selected[0]
        char_name = treeview.selection.selected[3]

        launch_data_hash = EAccess.auth(
          account: user_id_entry.text,
          password: pass_entry.text,
          character: char_name,
          game_code: game_code
        )

        launch_data = launch_data_hash.map{|k,v| "#{k.upcase}=#{v}"}
            if wizard_option.active?
              launch_data.collect! { |line| line.sub(/GAMEFILE=.+/, "GAMEFILE=WIZARD.EXE").sub(/GAME=.+/, "GAME=WIZ") }
            elsif avalon_option.active?
              launch_data.collect! { |line| line.sub(/GAME=.+/, "GAME=AVALON") }
            elsif suks_option.active?
              launch_data.collect! { |line| line.sub(/GAMEFILE=.+/, "GAMEFILE=WIZARD.EXE").sub(/GAME=.+/, "GAME=SUKS") }
            end
            if custom_launch_option.active?
              launch_data.push "CUSTOMLAUNCH=#{custom_launch_entry.child.text}"
              unless custom_launch_dir.child.text.empty? or custom_launch_dir.child.text == "(enter working directory for command)"
                launch_data.push "CUSTOMLAUNCHDIR=#{custom_launch_dir.child.text}"
              end
            end
            if make_quick_option.active?
              if wizard_option.active?
                frontend = 'wizard'
              elsif stormfront_option.active?
                frontend = 'stormfront'
              elsif avalon_option.active?
                frontend = 'avalon'
              else
                frontend = 'unkown'
              end
              if custom_launch_option.active?
                custom_launch = custom_launch_entry.child.text
                if custom_launch_dir.child.text.empty? or custom_launch_dir.child.text == "(enter working directory for command)"
                  custom_launch_dir = nil
                else
                  custom_launch_dir = custom_launch_dir.child.text
                end
              else
                custom_launch = nil
                custom_launch_dir = nil
              end
              entry_data.push h={ :char_name => treeview.selection.selected[3], :game_code => treeview.selection.selected[0], :game_name => treeview.selection.selected[1], :user_id => user_id_entry.text, :password => pass_entry.text, :frontend => frontend, :custom_launch => custom_launch, :custom_launch_dir => custom_launch_dir }
              save_entry_data = true
            end

        if launch_data
            user_id_entry.text = String.new
            pass_entry.text = String.new
            window.destroy
            done = true
          else
            disconnect_button.sensitive = false
            play_button.sensitive = false
            connect_button.sensitive = true
            user_id_entry.sensitive = true
            pass_entry.sensitive = true
          end
      }

      user_id_entry.signal_connect('activate') {
        pass_entry.grab_focus
      }

      pass_entry.signal_connect('activate') {
        connect_button.clicked
      }

      # Link tab removed

      #
      # put it together and show the window
      #
      silver = Gdk::RGBA::parse("#d3d3d3")
      notebook = Gtk::Notebook.new
      notebook.override_background_color(:normal, silver)
      notebook.append_page(quick_game_entry_tab, Gtk::Label.new('Saved Entry'))
      notebook.append_page(game_entry_tab, Gtk::Label.new('Manual Entry'))

      notebook.signal_connect('switch-page') { |who,page,page_num|
        if (page_num == 2) and not install_tab_loaded
          refresh_button.clicked
        end
      }

      grey = Gdk::RGBA::parse("#d3d3d3")
      window = Gtk::Window.new
      window.set_icon(@default_icon)
      window.title = "Lich v#{LICH_VERSION}"
      window.border_width = 5
      window.add(notebook)
      window.signal_connect('delete_event') { window.destroy; done = true }
      window.default_width = 550
      window.default_height = 550
      window.show_all

      custom_launch_entry.visible = false
      custom_launch_dir.visible = false

      notebook.set_page(1) if entry_data.empty?
    }

    wait_until { done }

    if save_entry_data
      File.open("#{DATA_DIR}/entry.dat", 'w') { |file|
        file.write([Marshal.dump(entry_data)].pack('m'))
      }
    end
    entry_data = nil

    unless launch_data
      Gtk.queue { Gtk.main_quit }
	  Lich.log "info: exited without selection"
	  exit
    end
  end


  #
  # open the client and have it connect to us
  #

  $_SERVERBUFFER_ = LimitedArray.new
  $_SERVERBUFFER_.max_size = 400
  $_CLIENTBUFFER_ = LimitedArray.new
  $_CLIENTBUFFER_.max_size = 100

  Socket.do_not_reverse_lookup = true

  if argv_options[:sal]
    begin
      launch_data = File.open(argv_options[:sal]) { |file| file.readlines }.collect { |line| line.chomp }
    rescue
      $stdout.puts "error: failed to read launch_file: #{$!}"
      Lich.log "info: launch_file: #{argv_options[:sal]}"
      Lich.log "error: failed to read launch_file: #{$!}\n\t#{$!.backtrace.join("\n\t")}"
      exit
    end
  end
  if launch_data
    unless gamecode = launch_data.find { |line| line =~ /GAMECODE=/ }
      $stdout.puts "error: launch_data contains no GAMECODE info"
      Lich.log "error: launch_data contains no GAMECODE info"
      exit(1)
    end
    unless gameport = launch_data.find { |line| line =~ /GAMEPORT=/ }
      $stdout.puts "error: launch_data contains no GAMEPORT info"
      Lich.log "error: launch_data contains no GAMEPORT info"
      exit(1)
    end
    unless gamehost = launch_data.find { |opt| opt =~ /GAMEHOST=/ }
      $stdout.puts "error: launch_data contains no GAMEHOST info"
      Lich.log "error: launch_data contains no GAMEHOST info"
      exit(1)
    end
    unless game = launch_data.find { |opt| opt =~ /GAME=/ }
      $stdout.puts "error: launch_data contains no GAME info"
      Lich.log "error: launch_data contains no GAME info"
      exit(1)
    end
    if custom_launch = launch_data.find { |opt| opt =~ /CUSTOMLAUNCH=/ }
      custom_launch.sub!(/^.*?\=/, '')
      Lich.log "info: using custom launch command: #{custom_launch}"
    end
    if custom_launch_dir = launch_data.find { |opt| opt =~ /CUSTOMLAUNCHDIR=/ }
      custom_launch_dir.sub!(/^.*?\=/, '')
      Lich.log "info: using working directory for custom launch command: #{custom_launch_dir}"
    end
    if ARGV.include?('--without-frontend')
      $frontend = 'unknown'
      unless (game_key = launch_data.find { |opt| opt =~ /KEY=/ }) && (game_key = game_key.split('=').last.chomp)
        $stdout.puts "error: launch_data contains no KEY info"
        Lich.log "error: launch_data contains no KEY info"
        exit(1)
      end
    elsif game =~ /SUKS/i
      $frontend = 'suks'
      unless (game_key = launch_data.find { |opt| opt =~ /KEY=/ }) && (game_key = game_key.split('=').last.chomp)
        $stdout.puts "error: launch_data contains no KEY info"
        Lich.log "error: launch_data contains no KEY info"
        exit(1)
      end
    elsif game =~ /AVALON/i
      launcher_cmd = "open -n -b Avalon \"%1\""
    elsif custom_launch
      unless (game_key = launch_data.find { |opt| opt =~ /KEY=/ }) && (game_key = game_key.split('=').last.chomp)
        $stdout.puts "error: launch_data contains no KEY info"
        Lich.log "error: launch_data contains no KEY info"
        exit(1)
      end
    else
      unless launcher_cmd = Lich.get_simu_launcher
        $stdout.puts 'error: failed to find the Simutronics launcher'
        Lich.log 'error: failed to find the Simutronics launcher'
        exit(1)
      end
    end
    gamecode = gamecode.split('=').last
    gameport = gameport.split('=').last
    gamehost = gamehost.split('=').last
    game     = game.split('=').last

    if (gameport == '10121') or (gameport == '10124')
      $platinum = true
    else
      $platinum = false
    end
    Lich.log "info: gamehost: #{gamehost}"
    Lich.log "info: gameport: #{gameport}"
    Lich.log "info: game: #{game}"
    if ARGV.include?('--without-frontend')
      $_CLIENT_ = nil
    elsif $frontend == 'suks'
      nil
    else
      if game =~ /WIZ/i
        $frontend = 'wizard'
      elsif game =~ /STORM/i
        $frontend = 'stormfront'
      elsif game =~ /AVALON/i
        $frontend = 'avalon'
      else
        $frontend = 'unknown'
      end
      begin
        listener = TCPServer.new('127.0.0.1', nil)
      rescue
        $stdout.puts "--- error: cannot bind listen socket to local port: #{$!}"
        Lich.log "error: cannot bind listen socket to local port: #{$!}\n\t#{$!.backtrace.join("\n\t")}"
        exit(1)
      end
      accept_thread = Thread.new { $_CLIENT_ = SynchronizedSocket.new(listener.accept) }
      localport = listener.addr[1]
      if custom_launch
        sal_filename = nil
        launcher_cmd = custom_launch.sub(/\%port\%/, localport.to_s).sub(/\%key\%/, game_key.to_s)
        scrubbed_launcher_cmd = custom_launch.sub(/\%port\%/, localport.to_s).sub(/\%key\%/, '[scrubbed key]')
        Lich.log "info: launcher_cmd: #{scrubbed_launcher_cmd}"
      else
        if RUBY_PLATFORM =~ /darwin/i
          localhost = "127.0.0.1"
        else
          localhost = "localhost"
        end
        launch_data.collect! { |line| line.sub(/GAMEPORT=.+/, "GAMEPORT=#{localport}").sub(/GAMEHOST=.+/, "GAMEHOST=#{localhost}") }
        sal_filename = "#{TEMP_DIR}/lich#{rand(10000)}.sal"
        while File.exists?(sal_filename)
          sal_filename = "#{TEMP_DIR}/lich#{rand(10000)}.sal"
        end
        File.open(sal_filename, 'w') { |f| f.puts launch_data }
        launcher_cmd = launcher_cmd.sub('%1', sal_filename)
        launcher_cmd = launcher_cmd.tr('/', "\\") if (RUBY_PLATFORM =~ /mingw|win/i) and (RUBY_PLATFORM !~ /darwin/i)
      end
      begin
        if custom_launch_dir
          Dir.chdir(custom_launch_dir)
        end
        if defined?(Win32)
          launcher_cmd =~ /^"(.*?)"\s*(.*)$/
          dir_file = $1
          param = $2
          dir = dir_file.slice(/^.*[\\\/]/)
          file = dir_file.sub(/^.*[\\\/]/, '')
          if Lich.win32_launch_method and Lich.win32_launch_method =~ /^(\d+):(.+)$/
            method_num = $1.to_i
            if $2 == 'fail'
              method_num = (method_num + 1) % 6
            end
          else
            method_num = 5
          end
          if method_num == 5
            begin
              key = Win32.RegOpenKeyEx(:hKey => Win32::HKEY_LOCAL_MACHINE, :lpSubKey => 'Software\\Classes\\Simutronics.Autolaunch\\Shell\\Open\\command', :samDesired => (Win32::KEY_ALL_ACCESS|Win32::KEY_WOW64_32KEY))[:phkResult]
              if Win32.RegQueryValueEx(:hKey => key)[:lpData] =~ /Launcher\.exe/i
                associated = true
              else
                associated = false
              end
            rescue
              associated = false
            ensure
              Win32.RegCloseKey(:hKey => key) rescue nil
            end
            unless associated
              Lich.log "warning: skipping launch method #{method_num + 1} because .sal files are not associated with the Simutronics Launcher"
              method_num = (method_num + 1) % 6
            end
          end
          Lich.win32_launch_method = "#{method_num}:fail"
          if method_num == 0
            Lich.log "info: launcher_cmd: #{launcher_cmd}"
            spawn launcher_cmd
          elsif method_num == 1
            Lich.log "info: launcher_cmd: Win32.ShellExecute(:lpOperation => \"open\", :lpFile => #{file.inspect}, :lpDirectory => #{dir.inspect}, :lpParameters => #{param.inspect})"
            Win32.ShellExecute(:lpOperation => 'open', :lpFile => file, :lpDirectory => dir, :lpParameters => param)
          elsif method_num == 2
            Lich.log "info: launcher_cmd: Win32.ShellExecuteEx(:lpOperation => \"runas\", :lpFile => #{file.inspect}, :lpDirectory => #{dir.inspect}, :lpParameters => #{param.inspect})"
            Win32.ShellExecuteEx(:lpOperation => 'runas', :lpFile => file, :lpDirectory => dir, :lpParameters => param)
          elsif method_num == 3
            Lich.log "info: launcher_cmd: Win32.AdminShellExecute(:op => \"open\", :file => #{file.inspect}, :dir => #{dir.inspect}, :params => #{param.inspect})"
            Win32.AdminShellExecute(:op => 'open', :file => file, :dir => dir, :params => param)
          elsif method_num == 4
            Lich.log "info: launcher_cmd: Win32.AdminShellExecute(:op => \"runas\", :file => #{file.inspect}, :dir => #{dir.inspect}, :params => #{param.inspect})"
            Win32.AdminShellExecute(:op => 'runas', :file => file, :dir => dir, :params => param)
          else # method_num == 5
            file = File.expand_path(sal_filename).tr('/', "\\")
            dir = File.expand_path(File.dirname(sal_filename)).tr('/', "\\")
            Lich.log "info: launcher_cmd: Win32.ShellExecute(:lpOperation => \"open\", :lpFile => #{file.inspect}, :lpDirectory => #{dir.inspect})"
            Win32.ShellExecute(:lpOperation => 'open', :lpFile => file, :lpDirectory => dir)
          end
        elsif defined?(Wine) and (game != 'AVALON')
          Lich.log "info: launcher_cmd: #{Wine::BIN} #{launcher_cmd}"
          spawn "#{Wine::BIN} #{launcher_cmd}"
        else
          Lich.log "info: launcher_cmd: #{launcher_cmd}"
          spawn launcher_cmd
        end
      rescue
        Lich.log "error: #{$!}\n\t#{$!.backtrace.join("\n\t")}"
        Lich.msgbox(:message => "error: #{$!}", :icon => :error)
      end
      Lich.log 'info: waiting for client to connect...'
      300.times { sleep 0.1; break unless accept_thread.status }
      accept_thread.kill if accept_thread.status
      Dir.chdir(LICH_DIR)
      unless $_CLIENT_
        Lich.log "error: timeout waiting for client to connect"
        if defined?(Win32)
          Lich.msgbox(:message => "error: launch method #{method_num + 1} timed out waiting for the client to connect\n\nTry again and another method will be used.", :icon => :error)
        else
          Lich.msgbox(:message => "error: timeout waiting for client to connect", :icon => :error)
        end
        if sal_filename
          File.delete(sal_filename) rescue()
        end
        listener.close rescue()
        $_CLIENT_.close rescue()
        reconnect_if_wanted.call
        Lich.log "info: exiting..."
        Gtk.queue { Gtk.main_quit } if defined?(Gtk)
        exit
      end
      if defined?(Win32)
        Lich.win32_launch_method = "#{method_num}:success"
      end
      Lich.log 'info: connected'
      listener.close rescue nil
      if sal_filename
        File.delete(sal_filename) rescue nil
      end
    end
    gamehost, gameport = Lich.fix_game_host_port(gamehost, gameport)
    Lich.log "info: connecting to game server (#{gamehost}:#{gameport})"
    begin
      connect_thread = Thread.new {
        Game.open(gamehost, gameport)
      }
      300.times {
        sleep 0.1
        break unless connect_thread.status
      }
      if connect_thread.status
        connect_thread.kill rescue nil
        raise "error: timed out connecting to #{gamehost}:#{gameport}"
      end
    rescue
      Lich.log "error: #{$!}"
      gamehost, gameport = Lich.break_game_host_port(gamehost, gameport)
      Lich.log "info: connecting to game server (#{gamehost}:#{gameport})"
      begin
        connect_thread = Thread.new {
          Game.open(gamehost, gameport)
        }
        300.times {
          sleep 0.1
          break unless connect_thread.status
        }
        if connect_thread.status
          connect_thread.kill rescue nil
          raise "error: timed out connecting to #{gamehost}:#{gameport}"
        end
      rescue
        Lich.log "error: #{$!}"
        $_CLIENT_.close rescue nil
        reconnect_if_wanted.call
        Lich.log "info: exiting..."
        Gtk.queue { Gtk.main_quit } if defined?(Gtk)
        exit
      end
    end
    Lich.log 'info: connected'
  elsif game_host and game_port
    unless Lich.hosts_file
      Lich.log "error: cannot find hosts file"
      $stdout.puts "error: cannot find hosts file"
      exit
    end
    game_quad_ip = IPSocket.getaddress(game_host)
    error_count = 0
    begin
      listener = TCPServer.new('127.0.0.1', game_port)
      begin
        listener.setsockopt(Socket::SOL_SOCKET,Socket::SO_REUSEADDR,1)
      rescue
        Lich.log "warning: setsockopt with SO_REUSEADDR failed: #{$!}"
      end
    rescue
      sleep 1
      if (error_count += 1) >= 30
        $stdout.puts 'error: failed to bind to the proper port'
        Lich.log 'error: failed to bind to the proper port'
        exit!
      else
        retry
      end
    end
    Lich.modify_hosts(game_host)

    $stdout.puts "Pretending to be #{game_host}"
    $stdout.puts "Listening on port #{game_port}"
    $stdout.puts "Waiting for the client to connect..."
    Lich.log "info: pretending to be #{game_host}"
    Lich.log "info: listening on port #{game_port}"
    Lich.log "info: waiting for the client to connect..."

    timeout_thread = Thread.new {
      sleep 120
      listener.close rescue nil
      $stdout.puts 'error: timed out waiting for client to connect'
      Lich.log 'error: timed out waiting for client to connect'
      Lich.restore_hosts
      exit
    }
    #      $_CLIENT_ = listener.accept
    $_CLIENT_ = SynchronizedSocket.new(listener.accept)
    listener.close rescue nil
    timeout_thread.kill
    $stdout.puts "Connection with the local game client is open."
    Lich.log "info: connection with the game client is open"
    Lich.restore_hosts
    if test_mode
      $_SERVER_ = $stdin # fixme
      $_CLIENT_.puts "Running in test mode: host socket set to stdin."
    else
      Lich.log 'info: connecting to the real game host...'
      game_host, game_port = Lich.fix_game_host_port(game_host, game_port)
      begin
        timeout_thread = Thread.new {
          sleep 30
          Lich.log "error: timed out connecting to #{game_host}:#{game_port}"
          $stdout.puts "error: timed out connecting to #{game_host}:#{game_port}"
          exit
        }
        begin
          Game.open(game_host, game_port)
        rescue
          Lich.log "error: #{$!}"
          $stdout.puts "error: #{$!}"
          exit
        end
        timeout_thread.kill rescue nil
        Lich.log 'info: connection with the game host is open'
      end
    end
  else
    # offline mode removed
    Lich.log "error: don't know what to do"
    exit
  end

  listener = timeout_thr = nil

  # backward compatibility
  if $frontend =~ /^(?:wizard|avalon)$/
    $fake_stormfront = true
  else
    $fake_stormfront = false
  end

  undef :exit!

  if ARGV.include?('--without-frontend')
    Thread.new {
      client_thread = nil
      #
      # send the login key
      #
      Game._puts(game_key)
      game_key = nil
      #
      # send version string
      #
      client_string = "/FE:WIZARD /VERSION:1.0.1.22 /P:#{RUBY_PLATFORM} /XML"
      $_CLIENTBUFFER_.push(client_string.dup)
      Game._puts(client_string)
      #
      # tell the server we're ready
      #
      2.times {
        sleep 0.3
        $_CLIENTBUFFER_.push("<c>\r\n")
        Game._puts("<c>")
      }
      $login_time = Time.now
    }
  else
    #
    # shutdown listening socket
    #
    error_count = 0
    begin
      # Somehow... for some ridiculous reason... Windows doesn't let us close the socket if we shut it down first...
      # listener.shutdown
      listener.close unless listener.closed?
    rescue
      Lich.log "warning: failed to close listener socket: #{$!}"
      if (error_count += 1) > 20
        Lich.log 'warning: giving up...'
      else
        sleep 0.05
        retry
      end
    end

    $stdout = $_CLIENT_
    $_CLIENT_.sync = true

    client_thread = Thread.new {
      $login_time = Time.now

      if $offline_mode
        nil
      elsif $frontend =~ /^(?:wizard|avalon)$/
        #
        # send the login key
        #
        client_string = $_CLIENT_.gets
        Game._puts(client_string)
        #
        # take the version string from the client, ignore it, and ask the server for xml
        #
        $_CLIENT_.gets
        client_string = "/FE:STORMFRONT /VERSION:1.0.1.26 /P:#{RUBY_PLATFORM} /XML"
        $_CLIENTBUFFER_.push(client_string.dup)
        Game._puts(client_string)
        #
        # tell the server we're ready
        #
        2.times {
          sleep 0.3
          $_CLIENTBUFFER_.push("#{$cmd_prefix}\r\n")
          Game._puts($cmd_prefix)
        }
        #
        # set up some stuff
        #
        for client_string in [ "#{$cmd_prefix}_injury 2", "#{$cmd_prefix}_flag Display Inventory Boxes 1", "#{$cmd_prefix}_flag Display Dialog Boxes 0" ]
          $_CLIENTBUFFER_.push(client_string)
          Game._puts(client_string)
        end
        #
        # client wants to send "GOOD", xml server won't recognize it
        #
        $_CLIENT_.gets
      else
        inv_off_proc = proc { |server_string|
          if server_string =~ /^<(?:container|clearContainer|exposeContainer)/
            server_string.gsub!(/<(?:container|clearContainer|exposeContainer)[^>]*>|<inv.+\/inv>/, '')
            if server_string.empty?
              nil
            else
              server_string
            end
          elsif server_string =~ /^<flag id="Display Inventory Boxes" status='on' desc="Display all inventory and container windows."\/>/
            server_string.sub("status='on'", "status='off'")
          elsif server_string =~ /^\s*<d cmd="flag Inventory off">Inventory<\/d>\s+ON/
            server_string.sub("flag Inventory off", "flag Inventory on").sub('ON', 'OFF')
          else
            server_string
          end
        }
        DownstreamHook.add('inventory_boxes_off', inv_off_proc)
        inv_toggle_proc = proc { |client_string|
          if client_string =~ /^(?:<c>)?_flag Display Inventory Boxes ([01])/
            if $1 == '1'
              DownstreamHook.remove('inventory_boxes_off')
              Lich.set_inventory_boxes(XMLData.player_id, true)
            else
              DownstreamHook.add('inventory_boxes_off', inv_off_proc)
              Lich.set_inventory_boxes(XMLData.player_id, false)
            end
            nil
          elsif client_string =~ /^(?:<c>)?\s*(?:set|flag)\s+inv(?:e|en|ent|ento|entor|entory)?\s+(on|off)/i
            if $1.downcase == 'on'
              DownstreamHook.remove('inventory_boxes_off')
              respond 'You have enabled viewing of inventory and container windows.'
              Lich.set_inventory_boxes(XMLData.player_id, true)
            else
              DownstreamHook.add('inventory_boxes_off', inv_off_proc)
              respond 'You have disabled viewing of inventory and container windows.'
              Lich.set_inventory_boxes(XMLData.player_id, false)
            end
            nil
          else
            client_string
          end
        }
        UpstreamHook.add('inventory_boxes_toggle', inv_toggle_proc)

        unless $offline_mode
          client_string = $_CLIENT_.gets
          Game._puts(client_string)
          client_string = $_CLIENT_.gets
          $_CLIENTBUFFER_.push(client_string.dup)
          Game._puts(client_string)
        end
      end

      begin
        while client_string = $_CLIENT_.gets
          client_string = "#{$cmd_prefix}#{client_string}" if $frontend =~ /^(?:wizard|avalon)$/
          begin
            $_IDLETIMESTAMP_ = Time.now
            do_client(client_string)
          rescue
            respond "--- Lich: error: client_thread: #{$!}"
            respond $!.backtrace.first
            Lich.log "error: client_thread: #{$!}\n\t#{$!.backtrace.join("\n\t")}"
          end
        end
      rescue
        respond "--- Lich: error: client_thread: #{$!}"
        respond $!.backtrace.first
        Lich.log "error: client_thread: #{$!}\n\t#{$!.backtrace.join("\n\t")}"
        sleep 0.2
        retry unless $_CLIENT_.closed? or Game.closed? or !Game.thread.alive? or ($!.to_s =~ /invalid argument|A connection attempt failed|An existing connection was forcibly closed/i)
      end
      Game.close
    }
  end

  if detachable_client_port
    detachable_client_thread = Thread.new {
      loop {
        begin
          server = TCPServer.new('127.0.0.1', detachable_client_port)
          $_DETACHABLE_CLIENT_ = SynchronizedSocket.new(server.accept)
          $_DETACHABLE_CLIENT_.sync = true
        rescue
          Lich.log "#{$!}\n\t#{$!.backtrace.join("\n\t")}"
          server.close rescue nil
          $_DETACHABLE_CLIENT_.close rescue nil
          $_DETACHABLE_CLIENT_ = nil
          sleep 5
          next
        ensure
          server.close rescue nil
        end
        if $_DETACHABLE_CLIENT_
          begin
            $frontend = 'profanity'
            Thread.new {
              100.times { sleep 0.1; break if XMLData.indicator['IconJOINED'] }
              init_str = "<progressBar id='mana' value='0' text='mana #{XMLData.mana}/#{XMLData.max_mana}'/>"
              init_str.concat "<progressBar id='health' value='0' text='health #{XMLData.health}/#{XMLData.max_health}'/>"
              init_str.concat "<progressBar id='spirit' value='0' text='spirit #{XMLData.spirit}/#{XMLData.max_spirit}'/>"
              init_str.concat "<progressBar id='stamina' value='0' text='stamina #{XMLData.stamina}/#{XMLData.max_stamina}'/>"
              init_str.concat "<progressBar id='encumlevel' value='#{XMLData.encumbrance_value}' text='#{XMLData.encumbrance_text}'/>"
              init_str.concat "<progressBar id='pbarStance' value='#{XMLData.stance_value}'/>"
              init_str.concat "<progressBar id='mindState' value='#{XMLData.mind_value}' text='#{XMLData.mind_text}'/>"
              init_str.concat "<spell>#{XMLData.prepared_spell}</spell>"
              init_str.concat "<right>#{GameObj.right_hand.name}</right>"
              init_str.concat "<left>#{GameObj.left_hand.name}</left>"
              for indicator in [ 'IconBLEEDING', 'IconPOISONED', 'IconDISEASED', 'IconSTANDING', 'IconKNEELING', 'IconSITTING', 'IconPRONE' ]
                init_str.concat "<indicator id='#{indicator}' visible='#{XMLData.indicator[indicator]}'/>"
              end
              for area in [ 'back', 'leftHand', 'rightHand', 'head', 'rightArm', 'abdomen', 'leftEye', 'leftArm', 'chest', 'rightLeg', 'neck', 'leftLeg', 'nsys', 'rightEye' ]
                if Wounds.send(area) > 0
                  init_str.concat "<image id=\"#{area}\" name=\"Injury#{Wounds.send(area)}\"/>"
                elsif Scars.send(area) > 0
                  init_str.concat "<image id=\"#{area}\" name=\"Scar#{Scars.send(area)}\"/>"
                end
              end
              init_str.concat '<compass>'
              shorten_dir = { 'north' => 'n', 'northeast' => 'ne', 'east' => 'e', 'southeast' => 'se', 'south' => 's', 'southwest' => 'sw', 'west' => 'w', 'northwest' => 'nw', 'up' => 'up', 'down' => 'down', 'out' => 'out' }
              for dir in XMLData.room_exits
                if short_dir = shorten_dir[dir]
                  init_str.concat "<dir value='#{short_dir}'/>"
                end
              end
              init_str.concat '</compass>'
              $_DETACHABLE_CLIENT_.puts init_str
              init_str = nil
            }
            while client_string = $_DETACHABLE_CLIENT_.gets
              client_string = "#{$cmd_prefix}#{client_string}" # if $frontend =~ /^(?:wizard|avalon)$/
              begin
                $_IDLETIMESTAMP_ = Time.now
                do_client(client_string)
              rescue
                respond "--- Lich: error: client_thread: #{$!}"
                respond $!.backtrace.first
                Lich.log "error: client_thread: #{$!}\n\t#{$!.backtrace.join("\n\t")}"
              end
            end
          rescue
            respond "--- Lich: error: client_thread: #{$!}"
            respond $!.backtrace.first
            Lich.log "error: client_thread: #{$!}\n\t#{$!.backtrace.join("\n\t")}"
            $_DETACHABLE_CLIENT_.close rescue nil
            $_DETACHABLE_CLIENT_ = nil
          ensure
            $_DETACHABLE_CLIENT_.close rescue nil
            $_DETACHABLE_CLIENT_ = nil
          end
        end
        sleep 0.1
      }
    }
  else
    detachable_client_thread = nil
  end

  wait_while { $offline_mode }

  if $frontend == 'wizard'
    $link_highlight_start = "\207"
    $link_highlight_end = "\240"
    $speech_highlight_start = "\212"
    $speech_highlight_end = "\240"
  end

  client_thread.priority = 3

  $_CLIENT_.puts "\n--- Lich v#{LICH_VERSION} is active.  Type #{$clean_lich_char}help for usage info.\n\n"

  Game.thread.join
  client_thread.kill rescue nil
  detachable_client_thread.kill rescue nil

  Lich.log 'info: stopping scripts...'
  Script.running.each { |script| script.kill }
  Script.hidden.each { |script| script.kill }
  200.times { sleep 0.1; break if Script.running.empty? and Script.hidden.empty? }
  Lich.log 'info: saving script settings...'
  Settings.save
  Vars.save
  Lich.log 'info: closing connections...'
  Game.close
  200.times { sleep 0.1; break if Game.closed? }
  pause 0.5
  $_CLIENT_.close
  200.times { sleep 0.1; break if $_CLIENT_.closed? }
  Lich.db.close
  200.times {sleep 0.1; break if Lich.db.closed? }
  reconnect_if_wanted.call
  Lich.log "info: exiting..."
  Gtk.queue { Gtk.main_quit } if defined?(Gtk)
  exit
}

if defined?(Gtk)
  Thread.current.priority = -10
  Gtk.main
else
  main_thread.join
end
exit<|MERGE_RESOLUTION|>--- conflicted
+++ resolved
@@ -35,11 +35,7 @@
 # Lich is maintained by Matt Lowe (tillmen@lichproject.org)
 # Lich version 5 and higher maintained by Elanthia Online and only supports GTK3 Ruby
 
-<<<<<<< HEAD
-LICH_VERSION = '5.1.1'
-=======
-LICH_VERSION = 5.0.21
->>>>>>> 9d5abe18
+LICH_VERSION = 5.1.1
 TESTING = false
 
 if RUBY_VERSION !~ /^2|^3/
